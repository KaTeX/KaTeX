--- conflicted
+++ resolved
@@ -144,13 +144,8 @@
 git tag -a "v$VERSION" -m "v$VERSION"
 git push origin "v$VERSION"
 
-<<<<<<< HEAD
 # Update npm (cdnjs update automatically)
-npm publish
-=======
-# Update npm (bower and cdnjs update automatically)
-yarn publish
->>>>>>> c06b36cb
+yarn publish --new-version "${VERSION}"
 
 # Go back to original branch to bump
 git checkout "$BRANCH"
