{
    "parser": "babel-eslint",
    "plugins": [
        "flowtype",
        "transform-runtime-aliasing"
    ],
    "extends": [
        "eslint:recommended",
        "plugin:flowtype/recommended"
    ],
    "rules": {
        "arrow-spacing": 2,
        "brace-style": [2, "1tbs", { "allowSingleLine": true }],
        // We'd possibly like to remove the 'properties': 'never' one day.
        "camelcase": [2, { "properties": "never" }],
        "comma-dangle": [2, "always-multiline"],
        "comma-spacing": [2, { "before": false, "after": true }],
        "constructor-super": 2,
        "curly": 2,
        "eol-last": 2,
        "eqeqeq": [2, "allow-null"],
        "guard-for-in": 2,
        "indent": "off",
        "indent-legacy": [2, 4, {"SwitchCase": 1}],
        "keyword-spacing": 2,
        "linebreak-style": [2, "unix"],
        "max-len": [2, 84, 4, { "ignoreUrls": true, "ignorePattern": "\\brequire\\([\"']|eslint-disable" }],
        "no-alert": 2,
        "no-array-constructor": 2,
        "no-console": 2,
        "no-const-assign": 2,
        "no-debugger": 2,
        "no-dupe-class-members": 2,
        "no-dupe-keys": 2,
        "no-extra-bind": 2,
        "no-new": 2,
        "no-new-func": 2,
        "no-new-object": 2,
        "no-spaced-func": 2,
        "no-this-before-super": 2,
        "no-throw-literal": 2,
        "no-trailing-spaces": 2,
        "no-undef": 2,
        "no-unexpected-multiline": 2,
        "no-unreachable": 2,
        "no-unused-vars": [2, {"args": "none", "varsIgnorePattern": "^_*$"}],
        "no-useless-call": 2,
        "no-var": 2,
        "no-with": 2,
        "object-curly-spacing": [2, "never"],
        "one-var": [2, "never"],
        "prefer-const": 2,
        "prefer-spread": 0, // re-enable once we use es6
        "semi": [2, "always"],
        "space-before-blocks": 2,
        "space-before-function-paren": [2, "never"],
        "space-infix-ops": 2,
        "space-unary-ops": 2,
        // ---------------------------------------
        // Stuff we explicitly disable.
        // We turned this off because it complains when you have a
        // multi-line string, which I think is going too far.
        "prefer-template": 0,
        // We've decided explicitly not to care about this.
        "arrow-parens": 0,
        // ---------------------------------------
        // TODO(csilvers): enable these if/when community agrees on it.
        "prefer-arrow-callback": 0,
        // Might be nice to turn this on one day, but since we don't
        // use jsdoc anywhere it seems silly to require it yet.
        "valid-jsdoc": 0,
        "require-jsdoc": 0
    },
    "env": {
        "es6": true,
        "node": true,
        "browser": true
    },
    "overrides": [{
        "files": ["katex.js", "src/**/*.js", "contrib/**/*.js"],
        "excludedFiles": ["*-spec.js", "unicodeMake.js"],
        "rules": {
<<<<<<< HEAD
            "no-restricted-syntax": [2, "ForOfStatement", "ClassDeclaration[superClass]", "ClassExpression[superClass]"]
        },
        "env": {
            "node": false
=======
            "no-restricted-syntax": [2, "ForOfStatement", "ClassDeclaration[superClass]", "ClassExpression[superClass]"],
            "transform-runtime-aliasing/no-transform-runtime-aliasing": 2
>>>>>>> 7f1ce374
        }
    }],
    "root": true
}<|MERGE_RESOLUTION|>--- conflicted
+++ resolved
@@ -80,15 +80,10 @@
         "files": ["katex.js", "src/**/*.js", "contrib/**/*.js"],
         "excludedFiles": ["*-spec.js", "unicodeMake.js"],
         "rules": {
-<<<<<<< HEAD
-            "no-restricted-syntax": [2, "ForOfStatement", "ClassDeclaration[superClass]", "ClassExpression[superClass]"]
-        },
+            "no-restricted-syntax": [2, "ForOfStatement", "ClassDeclaration[superClass]", "ClassExpression[superClass]"],
+            "transform-runtime-aliasing/no-transform-runtime-aliasing": 2
         "env": {
             "node": false
-=======
-            "no-restricted-syntax": [2, "ForOfStatement", "ClassDeclaration[superClass]", "ClassExpression[superClass]"],
-            "transform-runtime-aliasing/no-transform-runtime-aliasing": 2
->>>>>>> 7f1ce374
         }
     }],
     "root": true
