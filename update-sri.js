<<<<<<< HEAD
// Update badge and CDN urls and subresource integrity hashes
// Usage: node update-sri.js <VERSION> FILES...
// To check SRI hashes, pass `check` as VERSION
const fs = require("fs");
=======
const fs = require("fs-extra");
>>>>>>> 46e7939f
const sriToolbox = require("sri-toolbox");

const version = process.argv[2];

Promise.all(process.argv.slice(3).map(file =>
    fs.readFile(file, "utf8")
    .then(body => {
        // Replace size badge url
        // eslint-disable-next-line max-len
        body = body.replace(/(https:\/\/img\.badgesize\.io\/Khan\/KaTeX\/v)(?:.+)(\/dist\/katex\.min\.js\?compression=gzip)/g, `$1${version}$2`);

        // Replace CDN urls
        // 1 - url prefix: "http…/KaTeX/
        // 2 - opening quote: "
        // 3 - preserved suffix: /katex.min.js" integrity="…"
        // 4 - file name: katex.min.js
        // 5 - integrity opening quote: "
        // 6 - old hash: sha384-…
        // 7 - integrity hash algorithm: sha384
        // eslint-disable-next-line max-len
        const cdnRe = /((["'])https?:\/\/cdn\.jsdelivr\.net\/npm\/katex@)[^/"']+(\/([^"']+)\2(?:\s+integrity=(["'])(([^-]+)-[^"']+)\5)?)/g;
        const hashes = {};
        body = body.replace(cdnRe, (m, pre, oq1, post, file, oq2, old, algo) => {
            if (old) {
                hashes[old] = {file, algo};
            }
            return pre + version + post;
        });
<<<<<<< HEAD
        let promise = Promise.all(Object.keys(hashes).map(hash =>
            read(hashes[hash].file, null)
=======
        return Promise.all(Object.keys(hashes).map(hash =>
            fs.readFile(hashes[hash].file, null)
>>>>>>> 46e7939f
            .then(data => {
                const newHash = sriToolbox.generate({
                    algorithms: [hashes[hash].algo],
                }, data);
                body = body.replace(hash, newHash);

                if (version === "check" && hash !== newHash) {
                    throw new Error("SRI mismatch! " +
                        "Please run the release script again.");
                }
            })
<<<<<<< HEAD
        ));

        if (version !== "check") {
            promise = promise.then(() => write(file, body));
        }
        return promise;
=======
        )).then(() => fs.writeFile(file, body));
>>>>>>> 46e7939f
    })
)).then(() => process.exit(0), err => {
    // eslint-disable-next-line no-console
    console.error(err.stack);
    process.exit(1);
});<|MERGE_RESOLUTION|>--- conflicted
+++ resolved
@@ -1,11 +1,7 @@
-<<<<<<< HEAD
 // Update badge and CDN urls and subresource integrity hashes
 // Usage: node update-sri.js <VERSION> FILES...
 // To check SRI hashes, pass `check` as VERSION
-const fs = require("fs");
-=======
 const fs = require("fs-extra");
->>>>>>> 46e7939f
 const sriToolbox = require("sri-toolbox");
 
 const version = process.argv[2];
@@ -34,13 +30,8 @@
             }
             return pre + version + post;
         });
-<<<<<<< HEAD
-        let promise = Promise.all(Object.keys(hashes).map(hash =>
-            read(hashes[hash].file, null)
-=======
-        return Promise.all(Object.keys(hashes).map(hash =>
+        const promise = Promise.all(Object.keys(hashes).map(hash =>
             fs.readFile(hashes[hash].file, null)
->>>>>>> 46e7939f
             .then(data => {
                 const newHash = sriToolbox.generate({
                     algorithms: [hashes[hash].algo],
@@ -52,16 +43,12 @@
                         "Please run the release script again.");
                 }
             })
-<<<<<<< HEAD
         ));
 
         if (version !== "check") {
-            promise = promise.then(() => write(file, body));
+            return promise.then(() => fs.writeFile(file, body));
         }
         return promise;
-=======
-        )).then(() => fs.writeFile(file, body));
->>>>>>> 46e7939f
     })
 )).then(() => process.exit(0), err => {
     // eslint-disable-next-line no-console
