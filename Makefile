.PHONY: build dist lint setup copy serve clean metrics test coverage zip contrib
build: lint build/katex.min.js build/katex.min.css contrib zip compress

ifeq ($(KATEX_DIST),skip)

dist:

else

dist: build
	rm -rf dist/
	cp -R build/katex/ dist/

endif

NODE := node # pass NODE=nodejs on Debian without package nodejs-legacy
NODECHK := $(shell $(NODE) ./check-node-version.js)
ifneq ($(NODECHK),OK)
$(error "Node not found or wrong version")
endif

# Export these variables for use in contrib Makefiles
export BUILDDIR = $(realpath build)
export BROWSERIFY = $(realpath ./node_modules/.bin/browserify)
export UGLIFYJS = $(realpath ./node_modules/.bin/uglifyjs) \
	--mangle \
	--beautify \
	ascii_only=true,beautify=false
export CLEANCSS = $(realpath ./node_modules/.bin/cleancss)

# The prepublish script in package.json will override the following variable,
# setting it to the empty string and thereby avoiding an infinite recursion
NIS = .npm-install.stamp

$(NIS) setup: package.json
	KATEX_DIST=skip npm install # dependencies only, don't build
	@touch $(NIS)

lint: $(NIS) katex.js server.js cli.js $(wildcard src/*.js) $(wildcard test/*.js) $(wildcard contrib/*/*.js) $(wildcard dockers/*/*.js)
	./node_modules/.bin/eslint $(filter-out %.stamp,$^)

build/katex.js: katex.js $(wildcard src/*.js) $(NIS)
	$(BROWSERIFY) -t [ babelify ] $< --standalone katex > $@

build/katex.min.js: build/katex.js
	$(UGLIFYJS) < $< > $@

build/katex.css: static/katex.less $(wildcard static/*.less) $(NIS)
	./node_modules/.bin/lessc $< $@

build/katex.min.css: build/katex.css
	$(CLEANCSS) -o $@ $<

.PHONY: build/fonts
build/fonts:
	rm -rf $@
	mkdir $@
	for font in $(shell grep "font" static/katex.less | grep -o "KaTeX_\w\+" | cut -d" " -f 2 | sort | uniq); do \
		cp static/fonts/$$font* $@; \
	done

test/screenshotter/unicode-fonts:
	git clone https://github.com/Khan/KaTeX-test-fonts test/screenshotter/unicode-fonts
	cd test/screenshotter/unicode-fonts && \
	git checkout 99fa66a2da643218754c8236b9f9151cac71ba7c && \
	cd ../../../

contrib: build/contrib

.PHONY: build/contrib
build/contrib:
	mkdir -p build/contrib
	@# Since everything in build/contrib is put in the built files, make sure
	@# there's nothing in there we don't want.
	rm -rf build/contrib/*
	$(MAKE) -C contrib/auto-render
<<<<<<< HEAD
	$(MAKE) -C contrib/copy-tex
=======
	$(MAKE) -C contrib/mathtex-script-type
>>>>>>> 0c2dd845

.PHONY: build/katex
build/katex: build/katex.js build/katex.min.js build/katex.css build/katex.min.css build/fonts README.md build/contrib
	mkdir -p build/katex
	rm -rf build/katex/*
	cp -r $^ build/katex

build/katex.tar.gz: build/katex
	cd build && tar czf katex.tar.gz katex/

build/katex.zip: build/katex
	rm -f $@
	cd build && zip -rq katex.zip katex/

zip: build/katex.tar.gz build/katex.zip

compress: build/katex.min.js build/katex.min.css
	@JSSIZE=`gzip -c build/katex.min.js | wc -c`; \
	CSSSIZE=`gzip -c build/katex.min.css | wc -c`; \
	TOTAL=`echo $${JSSIZE}+$${CSSSIZE} | bc`; \
	printf "Minified, gzipped js:  %6d\n" "$${JSSIZE}"; \
	printf "Minified, gzipped css: %6d\n" "$${CSSSIZE}"; \
	printf "Total:                 %6d\n" "$${TOTAL}"

serve: $(NIS)
	$(NODE) server.js

flow: $(NIS)
	node_modules/.bin/flow

test: $(NIS)
	node_modules/.bin/jest

coverage: $(NIS)
	node_modules/.bin/jest --coverage

PERL=perl
PYTHON=$(shell python2 --version >/dev/null 2>&1 && echo python2 || echo python)

metrics:
	cd metrics && $(PERL) ./mapping.pl | $(PYTHON) ./extract_tfms.py | $(PYTHON) ./extract_ttfs.py | $(PYTHON) ./format_json.py > ../src/fontMetricsData.js

extended_metrics:
	cd metrics && $(PERL) ./mapping.pl | $(PYTHON) ./extract_tfms.py | $(PYTHON) ./extract_ttfs.py | $(PYTHON) ./format_json.py --width > ../src/fontMetricsData.js

clean:
	rm -rf build/* $(NIS)

screenshots: test/screenshotter/unicode-fonts $(NIS)
	dockers/Screenshotter/screenshotter.sh<|MERGE_RESOLUTION|>--- conflicted
+++ resolved
@@ -74,11 +74,8 @@
 	@# there's nothing in there we don't want.
 	rm -rf build/contrib/*
 	$(MAKE) -C contrib/auto-render
-<<<<<<< HEAD
 	$(MAKE) -C contrib/copy-tex
-=======
 	$(MAKE) -C contrib/mathtex-script-type
->>>>>>> 0c2dd845
 
 .PHONY: build/katex
 build/katex: build/katex.js build/katex.min.js build/katex.css build/katex.min.css build/fonts README.md build/contrib
