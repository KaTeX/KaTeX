{
  "name": "katex",
  "version": "0.12.1-pre",
  "description": "Fast math typesetting for the web.",
  "main": "dist/katex.js",
  "homepage": "https://katex.org",
  "repository": {
    "type": "git",
    "url": "git://github.com/KaTeX/KaTeX.git"
  },
  "files": [
    "katex.js",
    "cli.js",
    "src/",
    "contrib/",
    "dist/"
  ],
  "license": "MIT",
  "devDependencies": {
    "@babel/core": "^7.10.4",
    "@babel/plugin-proposal-class-properties": "^7.10.4",
    "@babel/plugin-transform-runtime": "^7.10.4",
    "@babel/preset-env": "^7.10.4",
    "@babel/preset-flow": "^7.10.4",
    "@babel/register": "^7.10.4",
    "@babel/runtime": "^7.10.4",
    "@rollup/plugin-alias": "^3.1.1",
    "@rollup/plugin-babel": "^5.0.4",
    "babel-eslint": "^10.1.0",
    "babel-jest": "^26.1.0",
    "babel-loader": "^8.0.5",
    "babel-plugin-istanbul": "^6.0.0",
    "babel-plugin-preval": "^5.0.0",
    "babel-plugin-version-inline": "^1.0.0",
    "benchmark": "^2.1.4",
<<<<<<< HEAD
    "browserslist": "^4.7.1",
    "browserstack-local": "^1.4.5",
    "caniuse-lite": "^1.0.30001002",
    "codecov": "^3.2.0",
    "css-loader": "^3.0.0",
=======
    "browserslist": "^4.13.0",
    "caniuse-lite": "^1.0.30001102",
    "codecov": "^3.7.1",
    "css-loader": "^4.0.0",
>>>>>>> 4a1b5699
    "cssnano": "^4.1.10",
    "eslint": "^7.4.0",
    "eslint-plugin-flowtype": "^5.2.0",
    "eslint-plugin-react": "^7.20.3",
    "file-loader": "^6.0.0",
    "flow-bin": "^0.130.0",
    "fs-extra": "^9.0.1",
    "husky": "^4.2.5",
    "istanbul-lib-coverage": "^3.0.0",
    "istanbul-lib-report": "^3.0.0",
    "istanbul-reports": "^3.0.2",
    "jest": "^26.1.0",
    "jest-diff": "^26.1.0",
    "jest-matcher-utils": "^26.1.0",
    "jest-message-util": "^26.1.0",
    "jest-serializer-html": "^7.0.0",
    "js-yaml": "^3.12.1",
    "json-stable-stringify": "^1.0.1",
    "jspngopt": "^0.2.0",
    "less": "^3.9.0",
    "less-loader": "^6.2.0",
    "mini-css-extract-plugin": "^0.9.0",
    "mkdirp": "^1.0.4",
    "pako": "^1.0.8",
    "postcss-loader": "^3.0.0",
    "prettier": "^2.0.5",
    "query-string": "^6.2.0",
    "rimraf": "^3.0.2",
    "rollup": "^2.21.0",
    "selenium-webdriver": "^3.6.0",
    "sri-toolbox": "^0.2.0",
    "style-loader": "^1.2.1",
    "stylelint": "^13.6.1",
    "stylelint-config-standard": "^20.0.0",
    "terser-webpack-plugin": "^3.0.6",
    "webpack": "^4.44.0",
    "webpack-bundle-analyzer": "^3.0.4",
    "webpack-cli": "^3.2.3",
    "webpack-dev-server": "^3.2.0"
  },
  "bin": "cli.js",
  "scripts": {
    "test": "yarn test:lint && yarn test:flow && yarn test:jest",
    "test:lint": "yarn test:lint:js && yarn test:lint:css",
    "test:lint:js": "eslint *.js src static test contrib dockers website",
    "test:lint:css": "stylelint src/katex.less static/main.css contrib/**/*.css website/static/**/*.css",
    "test:flow": "flow",
    "test:jest": "jest",
    "test:jest:watch": "jest --watch",
    "test:jest:update": "jest --updateSnapshot",
    "test:jest:coverage": "jest --coverage",
    "test:screenshots": "yarn test:screenshots:update --verify",
    "test:screenshots:update": "dockers/screenshotter/screenshotter.sh",
    "test:perf": "NODE_ENV=test node test/perf-test.js",
    "clean": "rm -rf dist/ node_modules/",
    "clean-install": "yarn clean && yarn",
    "start": "webpack-dev-server --hot --config webpack.dev.js",
    "analyze": "webpack --config webpack.analyze.js",
    "build": "rimraf dist/ && mkdirp dist && cp README.md dist && rollup -c && webpack",
    "watch": "yarn build --watch",
    "dist": "yarn test && yarn build && yarn dist:zip",
    "dist:zip": "rimraf katex/ katex.tar.gz katex.zip && cp -R dist katex && tar czf katex.tar.gz katex && zip -rq katex.zip katex && rimraf katex/"
  },
  "dependencies": {
    "commander": "^6.0.0"
  },
  "husky": {
    "hooks": {
      "pre-commit": "yarn test:lint",
      "post-merge": "git submodule update --init --recursive",
      "post-checkout": "git submodule update --init --recursive"
    }
  },
  "jest": {
    "collectCoverageFrom": [
      "src/**/*.js",
      "contrib/**/*.js",
      "!src/unicodeSymbols.js",
      "!contrib/mhchem/**"
    ],
    "setupFilesAfterEnv": [
      "<rootDir>/test/setup.js"
    ],
    "snapshotSerializers": [
      "jest-serializer-html"
    ],
    "testMatch": [
      "**/test/*-spec.js"
    ],
    "testURL": "http://localhost/",
    "transform": {
      "^.+\\.js$": "babel-jest"
    },
    "moduleNameMapper": {
      "^katex$": "<rootDir>/katex.js"
    }
  }
}<|MERGE_RESOLUTION|>--- conflicted
+++ resolved
@@ -33,18 +33,11 @@
     "babel-plugin-preval": "^5.0.0",
     "babel-plugin-version-inline": "^1.0.0",
     "benchmark": "^2.1.4",
-<<<<<<< HEAD
-    "browserslist": "^4.7.1",
+    "browserslist": "^4.13.0",
     "browserstack-local": "^1.4.5",
-    "caniuse-lite": "^1.0.30001002",
-    "codecov": "^3.2.0",
-    "css-loader": "^3.0.0",
-=======
-    "browserslist": "^4.13.0",
     "caniuse-lite": "^1.0.30001102",
     "codecov": "^3.7.1",
     "css-loader": "^4.0.0",
->>>>>>> 4a1b5699
     "cssnano": "^4.1.10",
     "eslint": "^7.4.0",
     "eslint-plugin-flowtype": "^5.2.0",
