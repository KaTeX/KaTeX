--- conflicted
+++ resolved
@@ -29,27 +29,16 @@
     "css-loader": "^0.28.11",
     "eslint": "^4.14.0",
     "eslint-plugin-flowtype": "^2.40.1",
-<<<<<<< HEAD
     "file-loader": "^1.1.11",
-    "flow-bin": "^0.62.0",
-=======
-    "extract-text-webpack-plugin": "^3.0.2",
-    "file-loader": "^1.1.6",
     "flow-bin": "^0.73.0",
->>>>>>> 29746398
     "jest": "^22.0.4",
     "jest-serializer-html": "^4.0.1",
     "js-yaml": "^3.10.0",
     "json-stable-stringify": "^1.0.1",
     "jspngopt": "^0.2.0",
-<<<<<<< HEAD
-    "less": "~2.7.1",
+    "less": "^3.0.4",
     "less-loader": "^4.1.0",
     "mini-css-extract-plugin": "^0.4.0",
-=======
-    "less": "^3.0.4",
-    "less-loader": "^4.1.0",
->>>>>>> 29746398
     "mkdirp": "^0.5.1",
     "pako": "1.0.4",
     "pre-commit": "^1.2.2",
@@ -61,16 +50,10 @@
     "stylelint": "^8.4.0",
     "stylelint-config-standard": "^18.0.0",
     "uglifyjs-webpack-plugin": "^1.2.5",
-<<<<<<< HEAD
     "webpack": "^4.8.3",
     "webpack-bundle-analyzer": "^2.13.0",
     "webpack-cli": "^2.1.3",
     "webpack-dev-server": "^3.1.4"
-=======
-    "webpack": "^3.6.0",
-    "webpack-bundle-analyzer": "^2.11.1",
-    "webpack-dev-server": "^2.7.1"
->>>>>>> 29746398
   },
   "bin": "cli.js",
   "scripts": {
