{
  "name": "katex",
  "version": "0.10.0-pre",
  "description": "Fast math typesetting for the web.",
  "main": "dist/katex.js",
  "repository": {
    "type": "git",
    "url": "git://github.com/Khan/KaTeX.git"
  },
  "files": [
    "katex.js",
    "cli.js",
    "src/",
    "contrib/",
    "dist/"
  ],
  "license": "MIT",
  "devDependencies": {
    "babel-eslint": "^8.1.2",
    "babel-jest": "^22.0.4",
    "babel-loader": "^7.1.2",
    "babel-plugin-transform-class-properties": "^6.23.0",
    "babel-plugin-transform-runtime": "^6.15.0",
    "babel-preset-es2015": "^6.18.0",
    "babel-preset-flow": "^6.23.0",
    "babel-register": "^6.26.0",
    "check-dependencies": "^1.1.0",
    "css-loader": "^0.28.8",
    "eslint": "^4.14.0",
    "eslint-plugin-flowtype": "^2.40.1",
    "extract-text-webpack-plugin": "^3.0.2",
    "file-loader": "^1.1.6",
    "flow-bin": "^0.62.0",
    "jest": "^22.0.4",
    "jest-serializer-html": "^4.0.1",
    "js-yaml": "^3.3.1",
    "json-stable-stringify": "^1.0.1",
    "jspngopt": "^0.2.0",
    "less": "~2.7.1",
    "less-loader": "^4.0.5",
    "nomnom": "^1.8.1",
    "object-assign": "^4.1.0",
    "pako": "1.0.4",
    "pre-commit": "^1.2.2",
    "rimraf": "^2.6.2",
    "selenium-webdriver": "^2.48.2",
    "sri-toolbox": "^0.2.0",
    "style-loader": "^0.19.1",
    "stylelint": "^8.4.0",
    "stylelint-config-standard": "^18.0.0",
    "uglifyjs-webpack-plugin": "^1.1.6",
    "webpack": "^3.6.0",
    "webpack-dev-server": "^2.7.1"
  },
  "bin": "cli.js",
  "scripts": {
    "lint": "eslint katex.js katex.webpack.js cli.js webpack.common.js webpack.config.js webpack.dev.js src static test contrib dockers && stylelint static/fonts.less static/katex.less",
    "flow": "flow",
    "jest": "jest",
    "jest-update": "jest --updateSnapshot",
    "coverage": "jest --coverage",
    "clean": "rm -rf build/* node_modules/",
    "clean-install": "npm run clean && npm i",
    "test": "check-dependencies && npm run lint && npm run flow && npm run jest",
<<<<<<< HEAD
    "start": "check-dependencies && webpack-dev-server --open --hot --config webpack.dev.js",
=======
    "verify-screenshots": "check-dependencies && dockers/Screenshotter/screenshotter.sh --verify",
    "start": "check-dependencies && webpack-dev-server --open --config webpack.dev.js",
>>>>>>> c627de04
    "build": "check-dependencies && rimraf build/* && webpack",
    "watch": "npm run build -- --watch",
    "prepublishOnly": "make NIS= dist"
  },
  "pre-commit": [
    "lint"
  ],
  "dependencies": {
    "match-at": "^0.1.1"
  },
  "jest": {
    "snapshotSerializers": [
      "jest-serializer-html"
    ],
    "testMatch": [
      "**/test/*-spec.js"
    ],
    "transform": {
      "^.+\\.js$": "babel-jest"
    }
  }
}<|MERGE_RESOLUTION|>--- conflicted
+++ resolved
@@ -62,12 +62,8 @@
     "clean": "rm -rf build/* node_modules/",
     "clean-install": "npm run clean && npm i",
     "test": "check-dependencies && npm run lint && npm run flow && npm run jest",
-<<<<<<< HEAD
+    "verify-screenshots": "check-dependencies && dockers/Screenshotter/screenshotter.sh --verify",
     "start": "check-dependencies && webpack-dev-server --open --hot --config webpack.dev.js",
-=======
-    "verify-screenshots": "check-dependencies && dockers/Screenshotter/screenshotter.sh --verify",
-    "start": "check-dependencies && webpack-dev-server --open --config webpack.dev.js",
->>>>>>> c627de04
     "build": "check-dependencies && rimraf build/* && webpack",
     "watch": "npm run build -- --watch",
     "prepublishOnly": "make NIS= dist"
