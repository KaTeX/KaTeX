--- conflicted
+++ resolved
@@ -55,11 +55,7 @@
   },
   "bin": "cli.js",
   "scripts": {
-<<<<<<< HEAD
-    "lint": "eslint katex.js katex.webpack.js cli.js webpack.common.js webpack.config.js webpack.dev.js src static test contrib dockers && stylelint static/fonts.less static/katex.less",
-=======
-    "lint": "eslint katex.js katex.webpack.js cli.js webpack.common.js webpack.config.js webpack.dev.js src test contrib dockers && stylelint src/katex.less",
->>>>>>> 603f12df
+    "lint": "eslint katex.js katex.webpack.js cli.js webpack.common.js webpack.config.js webpack.dev.js src static test contrib dockers && stylelint src/katex.less",
     "flow": "flow",
     "jest": "jest",
     "jest-update": "jest --updateSnapshot",
@@ -68,11 +64,7 @@
     "clean-install": "npm run clean && npm i",
     "test": "check-dependencies && npm run lint && npm run flow && npm run jest",
     "verify-screenshots": "check-dependencies && dockers/Screenshotter/screenshotter.sh --verify",
-<<<<<<< HEAD
-    "start": "check-dependencies && webpack-dev-server --open --hot --config webpack.dev.js",
-=======
-    "start": "check-dependencies && webpack-dev-server --config webpack.dev.js",
->>>>>>> 603f12df
+    "start": "check-dependencies && webpack-dev-server --hot --config webpack.dev.js",
     "build": "check-dependencies && rimraf build/* && webpack",
     "watch": "npm run build -- --watch",
     "perf-test": "check-dependencies && NODE_ENV=test node test/perf-test.js",
