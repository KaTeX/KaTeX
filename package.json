--- conflicted
+++ resolved
@@ -55,12 +55,8 @@
     "postcss-loader": "^3.0.0",
     "query-string": "^5.1.1",
     "rimraf": "^2.6.2",
-<<<<<<< HEAD
-    "rollup": "^0.63.4",
+    "rollup": "^0.65.0",
     "rollup-plugin-alias": "^1.4.0",
-=======
-    "rollup": "^0.65.0",
->>>>>>> cd8e6e0d
     "rollup-plugin-babel": "^3.0.7",
     "selenium-webdriver": "^3.6.0",
     "sri-toolbox": "^0.2.0",
