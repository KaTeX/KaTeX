--- conflicted
+++ resolved
@@ -35,12 +35,8 @@
     "eslint-plugin-react": "^7.10.0",
     "eslint-plugin-transform-runtime-aliasing": "^0.1.1",
     "file-loader": "^1.1.11",
-<<<<<<< HEAD
-    "flow-bin": "^0.77.0",
+    "flow-bin": "^0.78.0",
     "greenkeeper-lockfile": "^1.15.1",
-=======
-    "flow-bin": "^0.78.0",
->>>>>>> db43058b
     "husky": "^1.0.0-rc.8",
     "jest": "^23.0.1",
     "jest-serializer-html": "^5.0.0",
