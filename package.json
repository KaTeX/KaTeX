--- conflicted
+++ resolved
@@ -78,19 +78,10 @@
     "prestart": "node check-node-version.js && check-dependencies && node src/unicodeMake.js > src/unicodeSymbols.js",
     "start": "webpack-dev-server --hot --config webpack.dev.js",
     "analyze": "webpack --config webpack.analyze.js",
-<<<<<<< HEAD
-    "build": "npm run prestart && rimraf build/* && webpack && rollup -c",
-    "watch": "npm run build -- --watch",
-    "dist": "npm test && npm run build && npm run dist:copy && npm run dist:zip && npm run dist:dist",
-    "dist:copy": "cd build && mkdirp katex && cp -r katex.js katex.min.js katex.css katex.min.css katex.mjs contrib fonts ../README.md katex",
-    "dist:zip": "cd build && tar czf katex.tar.gz katex/ && zip -rq katex.zip katex/",
-    "dist:dist": "rimraf dist/ && cp -r build/katex/ dist/"
-=======
-    "build": "npm run prestart && rimraf dist/ && mkdirp dist && cp README.md dist && webpack",
+    "build": "npm run prestart && rimraf dist/ && mkdirp dist && cp README.md dist && rollup -c && webpack",
     "watch": "npm run build -- --watch",
     "dist": "npm test && npm run build && npm run dist:zip",
     "dist:zip": "cd dist && tar czf ../katex.tar.gz * && zip -rq ../katex.zip *"
->>>>>>> 9fe5e221
   },
   "dependencies": {
     "commander": "^2.16.0"
