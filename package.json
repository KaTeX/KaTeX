{
  "name": "katex",
  "version": "0.10.0-pre",
  "description": "Fast math typesetting for the web.",
  "main": "dist/katex.js",
  "repository": {
    "type": "git",
    "url": "git://github.com/Khan/KaTeX.git"
  },
  "files": [
    "katex.js",
    "cli.js",
    "src/",
    "contrib/",
    "dist/"
  ],
  "license": "MIT",
  "devDependencies": {
<<<<<<< HEAD
    "@babel/core": "^7.0.0",
    "@babel/plugin-proposal-class-properties": "^7.0.0",
    "@babel/plugin-transform-runtime": "^7.0.0",
    "@babel/preset-env": "^7.0.0",
    "@babel/preset-flow": "^7.0.0",
    "@babel/register": "^7.0.0",
    "@babel/runtime": "^7.0.0",
    "babel-core": "^7.0.0-bridge.0",
    "babel-eslint": "^9.0.0",
    "babel-jest": "^23.0.1",
    "babel-loader": "^8.0.0",
=======
    "babel-core": "^6.26.3",
    "babel-eslint": "^8.1.2",
    "babel-jest": "^23.0.1",
    "babel-loader": "^7.1.4",
    "babel-plugin-istanbul": "^4.1.6",
    "babel-plugin-transform-class-properties": "^6.23.0",
    "babel-plugin-transform-runtime": "^6.15.0",
>>>>>>> 16f79435
    "babel-plugin-version-inline": "^1.0.0",
    "benchmark": "^2.1.4",
    "codecov": "^3.0.4",
    "css-loader": "^1.0.0",
    "cssnano": "^4.0.1",
    "eslint": "^5.0.0",
    "eslint-plugin-flowtype": "^2.40.1",
    "eslint-plugin-react": "^7.10.0",
    "eslint-plugin-transform-runtime-aliasing": "^1.0.0",
    "file-loader": "^1.1.11",
    "flow-bin": "^0.79.0",
    "fs-extra": "^7.0.0",
    "greenkeeper-lockfile": "^1.15.1",
    "husky": "^1.0.0-rc.8",
<<<<<<< HEAD
    "jest": "^23.5.0",
=======
    "istanbul-api": "^1.3.1",
    "istanbul-lib-coverage": "^1.2.0",
    "jest": "^23.0.1",
>>>>>>> 16f79435
    "jest-serializer-html": "^5.0.0",
    "js-yaml": "^3.10.0",
    "json-stable-stringify": "^1.0.1",
    "jspngopt": "^0.2.0",
    "less": "^3.0.4",
    "less-loader": "^4.1.0",
    "mini-css-extract-plugin": "^0.4.0",
    "mkdirp": "^0.5.1",
    "pako": "1.0.6",
    "postcss-loader": "^3.0.0",
    "query-string": "^5.1.1",
    "rimraf": "^2.6.2",
<<<<<<< HEAD
    "rollup": "^0.60.0",
    "rollup-plugin-babel": "^4.0.1",
=======
    "rollup": "^0.65.0",
    "rollup-plugin-babel": "^3.0.7",
>>>>>>> 16f79435
    "selenium-webdriver": "^3.6.0",
    "sri-toolbox": "^0.2.0",
    "style-loader": "^0.22.0",
    "stylelint": "^9.2.1",
    "stylelint-config-standard": "^18.0.0",
    "uglifyjs-webpack-plugin": "^1.2.5",
    "webpack": "^4.9.1",
    "webpack-bundle-analyzer": "^2.13.0",
    "webpack-cli": "^3.0.1",
    "webpack-dev-server": "^3.1.4"
  },
  "bin": "cli.js",
  "scripts": {
    "test": "yarn prestart && yarn test:lint && yarn test:flow && yarn test:jest",
    "test:lint": "yarn test:lint:js && yarn test:lint:css",
<<<<<<< HEAD
    "test:lint:js": "eslint babel.config.js katex.js katex.webpack.js cli.js webpack.*.js src static test contrib dockers website",
=======
    "test:lint:js": "eslint *.js src static test contrib dockers website",
>>>>>>> 16f79435
    "test:lint:css": "stylelint src/katex.less static/main.css contrib/**/*.css website/static/**/*.css",
    "test:flow": "flow",
    "test:jest": "jest",
    "test:jest:watch": "jest --watch",
    "test:jest:update": "jest --updateSnapshot",
    "test:jest:coverage": "jest --coverage",
    "test:screenshots": "yarn test:screenshots:update --verify",
    "test:screenshots:update": "yarn prestart && dockers/screenshotter/screenshotter.sh",
    "test:perf": "yarn prestart && NODE_ENV=test node test/perf-test.js",
    "clean": "rm -rf dist/ node_modules/",
    "clean-install": "yarn clean && yarn",
    "prestart": "node check-node-version.js && yarn check && node src/unicodeMake.js",
    "start": "webpack-dev-server --hot --config webpack.dev.js",
    "analyze": "webpack --config webpack.analyze.js",
    "build": "yarn prestart && rimraf dist/ && mkdirp dist && cp README.md dist && rollup -c && webpack",
    "watch": "yarn build --watch",
    "dist": "yarn test && yarn build && yarn dist:zip",
    "dist:zip": "cd dist && tar czf ../katex.tar.gz * && zip -rq ../katex.zip *"
  },
  "dependencies": {
    "commander": "^2.16.0"
  },
  "husky": {
    "hooks": {
      "pre-commit": "yarn test:lint",
      "post-merge": "git submodule update --init --recursive",
      "post-checkout": "git submodule update --init --recursive"
    }
  },
  "jest": {
    "collectCoverageFrom": [
      "src/**/*.js",
      "contrib/**/*.js",
      "!src/unicodeMake.js"
    ],
    "setupTestFrameworkScriptFile": "<rootDir>/test/setup.js",
    "snapshotSerializers": [
      "jest-serializer-html"
    ],
    "testMatch": [
      "**/test/*-spec.js"
    ],
    "testURL": "http://localhost/",
    "transform": {
      "^.+\\.js$": "babel-jest"
    }
  }
}<|MERGE_RESOLUTION|>--- conflicted
+++ resolved
@@ -16,7 +16,6 @@
   ],
   "license": "MIT",
   "devDependencies": {
-<<<<<<< HEAD
     "@babel/core": "^7.0.0",
     "@babel/plugin-proposal-class-properties": "^7.0.0",
     "@babel/plugin-transform-runtime": "^7.0.0",
@@ -28,15 +27,7 @@
     "babel-eslint": "^9.0.0",
     "babel-jest": "^23.0.1",
     "babel-loader": "^8.0.0",
-=======
-    "babel-core": "^6.26.3",
-    "babel-eslint": "^8.1.2",
-    "babel-jest": "^23.0.1",
-    "babel-loader": "^7.1.4",
-    "babel-plugin-istanbul": "^4.1.6",
-    "babel-plugin-transform-class-properties": "^6.23.0",
-    "babel-plugin-transform-runtime": "^6.15.0",
->>>>>>> 16f79435
+    "babel-plugin-istanbul": "^5.0.1",
     "babel-plugin-version-inline": "^1.0.0",
     "benchmark": "^2.1.4",
     "codecov": "^3.0.4",
@@ -51,13 +42,9 @@
     "fs-extra": "^7.0.0",
     "greenkeeper-lockfile": "^1.15.1",
     "husky": "^1.0.0-rc.8",
-<<<<<<< HEAD
+    "istanbul-api": "^2.0.5",
+    "istanbul-lib-coverage": "^2.0.1",
     "jest": "^23.5.0",
-=======
-    "istanbul-api": "^1.3.1",
-    "istanbul-lib-coverage": "^1.2.0",
-    "jest": "^23.0.1",
->>>>>>> 16f79435
     "jest-serializer-html": "^5.0.0",
     "js-yaml": "^3.10.0",
     "json-stable-stringify": "^1.0.1",
@@ -70,13 +57,8 @@
     "postcss-loader": "^3.0.0",
     "query-string": "^5.1.1",
     "rimraf": "^2.6.2",
-<<<<<<< HEAD
     "rollup": "^0.60.0",
-    "rollup-plugin-babel": "^4.0.1",
-=======
-    "rollup": "^0.65.0",
-    "rollup-plugin-babel": "^3.0.7",
->>>>>>> 16f79435
+    "rollup-plugin-babel": "^4.0.1"
     "selenium-webdriver": "^3.6.0",
     "sri-toolbox": "^0.2.0",
     "style-loader": "^0.22.0",
@@ -92,11 +74,7 @@
   "scripts": {
     "test": "yarn prestart && yarn test:lint && yarn test:flow && yarn test:jest",
     "test:lint": "yarn test:lint:js && yarn test:lint:css",
-<<<<<<< HEAD
-    "test:lint:js": "eslint babel.config.js katex.js katex.webpack.js cli.js webpack.*.js src static test contrib dockers website",
-=======
     "test:lint:js": "eslint *.js src static test contrib dockers website",
->>>>>>> 16f79435
     "test:lint:css": "stylelint src/katex.less static/main.css contrib/**/*.css website/static/**/*.css",
     "test:flow": "flow",
     "test:jest": "jest",
