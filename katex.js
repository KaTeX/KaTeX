// @flow
/* eslint no-console:0 */
/**
 * This is the main entry point for KaTeX. Here, we expose functions for
 * rendering expressions either to DOM nodes or to markup strings.
 *
 * We also expose the ParseError class to check if errors thrown from KaTeX are
 * errors in the expression, or errors in javascript handling.
 */

import ParseError from "./src/ParseError";
import Settings from "./src/Settings";

import { buildTree, buildHTMLTree } from "./src/buildTree";
import parseTree from "./src/parseTree";
import utils from "./src/utils";

import type {SettingsOptions} from "./src/Settings";
import type ParseNode from "./src/ParseNode";

<<<<<<< HEAD
import { addFontMetrics } from './src/fontMetrics';
=======
import { defineSymbol } from './src/symbols';
>>>>>>> bd7a9774

/**
 * Parse and build an expression, and place that expression in the DOM node
 * given.
 */
let render = function(
    expression: string,
    baseNode: Node,
    options: SettingsOptions,
) {
    utils.clearNode(baseNode);
    const node = renderToDomTree(expression, options).toNode();
    baseNode.appendChild(node);
};

// KaTeX's styles don't work properly in quirks mode. Print out an error, and
// disable rendering.
if (typeof document !== "undefined") {
    if (document.compatMode !== "CSS1Compat") {
        typeof console !== "undefined" && console.warn(
            "Warning: KaTeX doesn't work in quirks mode. Make sure your " +
                "website has a suitable doctype.");

        render = function() {
            throw new ParseError("KaTeX doesn't work in quirks mode.");
        };
    }
}

/**
 * Parse and build an expression, and return the markup for that.
 */
const renderToString = function(
    expression: string,
    options: SettingsOptions,
): string {
    const markup = renderToDomTree(expression, options).toMarkup();
    return markup;
};

/**
 * Parse an expression and return the parse tree.
 */
const generateParseTree = function(
    expression: string,
    options: SettingsOptions,
): ParseNode[] {
    const settings = new Settings(options);
    return parseTree(expression, settings);
};

/**
 * Generates and returns the katex build tree. This is used for advanced
 * use cases (like rendering to custom output).
 */
const renderToDomTree = function(
    expression: string,
    options: SettingsOptions,
) {
    const settings = new Settings(options);
    const tree = parseTree(expression, settings);
    return buildTree(tree, expression, settings);
};

/**
 * Generates and returns the katex build tree, with just HTML (no MathML).
 * This is used for advanced use cases (like rendering to custom output).
 */
const renderToHTMLTree = function(
    expression: string,
    options: SettingsOptions,
) {
    const settings = new Settings(options);
    const tree = parseTree(expression, settings);
    return buildHTMLTree(tree, expression, settings);
};

export default {
    /**
     * Renders the given LaTeX into an HTML+MathML combination, and adds
     * it as a child to the specified DOM node.
     */
    render,
    /**
     * Renders the given LaTeX into an HTML+MathML combination string,
     * for sending to the client.
     */
    renderToString,
    /**
     * KaTeX error, usually during parsing.
     */
    ParseError,
    /**
     * Parses the given LaTeX into KaTeX's internal parse tree structure,
     * without rendering to HTML or MathML.
     *
     * NOTE: This method is not currently recommended for public use.
     * The internal tree representation is unstable and is very likely
     * to change. Use at your own risk.
     */
    __parse: generateParseTree,
    /**
     * Renders the given LaTeX into an HTML+MathML internal DOM tree
     * representation, without flattening that representation to a string.
     *
     * NOTE: This method is not currently recommended for public use.
     * The internal tree representation is unstable and is very likely
     * to change. Use at your own risk.
     */
    __renderToDomTree: renderToDomTree,
    /**
     * Renders the given LaTeX into an HTML internal DOM tree representation,
     * without MathML and without flattening that representation to a string.
     *
     * NOTE: This method is not currently recommended for public use.
     * The internal tree representation is unstable and is very likely
     * to change. Use at your own risk.
     */
    __renderToHTMLTree: renderToHTMLTree,
    /**
<<<<<<< HEAD
     * extends internal font metrics object with a new object
     * each key in the new object represents a font name
    */
    __addFontMetrics: addFontMetrics,
=======
     * adds a new symbol to internal symbols table
    */
    __defineSymbol: defineSymbol,
>>>>>>> bd7a9774
};<|MERGE_RESOLUTION|>--- conflicted
+++ resolved
@@ -18,11 +18,8 @@
 import type {SettingsOptions} from "./src/Settings";
 import type ParseNode from "./src/ParseNode";
 
-<<<<<<< HEAD
 import { addFontMetrics } from './src/fontMetrics';
-=======
 import { defineSymbol } from './src/symbols';
->>>>>>> bd7a9774
 
 /**
  * Parse and build an expression, and place that expression in the DOM node
@@ -143,14 +140,12 @@
      */
     __renderToHTMLTree: renderToHTMLTree,
     /**
-<<<<<<< HEAD
      * extends internal font metrics object with a new object
      * each key in the new object represents a font name
     */
     __addFontMetrics: addFontMetrics,
-=======
+    /*
      * adds a new symbol to internal symbols table
     */
     __defineSymbol: defineSymbol,
->>>>>>> bd7a9774
 };