// @flow
/**
 * Predefined macros for KaTeX.
 * This can be used to define some commands in terms of others.
 */

import fontMetricsData from "../submodules/katex-fonts/fontMetricsData";
import functions from "./functions";
import symbols from "./symbols";
import utils from "./utils";
import {Token} from "./Token";
import ParseError from "./ParseError";
import type Namespace from "./Namespace";

import type {Mode} from "./types";

/**
 * Provides context to macros defined by functions. Implemented by
 * MacroExpander.
 */
export interface MacroContextInterface {
    mode: Mode;

    /**
     * Object mapping macros to their expansions.
     */
    macros: Namespace<MacroDefinition>;

    /**
     * Returns the topmost token on the stack, without expanding it.
     * Similar in behavior to TeX's `\futurelet`.
     */
    future(): Token;

    /**
     * Remove and return the next unexpanded token.
     */
    popToken(): Token;

    /**
     * Consume all following space tokens, without expansion.
     */
    consumeSpaces(): void;

    /**
     * Expand the next token only once if possible.
     */
    expandOnce(expandOnly?: boolean): Token | Token[];

    /**
     * Expand the next token only once (if possible), and return the resulting
     * top token on the stack (without removing anything from the stack).
     * Similar in behavior to TeX's `\expandafter\futurelet`.
     */
    expandAfterFuture(): Token;

    /**
     * Recursively expand first token, then return first non-expandable token.
     */
    expandNextToken(): Token;

    /**
     * Fully expand the given macro name and return the resulting list of
     * tokens, or return `undefined` if no such macro is defined.
     */
    expandMacro(name: string): Token[] | void;

    /**
     * Fully expand the given token stream and return the resulting list of tokens
     */
    expandTokens(tokens: Token[]): Token[];

    /**
     * Fully expand the given macro name and return the result as a string,
     * or return `undefined` if no such macro is defined.
     */
    expandMacroAsText(name: string): string | void;

    /**
     * Consume the specified number of arguments from the token stream,
     * and return the resulting array of arguments.
     */
    consumeArgs(numArgs: number): Token[][];

    /**
     * Determine whether a command is currently "defined" (has some
     * functionality), meaning that it's a macro (in the current group),
     * a function, a symbol, or one of the special commands listed in
     * `implicitCommands`.
     */
    isDefined(name: string): boolean;

    /**
     * Determine whether a command is expandable.
     */
    isExpandable(name: string): boolean;
}

/** Macro tokens (in reverse order). */
export type MacroExpansion = {
    tokens: Token[],
    numArgs: number,
    unexpandable?: boolean,
};

export type MacroFunction = {
    (MacroContextInterface): string | MacroExpansion,
    unexpandable?: boolean,
}

export type MacroDefinition = string | MacroExpansion | MacroFunction;
export type MacroMap = {[string]: MacroDefinition};

const builtinMacros: MacroMap = {};
export default builtinMacros;

// This function might one day accept an additional argument and do more things.
export function defineMacro(name: string, body: MacroDefinition) {
    builtinMacros[name] = body;
}

function defineMacroFunction(
    name: string,
    body: MacroFunction,
    unexpandable: boolean,
) {
    body.unexpandable = unexpandable;
    defineMacro(name, body);
}

//////////////////////////////////////////////////////////////////////
// macro tools

defineMacro("\\expandafter", function(context) {
    // TeX first reads the token that comes immediately after \expandafter,
    // without expanding it; let’s call this token t. Then TeX reads the
    // token that comes after t (and possibly more tokens, if that token
    // has an argument), replacing it by its expansion. Finally TeX puts
    // t back in front of that expansion.
    const t = context.popToken();
    context.expandOnce(true);
    return {tokens: [t], numArgs: 0};
});

// LaTeX's \@firstoftwo{#1}{#2} expands to #1, skipping #2
// TeX source: \long\def\@firstoftwo#1#2{#1}
defineMacro("\\@firstoftwo", function(context) {
    const args = context.consumeArgs(2);
    return {tokens: args[0], numArgs: 0};
});

// LaTeX's \@secondoftwo{#1}{#2} expands to #2, skipping #1
// TeX source: \long\def\@secondoftwo#1#2{#2}
defineMacro("\\@secondoftwo", function(context) {
    const args = context.consumeArgs(2);
    return {tokens: args[1], numArgs: 0};
});

// LaTeX's \@ifnextchar{#1}{#2}{#3} looks ahead to the next (unexpanded)
// symbol that isn't a space, consuming any spaces but not consuming the
// first nonspace character.  If that nonspace character matches #1, then
// the macro expands to #2; otherwise, it expands to #3.
defineMacro("\\@ifnextchar", function(context) {
    const args = context.consumeArgs(3);  // symbol, if, else
    context.consumeSpaces();
    const nextToken = context.future();
    if (args[0].length === 1 && args[0][0].text === nextToken.text) {
        return {tokens: args[1], numArgs: 0};
    } else {
        return {tokens: args[2], numArgs: 0};
    }
});

// LaTeX's \@ifstar{#1}{#2} looks ahead to the next (unexpanded) symbol.
// If it is `*`, then it consumes the symbol, and the macro expands to #1;
// otherwise, the macro expands to #2 (without consuming the symbol).
// TeX source: \def\@ifstar#1{\@ifnextchar *{\@firstoftwo{#1}}}
defineMacro("\\@ifstar", "\\@ifnextchar *{\\@firstoftwo{#1}}");

// LaTeX's \TextOrMath{#1}{#2} expands to #1 in text mode, #2 in math mode
defineMacro("\\TextOrMath", function(context) {
    const args = context.consumeArgs(2);
    if (context.mode === 'text') {
        return {tokens: args[0], numArgs: 0};
    } else {
        return {tokens: args[1], numArgs: 0};
    }
});

// Lookup table for parsing numbers in base 8 through 16
const digitToNumber = {
    "0": 0, "1": 1, "2": 2, "3": 3, "4": 4, "5": 5, "6": 6, "7": 7, "8": 8,
    "9": 9, "a": 10, "A": 10, "b": 11, "B": 11, "c": 12, "C": 12,
    "d": 13, "D": 13, "e": 14, "E": 14, "f": 15, "F": 15,
};

// TeX \char makes a literal character (catcode 12) using the following forms:
// (see The TeXBook, p. 43)
//   \char123  -- decimal
//   \char'123 -- octal
//   \char"123 -- hex
//   \char`x   -- character that can be written (i.e. isn't active)
//   \char`\x  -- character that cannot be written (e.g. %)
// These all refer to characters from the font, so we turn them into special
// calls to a function \@char dealt with in the Parser.
defineMacroFunction("\\char", function(context) {
    let token = context.popToken();
    let base;
    let number = '';
    if (token.text === "'") {
        base = 8;
        token = context.popToken();
    } else if (token.text === '"') {
        base = 16;
        token = context.popToken();
    } else if (token.text === "`") {
        token = context.popToken();
        if (token.text[0] === "\\") {
            number = token.text.charCodeAt(1);
        } else if (token.text === "EOF") {
            throw new ParseError("\\char` missing argument");
        } else {
            number = token.text.charCodeAt(0);
        }
    } else {
        base = 10;
    }
    if (base) {
        // Parse a number in the given base, starting with first `token`.
        number = digitToNumber[token.text];
        if (number == null || number >= base) {
            throw new ParseError(`Invalid base-${base} digit ${token.text}`);
        }
        let digit;
        while ((digit = digitToNumber[context.future().text]) != null &&
               digit < base) {
            number *= base;
            number += digit;
            context.popToken();
        }
    }
    return `\\@char{${number}}`;
}, true);

<<<<<<< HEAD
// Basic support for macro definitions: \def, \gdef, \edef, \xdef
// <definition> -> <def><control sequence><definition text>
// <def> -> \def|\gdef|\edef|\xdef
// <definition text> -> <parameter text><left brace><balanced text><right brace>
const def = (context, global: boolean, expand: boolean) => {
    let arg = context.consumeArgs(1)[0];
    if (arg.length !== 1) {
        throw new ParseError("\\gdef's first argument must be a macro name");
    }
    const name = arg[0].text;
    // Count argument specifiers, and check they are in the order #1 #2 ...
    let numArgs = 0;
    arg = context.consumeArgs(1)[0];
    while (arg.length === 1 && arg[0].text === "#") {
        arg = context.consumeArgs(1)[0];
        if (arg.length !== 1) {
            throw new ParseError(`Invalid argument number length "${arg.length}"`);
        }
        if (!(/^[1-9]$/.test(arg[0].text))) {
            throw new ParseError(`Invalid argument number "${arg[0].text}"`);
        }
        numArgs++;
        if (parseInt(arg[0].text) !== numArgs) {
            throw new ParseError(`Argument number "${arg[0].text}" out of order`);
        }
        arg = context.consumeArgs(1)[0];
    }
    if (expand) {
        arg = context.expandTokens(arg);
        arg.reverse();
    }
    // Final arg is the expansion of the macro
    context.macros.set(name, {
        tokens: arg,
        numArgs,
    }, global);
    return '';
};
defineMacroFunction("\\gdef", (context) => def(context, true, false), true);
defineMacroFunction("\\def", (context) => def(context, false, false), true);
defineMacroFunction("\\xdef", (context) => def(context, true, true), true);
defineMacroFunction("\\edef", (context) => def(context, false, true), true);

// <simple assignment> -> <let assignment>
// <let assignment> -> \futurelet<control sequence><token><token>
//     |\let<control sequence><equals><one optional space><token>
// <equals> -> <optional spaces>|<optional spaces>=
const letDef = (context, global: boolean, future: boolean) => {
    let tok = context.popToken();
    const name = tok.text;
    if (/^(?:[\\{}$&#^_]|EOF)$/.test(name)) {
        throw new ParseError("Expected a control sequence", tok);
    }

    const tokens = [];
    if (future) {
        tokens.unshift(context.popToken());
    } else {
        context.consumeSpaces();
    }
    tok = context.popToken();
    if (future) {
        tokens.unshift(tok);
    } else if (tok.text === "=") { // consume optional equals
        tok = context.popToken();
        if (tok.text === " ") { // consume one optional space
            tok = context.popToken();
        }
    }

    const macro = context.macros.get(tok.text);
    if (macro == null) {
        // if macro is undefined at this moment, set noexpand to 2
        // to not expand at that moment too and pass it to the parser
        tok.noexpand = 2;
    }
    context.macros.set(name, macro || {
        tokens: [tok],
        numArgs: 0,
        unexpandable: !context.isExpandable(tok.text),
    }, global);
    return {tokens, numArgs: 0};
};
defineMacroFunction("\\let", (context) => letDef(context, false, false), true);
defineMacroFunction("\\futurelet", (context) => letDef(context, false, true), true);

// <assignment> -> <non-macro assignment>|<macro assignment>
// <non-macro assignment> -> <simple assignment>|\global<non-macro assignment>
// <macro assignment> -> <definition>|<prefix><macro assignment>
// <prefix> -> \global|\long|\outer
const defPrefix = (context, global: boolean) => {
    const next = context.consumeArgs(1)[0];
    if (next.length !== 1) {
        throw new ParseError("Invalid command after macro prefix");
    }
    const command = next[0].text;
    // TODO: Should expand command
    if (command === "\\global") {
        return defPrefix(context, true);
    } else if (command === "\\long") {
        // KaTeX doesn't have \par, so ignore \long
        return defPrefix(context, global);
    } else if (command === "\\def") {
        // \global\def is equivalent to \gdef
        return def(context, global, false);
    } else if (command === "\\edef") {
        // \global\edef is equivalent to \xdef
        return def(context, global, true);
    } else if (command === "\\let") {
        // TODO: throw an error if \long is used
        return letDef(context, global, false);
    } else if (command === "\\futurelet") {
        // TODO: throw an error if \long is used
        return letDef(context, global, true);
    } else {
        throw new ParseError(`Invalid command '${command}' after macro prefix`);
    }
};
defineMacroFunction("\\global", (context) => defPrefix(context, true), true);
defineMacroFunction("\\long", (context) => defPrefix(context, false), true);

=======
>>>>>>> 800cdb2d
// \newcommand{\macro}[args]{definition}
// \renewcommand{\macro}[args]{definition}
// TODO: Optional arguments: \newcommand{\macro}[args][default]{definition}
const newcommand = (context, existsOK: boolean, nonexistsOK: boolean) => {
    let arg = context.consumeArgs(1)[0];
    if (arg.length !== 1) {
        throw new ParseError(
            "\\newcommand's first argument must be a macro name");
    }
    const name = arg[0].text;

    const exists = context.isDefined(name);
    if (exists && !existsOK) {
        throw new ParseError(`\\newcommand{${name}} attempting to redefine ` +
            `${name}; use \\renewcommand`);
    }
    if (!exists && !nonexistsOK) {
        throw new ParseError(`\\renewcommand{${name}} when command ${name} ` +
            `does not yet exist; use \\newcommand`);
    }

    let numArgs = 0;
    arg = context.consumeArgs(1)[0];
    if (arg.length === 1 && arg[0].text === "[") {
        let argText = '';
        let token = context.expandNextToken();
        while (token.text !== "]" && token.text !== "EOF") {
            // TODO: Should properly expand arg, e.g., ignore {}s
            argText += token.text;
            token = context.expandNextToken();
        }
        if (!argText.match(/^\s*[0-9]+\s*$/)) {
            throw new ParseError(`Invalid number of arguments: ${argText}`);
        }
        numArgs = parseInt(argText);
        arg = context.consumeArgs(1)[0];
    }

    // Final arg is the expansion of the macro
    context.macros.set(name, {
        tokens: arg,
        numArgs,
    });
    return '';
};
defineMacro("\\newcommand", (context) => newcommand(context, false, true));
defineMacro("\\renewcommand", (context) => newcommand(context, true, false));
defineMacro("\\providecommand", (context) => newcommand(context, true, true));

// terminal (console) tools
defineMacro("\\message", (context) => {
    const arg = context.consumeArgs(1)[0];
    // eslint-disable-next-line no-console
    console.log(arg.reverse().map(token => token.text).join(""));
    return '';
});
defineMacro("\\errmessage", (context) => {
    const arg = context.consumeArgs(1)[0];
    // eslint-disable-next-line no-console
    console.error(arg.reverse().map(token => token.text).join(""));
    return '';
});
defineMacro("\\show", (context) => {
    const tok = context.popToken();
    const name = tok.text;
    // eslint-disable-next-line no-console
    console.log(tok, context.macros.get(name), functions[name],
        symbols.math[name], symbols.text[name]);
    return '';
});

//////////////////////////////////////////////////////////////////////
// Grouping
// \let\bgroup={ \let\egroup=}
defineMacro("\\bgroup", "{");
defineMacro("\\egroup", "}");

// Symbols from latex.ltx:
// \def\lq{`}
// \def\rq{'}
// \def \aa {\r a}
// \def \AA {\r A}
defineMacro("\\lq", "`");
defineMacro("\\rq", "'");
defineMacro("\\aa", "\\r a");
defineMacro("\\AA", "\\r A");

// Copyright (C) and registered (R) symbols. Use raw symbol in MathML.
// \DeclareTextCommandDefault{\textcopyright}{\textcircled{c}}
// \DeclareTextCommandDefault{\textregistered}{\textcircled{%
//      \check@mathfonts\fontsize\sf@size\z@\math@fontsfalse\selectfont R}}
// \DeclareRobustCommand{\copyright}{%
//    \ifmmode{\nfss@text{\textcopyright}}\else\textcopyright\fi}
defineMacro("\\textcopyright", "\\html@mathml{\\textcircled{c}}{\\char`©}");
defineMacro("\\copyright",
    "\\TextOrMath{\\textcopyright}{\\text{\\textcopyright}}");
defineMacro("\\textregistered",
    "\\html@mathml{\\textcircled{\\scriptsize R}}{\\char`®}");

// Characters omitted from Unicode range 1D400–1D7FF
defineMacro("\u212C", "\\mathscr{B}");  // script
defineMacro("\u2130", "\\mathscr{E}");
defineMacro("\u2131", "\\mathscr{F}");
defineMacro("\u210B", "\\mathscr{H}");
defineMacro("\u2110", "\\mathscr{I}");
defineMacro("\u2112", "\\mathscr{L}");
defineMacro("\u2133", "\\mathscr{M}");
defineMacro("\u211B", "\\mathscr{R}");
defineMacro("\u212D", "\\mathfrak{C}");  // Fraktur
defineMacro("\u210C", "\\mathfrak{H}");
defineMacro("\u2128", "\\mathfrak{Z}");

// Define \Bbbk with a macro that works in both HTML and MathML.
defineMacro("\\Bbbk", "\\Bbb{k}");

// Unicode middle dot
// The KaTeX fonts do not contain U+00B7. Instead, \cdotp displays
// the dot at U+22C5 and gives it punct spacing.
defineMacro("\u00b7", "\\cdotp");

// \llap and \rlap render their contents in text mode
defineMacro("\\llap", "\\mathllap{\\textrm{#1}}");
defineMacro("\\rlap", "\\mathrlap{\\textrm{#1}}");
defineMacro("\\clap", "\\mathclap{\\textrm{#1}}");

// \not is defined by base/fontmath.ltx via
// \DeclareMathSymbol{\not}{\mathrel}{symbols}{"36}
// It's thus treated like a \mathrel, but defined by a symbol that has zero
// width but extends to the right.  We use \rlap to get that spacing.
// For MathML we write U+0338 here. buildMathML.js will then do the overlay.
defineMacro("\\not", '\\html@mathml{\\mathrel{\\mathrlap\\@not}}{\\char"338}');

// Negated symbols from base/fontmath.ltx:
// \def\neq{\not=} \let\ne=\neq
// \DeclareRobustCommand
//   \notin{\mathrel{\m@th\mathpalette\c@ncel\in}}
// \def\c@ncel#1#2{\m@th\ooalign{$\hfil#1\mkern1mu/\hfil$\crcr$#1#2$}}
defineMacro("\\neq", "\\html@mathml{\\mathrel{\\not=}}{\\mathrel{\\char`≠}}");
defineMacro("\\ne", "\\neq");
defineMacro("\u2260", "\\neq");
defineMacro("\\notin", "\\html@mathml{\\mathrel{{\\in}\\mathllap{/\\mskip1mu}}}"
                       + "{\\mathrel{\\char`∉}}");
defineMacro("\u2209", "\\notin");

// Unicode stacked relations
defineMacro("\u2258", "\\html@mathml{" +
    "\\mathrel{=\\kern{-1em}\\raisebox{0.4em}{$\\scriptsize\\frown$}}" +
    "}{\\mathrel{\\char`\u2258}}");
defineMacro("\u2259",
    "\\html@mathml{\\stackrel{\\tiny\\wedge}{=}}{\\mathrel{\\char`\u2258}}");
defineMacro("\u225A",
    "\\html@mathml{\\stackrel{\\tiny\\vee}{=}}{\\mathrel{\\char`\u225A}}");
defineMacro("\u225B",
    "\\html@mathml{\\stackrel{\\scriptsize\\star}{=}}" +
    "{\\mathrel{\\char`\u225B}}");
defineMacro("\u225D",
    "\\html@mathml{\\stackrel{\\tiny\\mathrm{def}}{=}}" +
    "{\\mathrel{\\char`\u225D}}");
defineMacro("\u225E",
    "\\html@mathml{\\stackrel{\\tiny\\mathrm{m}}{=}}" +
    "{\\mathrel{\\char`\u225E}}");
defineMacro("\u225F",
    "\\html@mathml{\\stackrel{\\tiny?}{=}}{\\mathrel{\\char`\u225F}}");

// Misc Unicode
defineMacro("\u27C2", "\\perp");
defineMacro("\u203C", "\\mathclose{!\\mkern-0.8mu!}");
defineMacro("\u220C", "\\notni");
defineMacro("\u231C", "\\ulcorner");
defineMacro("\u231D", "\\urcorner");
defineMacro("\u231E", "\\llcorner");
defineMacro("\u231F", "\\lrcorner");
defineMacro("\u00A9", "\\copyright");
defineMacro("\u00AE", "\\textregistered");
defineMacro("\uFE0F", "\\textregistered");

// The KaTeX fonts have corners at codepoints that don't match Unicode.
// For MathML purposes, use the Unicode code point.
defineMacro("\\ulcorner", "\\html@mathml{\\@ulcorner}{\\mathop{\\char\"231c}}");
defineMacro("\\urcorner", "\\html@mathml{\\@urcorner}{\\mathop{\\char\"231d}}");
defineMacro("\\llcorner", "\\html@mathml{\\@llcorner}{\\mathop{\\char\"231e}}");
defineMacro("\\lrcorner", "\\html@mathml{\\@lrcorner}{\\mathop{\\char\"231f}}");

//////////////////////////////////////////////////////////////////////
// LaTeX_2ε

// \vdots{\vbox{\baselineskip4\p@  \lineskiplimit\z@
// \kern6\p@\hbox{.}\hbox{.}\hbox{.}}}
// We'll call \varvdots, which gets a glyph from symbols.js.
// The zero-width rule gets us an equivalent to the vertical 6pt kern.
defineMacro("\\vdots", "\\mathord{\\varvdots\\rule{0pt}{15pt}}");
defineMacro("\u22ee", "\\vdots");

//////////////////////////////////////////////////////////////////////
// amsmath.sty
// http://mirrors.concertpass.com/tex-archive/macros/latex/required/amsmath/amsmath.pdf

// Italic Greek capital letters.  AMS defines these with \DeclareMathSymbol,
// but they are equivalent to \mathit{\Letter}.
defineMacro("\\varGamma", "\\mathit{\\Gamma}");
defineMacro("\\varDelta", "\\mathit{\\Delta}");
defineMacro("\\varTheta", "\\mathit{\\Theta}");
defineMacro("\\varLambda", "\\mathit{\\Lambda}");
defineMacro("\\varXi", "\\mathit{\\Xi}");
defineMacro("\\varPi", "\\mathit{\\Pi}");
defineMacro("\\varSigma", "\\mathit{\\Sigma}");
defineMacro("\\varUpsilon", "\\mathit{\\Upsilon}");
defineMacro("\\varPhi", "\\mathit{\\Phi}");
defineMacro("\\varPsi", "\\mathit{\\Psi}");
defineMacro("\\varOmega", "\\mathit{\\Omega}");

//\newcommand{\substack}[1]{\subarray{c}#1\endsubarray}
defineMacro("\\substack", "\\begin{subarray}{c}#1\\end{subarray}");

// \renewcommand{\colon}{\nobreak\mskip2mu\mathpunct{}\nonscript
// \mkern-\thinmuskip{:}\mskip6muplus1mu\relax}
defineMacro("\\colon", "\\nobreak\\mskip2mu\\mathpunct{}" +
    "\\mathchoice{\\mkern-3mu}{\\mkern-3mu}{}{}{:}\\mskip6mu");

// \newcommand{\boxed}[1]{\fbox{\m@th$\displaystyle#1$}}
defineMacro("\\boxed", "\\fbox{$\\displaystyle{#1}$}");

// \def\iff{\DOTSB\;\Longleftrightarrow\;}
// \def\implies{\DOTSB\;\Longrightarrow\;}
// \def\impliedby{\DOTSB\;\Longleftarrow\;}
defineMacro("\\iff", "\\DOTSB\\;\\Longleftrightarrow\\;");
defineMacro("\\implies", "\\DOTSB\\;\\Longrightarrow\\;");
defineMacro("\\impliedby", "\\DOTSB\\;\\Longleftarrow\\;");

// AMSMath's automatic \dots, based on \mdots@@ macro.
const dotsByToken = {
    ',': '\\dotsc',
    '\\not': '\\dotsb',
    // \keybin@ checks for the following:
    '+': '\\dotsb',
    '=': '\\dotsb',
    '<': '\\dotsb',
    '>': '\\dotsb',
    '-': '\\dotsb',
    '*': '\\dotsb',
    ':': '\\dotsb',
    // Symbols whose definition starts with \DOTSB:
    '\\DOTSB': '\\dotsb',
    '\\coprod': '\\dotsb',
    '\\bigvee': '\\dotsb',
    '\\bigwedge': '\\dotsb',
    '\\biguplus': '\\dotsb',
    '\\bigcap': '\\dotsb',
    '\\bigcup': '\\dotsb',
    '\\prod': '\\dotsb',
    '\\sum': '\\dotsb',
    '\\bigotimes': '\\dotsb',
    '\\bigoplus': '\\dotsb',
    '\\bigodot': '\\dotsb',
    '\\bigsqcup': '\\dotsb',
    '\\And': '\\dotsb',
    '\\longrightarrow': '\\dotsb',
    '\\Longrightarrow': '\\dotsb',
    '\\longleftarrow': '\\dotsb',
    '\\Longleftarrow': '\\dotsb',
    '\\longleftrightarrow': '\\dotsb',
    '\\Longleftrightarrow': '\\dotsb',
    '\\mapsto': '\\dotsb',
    '\\longmapsto': '\\dotsb',
    '\\hookrightarrow': '\\dotsb',
    '\\doteq': '\\dotsb',
    // Symbols whose definition starts with \mathbin:
    '\\mathbin': '\\dotsb',
    // Symbols whose definition starts with \mathrel:
    '\\mathrel': '\\dotsb',
    '\\relbar': '\\dotsb',
    '\\Relbar': '\\dotsb',
    '\\xrightarrow': '\\dotsb',
    '\\xleftarrow': '\\dotsb',
    // Symbols whose definition starts with \DOTSI:
    '\\DOTSI': '\\dotsi',
    '\\int': '\\dotsi',
    '\\oint': '\\dotsi',
    '\\iint': '\\dotsi',
    '\\iiint': '\\dotsi',
    '\\iiiint': '\\dotsi',
    '\\idotsint': '\\dotsi',
    // Symbols whose definition starts with \DOTSX:
    '\\DOTSX': '\\dotsx',
};

defineMacro("\\dots", function(context) {
    // TODO: If used in text mode, should expand to \textellipsis.
    // However, in KaTeX, \textellipsis and \ldots behave the same
    // (in text mode), and it's unlikely we'd see any of the math commands
    // that affect the behavior of \dots when in text mode.  So fine for now
    // (until we support \ifmmode ... \else ... \fi).
    let thedots = '\\dotso';
    const next = context.expandAfterFuture().text;
    if (next in dotsByToken) {
        thedots = dotsByToken[next];
    } else if (next.substr(0, 4) === '\\not') {
        thedots = '\\dotsb';
    } else if (next in symbols.math) {
        if (utils.contains(['bin', 'rel'], symbols.math[next].group)) {
            thedots = '\\dotsb';
        }
    }
    return thedots;
});

const spaceAfterDots = {
    // \rightdelim@ checks for the following:
    ')': true,
    ']': true,
    '\\rbrack': true,
    '\\}': true,
    '\\rbrace': true,
    '\\rangle': true,
    '\\rceil': true,
    '\\rfloor': true,
    '\\rgroup': true,
    '\\rmoustache': true,
    '\\right': true,
    '\\bigr': true,
    '\\biggr': true,
    '\\Bigr': true,
    '\\Biggr': true,
    // \extra@ also tests for the following:
    '$': true,
    // \extrap@ checks for the following:
    ';': true,
    '.': true,
    ',': true,
};

defineMacro("\\dotso", function(context) {
    const next = context.future().text;
    if (next in spaceAfterDots) {
        return "\\ldots\\,";
    } else {
        return "\\ldots";
    }
});

defineMacro("\\dotsc", function(context) {
    const next = context.future().text;
    // \dotsc uses \extra@ but not \extrap@, instead specially checking for
    // ';' and '.', but doesn't check for ','.
    if (next in spaceAfterDots && next !== ',') {
        return "\\ldots\\,";
    } else {
        return "\\ldots";
    }
});

defineMacro("\\cdots", function(context) {
    const next = context.future().text;
    if (next in spaceAfterDots) {
        return "\\@cdots\\,";
    } else {
        return "\\@cdots";
    }
});

defineMacro("\\dotsb", "\\cdots");
defineMacro("\\dotsm", "\\cdots");
defineMacro("\\dotsi", "\\!\\cdots");
// amsmath doesn't actually define \dotsx, but \dots followed by a macro
// starting with \DOTSX implies \dotso, and then \extra@ detects this case
// and forces the added `\,`.
defineMacro("\\dotsx", "\\ldots\\,");

// \let\DOTSI\relax
// \let\DOTSB\relax
// \let\DOTSX\relax
defineMacro("\\DOTSI", "\\relax");
defineMacro("\\DOTSB", "\\relax");
defineMacro("\\DOTSX", "\\relax");

// Spacing, based on amsmath.sty's override of LaTeX defaults
// \DeclareRobustCommand{\tmspace}[3]{%
//   \ifmmode\mskip#1#2\else\kern#1#3\fi\relax}
defineMacro("\\tmspace", "\\TextOrMath{\\kern#1#3}{\\mskip#1#2}\\relax");
// \renewcommand{\,}{\tmspace+\thinmuskip{.1667em}}
// TODO: math mode should use \thinmuskip
defineMacro("\\,", "\\tmspace+{3mu}{.1667em}");
// \let\thinspace\,
defineMacro("\\thinspace", "\\,");
// \def\>{\mskip\medmuskip}
// \renewcommand{\:}{\tmspace+\medmuskip{.2222em}}
// TODO: \> and math mode of \: should use \medmuskip = 4mu plus 2mu minus 4mu
defineMacro("\\>", "\\mskip{4mu}");
defineMacro("\\:", "\\tmspace+{4mu}{.2222em}");
// \let\medspace\:
defineMacro("\\medspace", "\\:");
// \renewcommand{\;}{\tmspace+\thickmuskip{.2777em}}
// TODO: math mode should use \thickmuskip = 5mu plus 5mu
defineMacro("\\;", "\\tmspace+{5mu}{.2777em}");
// \let\thickspace\;
defineMacro("\\thickspace", "\\;");
// \renewcommand{\!}{\tmspace-\thinmuskip{.1667em}}
// TODO: math mode should use \thinmuskip
defineMacro("\\!", "\\tmspace-{3mu}{.1667em}");
// \let\negthinspace\!
defineMacro("\\negthinspace", "\\!");
// \newcommand{\negmedspace}{\tmspace-\medmuskip{.2222em}}
// TODO: math mode should use \medmuskip
defineMacro("\\negmedspace", "\\tmspace-{4mu}{.2222em}");
// \newcommand{\negthickspace}{\tmspace-\thickmuskip{.2777em}}
// TODO: math mode should use \thickmuskip
defineMacro("\\negthickspace", "\\tmspace-{5mu}{.277em}");
// \def\enspace{\kern.5em }
defineMacro("\\enspace", "\\kern.5em ");
// \def\enskip{\hskip.5em\relax}
defineMacro("\\enskip", "\\hskip.5em\\relax");
// \def\quad{\hskip1em\relax}
defineMacro("\\quad", "\\hskip1em\\relax");
// \def\qquad{\hskip2em\relax}
defineMacro("\\qquad", "\\hskip2em\\relax");

// \tag@in@display form of \tag
defineMacro("\\tag", "\\@ifstar\\tag@literal\\tag@paren");
defineMacro("\\tag@paren", "\\tag@literal{({#1})}");
defineMacro("\\tag@literal", (context) => {
    if (context.macros.get("\\df@tag")) {
        throw new ParseError("Multiple \\tag");
    }
    return "\\gdef\\df@tag{\\text{#1}}";
});

// \renewcommand{\bmod}{\nonscript\mskip-\medmuskip\mkern5mu\mathbin
//   {\operator@font mod}\penalty900
//   \mkern5mu\nonscript\mskip-\medmuskip}
// \newcommand{\pod}[1]{\allowbreak
//   \if@display\mkern18mu\else\mkern8mu\fi(#1)}
// \renewcommand{\pmod}[1]{\pod{{\operator@font mod}\mkern6mu#1}}
// \newcommand{\mod}[1]{\allowbreak\if@display\mkern18mu
//   \else\mkern12mu\fi{\operator@font mod}\,\,#1}
// TODO: math mode should use \medmuskip = 4mu plus 2mu minus 4mu
defineMacro("\\bmod",
    "\\mathchoice{\\mskip1mu}{\\mskip1mu}{\\mskip5mu}{\\mskip5mu}" +
    "\\mathbin{\\rm mod}" +
    "\\mathchoice{\\mskip1mu}{\\mskip1mu}{\\mskip5mu}{\\mskip5mu}");
defineMacro("\\pod", "\\allowbreak" +
    "\\mathchoice{\\mkern18mu}{\\mkern8mu}{\\mkern8mu}{\\mkern8mu}(#1)");
defineMacro("\\pmod", "\\pod{{\\rm mod}\\mkern6mu#1}");
defineMacro("\\mod", "\\allowbreak" +
    "\\mathchoice{\\mkern18mu}{\\mkern12mu}{\\mkern12mu}{\\mkern12mu}" +
    "{\\rm mod}\\,\\,#1");

// \pmb    --   A simulation of bold.
// The version in ambsy.sty works by typesetting three copies of the argument
// with small offsets. We use two copies. We omit the vertical offset because
// of rendering problems that makeVList encounters in Safari.
defineMacro("\\pmb", "\\html@mathml{" +
    "\\@binrel{#1}{\\mathrlap{#1}\\kern0.5px#1}}" +
    "{\\mathbf{#1}}");

//////////////////////////////////////////////////////////////////////
// LaTeX source2e

// \\ defaults to \newline, but changes to \cr within array environment
defineMacro("\\\\", "\\newline");

// \def\TeX{T\kern-.1667em\lower.5ex\hbox{E}\kern-.125emX\@}
// TODO: Doesn't normally work in math mode because \@ fails.  KaTeX doesn't
// support \@ yet, so that's omitted, and we add \text so that the result
// doesn't look funny in math mode.
defineMacro("\\TeX", "\\textrm{\\html@mathml{" +
    "T\\kern-.1667em\\raisebox{-.5ex}{E}\\kern-.125emX" +
    "}{TeX}}");

// \DeclareRobustCommand{\LaTeX}{L\kern-.36em%
//         {\sbox\z@ T%
//          \vbox to\ht\z@{\hbox{\check@mathfonts
//                               \fontsize\sf@size\z@
//                               \math@fontsfalse\selectfont
//                               A}%
//                         \vss}%
//         }%
//         \kern-.15em%
//         \TeX}
// This code aligns the top of the A with the T (from the perspective of TeX's
// boxes, though visually the A appears to extend above slightly).
// We compute the corresponding \raisebox when A is rendered in \normalsize
// \scriptstyle, which has a scale factor of 0.7 (see Options.js).
const latexRaiseA = fontMetricsData['Main-Regular']["T".charCodeAt(0)][1] -
    0.7 * fontMetricsData['Main-Regular']["A".charCodeAt(0)][1] + "em";
defineMacro("\\LaTeX", "\\textrm{\\html@mathml{" +
    `L\\kern-.36em\\raisebox{${latexRaiseA}}{\\scriptstyle A}` +
    "\\kern-.15em\\TeX}{LaTeX}}");

// New KaTeX logo based on tweaking LaTeX logo
defineMacro("\\KaTeX", "\\textrm{\\html@mathml{" +
    `K\\kern-.17em\\raisebox{${latexRaiseA}}{\\scriptstyle A}` +
    "\\kern-.15em\\TeX}{KaTeX}}");

// \DeclareRobustCommand\hspace{\@ifstar\@hspacer\@hspace}
// \def\@hspace#1{\hskip  #1\relax}
// \def\@hspacer#1{\vrule \@width\z@\nobreak
//                 \hskip #1\hskip \z@skip}
defineMacro("\\hspace", "\\@ifstar\\@hspacer\\@hspace");
defineMacro("\\@hspace", "\\hskip #1\\relax");
defineMacro("\\@hspacer", "\\rule{0pt}{0pt}\\hskip #1\\relax");

//////////////////////////////////////////////////////////////////////
// mathtools.sty

//\providecommand\ordinarycolon{:}
defineMacro("\\ordinarycolon", ":");
//\def\vcentcolon{\mathrel{\mathop\ordinarycolon}}
//TODO(edemaine): Not yet centered. Fix via \raisebox or #726
defineMacro("\\vcentcolon", "\\mathrel{\\mathop\\ordinarycolon}");
// \providecommand*\dblcolon{\vcentcolon\mathrel{\mkern-.9mu}\vcentcolon}
defineMacro("\\dblcolon", "\\html@mathml{" +
    "\\mathrel{\\vcentcolon\\mathrel{\\mkern-.9mu}\\vcentcolon}}" +
    "{\\mathop{\\char\"2237}}");
// \providecommand*\coloneqq{\vcentcolon\mathrel{\mkern-1.2mu}=}
defineMacro("\\coloneqq", "\\html@mathml{" +
    "\\mathrel{\\vcentcolon\\mathrel{\\mkern-1.2mu}=}}" +
    "{\\mathop{\\char\"2254}}"); // ≔
// \providecommand*\Coloneqq{\dblcolon\mathrel{\mkern-1.2mu}=}
defineMacro("\\Coloneqq", "\\html@mathml{" +
    "\\mathrel{\\dblcolon\\mathrel{\\mkern-1.2mu}=}}" +
    "{\\mathop{\\char\"2237\\char\"3d}}");
// \providecommand*\coloneq{\vcentcolon\mathrel{\mkern-1.2mu}\mathrel{-}}
defineMacro("\\coloneq", "\\html@mathml{" +
    "\\mathrel{\\vcentcolon\\mathrel{\\mkern-1.2mu}\\mathrel{-}}}" +
    "{\\mathop{\\char\"3a\\char\"2212}}");
// \providecommand*\Coloneq{\dblcolon\mathrel{\mkern-1.2mu}\mathrel{-}}
defineMacro("\\Coloneq", "\\html@mathml{" +
    "\\mathrel{\\dblcolon\\mathrel{\\mkern-1.2mu}\\mathrel{-}}}" +
    "{\\mathop{\\char\"2237\\char\"2212}}");
// \providecommand*\eqqcolon{=\mathrel{\mkern-1.2mu}\vcentcolon}
defineMacro("\\eqqcolon", "\\html@mathml{" +
    "\\mathrel{=\\mathrel{\\mkern-1.2mu}\\vcentcolon}}" +
    "{\\mathop{\\char\"2255}}"); // ≕
// \providecommand*\Eqqcolon{=\mathrel{\mkern-1.2mu}\dblcolon}
defineMacro("\\Eqqcolon", "\\html@mathml{" +
    "\\mathrel{=\\mathrel{\\mkern-1.2mu}\\dblcolon}}" +
    "{\\mathop{\\char\"3d\\char\"2237}}");
// \providecommand*\eqcolon{\mathrel{-}\mathrel{\mkern-1.2mu}\vcentcolon}
defineMacro("\\eqcolon", "\\html@mathml{" +
    "\\mathrel{\\mathrel{-}\\mathrel{\\mkern-1.2mu}\\vcentcolon}}" +
    "{\\mathop{\\char\"2239}}");
// \providecommand*\Eqcolon{\mathrel{-}\mathrel{\mkern-1.2mu}\dblcolon}
defineMacro("\\Eqcolon", "\\html@mathml{" +
    "\\mathrel{\\mathrel{-}\\mathrel{\\mkern-1.2mu}\\dblcolon}}" +
    "{\\mathop{\\char\"2212\\char\"2237}}");
// \providecommand*\colonapprox{\vcentcolon\mathrel{\mkern-1.2mu}\approx}
defineMacro("\\colonapprox", "\\html@mathml{" +
    "\\mathrel{\\vcentcolon\\mathrel{\\mkern-1.2mu}\\approx}}" +
    "{\\mathop{\\char\"3a\\char\"2248}}");
// \providecommand*\Colonapprox{\dblcolon\mathrel{\mkern-1.2mu}\approx}
defineMacro("\\Colonapprox", "\\html@mathml{" +
    "\\mathrel{\\dblcolon\\mathrel{\\mkern-1.2mu}\\approx}}" +
    "{\\mathop{\\char\"2237\\char\"2248}}");
// \providecommand*\colonsim{\vcentcolon\mathrel{\mkern-1.2mu}\sim}
defineMacro("\\colonsim", "\\html@mathml{" +
    "\\mathrel{\\vcentcolon\\mathrel{\\mkern-1.2mu}\\sim}}" +
    "{\\mathop{\\char\"3a\\char\"223c}}");
// \providecommand*\Colonsim{\dblcolon\mathrel{\mkern-1.2mu}\sim}
defineMacro("\\Colonsim", "\\html@mathml{" +
    "\\mathrel{\\dblcolon\\mathrel{\\mkern-1.2mu}\\sim}}" +
    "{\\mathop{\\char\"2237\\char\"223c}}");

// Some Unicode characters are implemented with macros to mathtools functions.
defineMacro("\u2237", "\\dblcolon");  // ::
defineMacro("\u2239", "\\eqcolon");  // -:
defineMacro("\u2254", "\\coloneqq");  // :=
defineMacro("\u2255", "\\eqqcolon");  // =:
defineMacro("\u2A74", "\\Coloneqq");  // ::=

//////////////////////////////////////////////////////////////////////
// colonequals.sty

// Alternate names for mathtools's macros:
defineMacro("\\ratio", "\\vcentcolon");
defineMacro("\\coloncolon", "\\dblcolon");
defineMacro("\\colonequals", "\\coloneqq");
defineMacro("\\coloncolonequals", "\\Coloneqq");
defineMacro("\\equalscolon", "\\eqqcolon");
defineMacro("\\equalscoloncolon", "\\Eqqcolon");
defineMacro("\\colonminus", "\\coloneq");
defineMacro("\\coloncolonminus", "\\Coloneq");
defineMacro("\\minuscolon", "\\eqcolon");
defineMacro("\\minuscoloncolon", "\\Eqcolon");
// \colonapprox name is same in mathtools and colonequals.
defineMacro("\\coloncolonapprox", "\\Colonapprox");
// \colonsim name is same in mathtools and colonequals.
defineMacro("\\coloncolonsim", "\\Colonsim");

// Additional macros, implemented by analogy with mathtools definitions:
defineMacro("\\simcolon",
    "\\mathrel{\\sim\\mathrel{\\mkern-1.2mu}\\vcentcolon}");
defineMacro("\\simcoloncolon",
    "\\mathrel{\\sim\\mathrel{\\mkern-1.2mu}\\dblcolon}");
defineMacro("\\approxcolon",
    "\\mathrel{\\approx\\mathrel{\\mkern-1.2mu}\\vcentcolon}");
defineMacro("\\approxcoloncolon",
            "\\mathrel{\\approx\\mathrel{\\mkern-1.2mu}\\dblcolon}");

// Present in newtxmath, pxfonts and txfonts
defineMacro("\\notni", "\\html@mathml{\\not\\ni}{\\mathrel{\\char`\u220C}}");
defineMacro("\\limsup", "\\DOTSB\\operatorname*{lim\\,sup}");
defineMacro("\\liminf", "\\DOTSB\\operatorname*{lim\\,inf}");

//////////////////////////////////////////////////////////////////////
// MathML alternates for KaTeX glyphs in the Unicode private area
defineMacro("\\gvertneqq", "\\html@mathml{\\@gvertneqq}{\u2269}");
defineMacro("\\lvertneqq", "\\html@mathml{\\@lvertneqq}{\u2268}");
defineMacro("\\ngeqq", "\\html@mathml{\\@ngeqq}{\u2271}");
defineMacro("\\ngeqslant", "\\html@mathml{\\@ngeqslant}{\u2271}");
defineMacro("\\nleqq", "\\html@mathml{\\@nleqq}{\u2270}");
defineMacro("\\nleqslant", "\\html@mathml{\\@nleqslant}{\u2270}");
defineMacro("\\nshortmid", "\\html@mathml{\\@nshortmid}{∤}");
defineMacro("\\nshortparallel", "\\html@mathml{\\@nshortparallel}{∦}");
defineMacro("\\nsubseteqq", "\\html@mathml{\\@nsubseteqq}{\u2288}");
defineMacro("\\nsupseteqq", "\\html@mathml{\\@nsupseteqq}{\u2289}");
defineMacro("\\varsubsetneq", "\\html@mathml{\\@varsubsetneq}{⊊}");
defineMacro("\\varsubsetneqq", "\\html@mathml{\\@varsubsetneqq}{⫋}");
defineMacro("\\varsupsetneq", "\\html@mathml{\\@varsupsetneq}{⊋}");
defineMacro("\\varsupsetneqq", "\\html@mathml{\\@varsupsetneqq}{⫌}");

//////////////////////////////////////////////////////////////////////
// stmaryrd and semantic

// The stmaryrd and semantic packages render the next four items by calling a
// glyph. Those glyphs do not exist in the KaTeX fonts. Hence the macros.

defineMacro("\\llbracket", "\\html@mathml{" +
    "\\mathopen{[\\mkern-3.2mu[}}" +
    "{\\mathopen{\\char`\u27e6}}");
defineMacro("\\rrbracket", "\\html@mathml{" +
    "\\mathclose{]\\mkern-3.2mu]}}" +
    "{\\mathclose{\\char`\u27e7}}");

defineMacro("\u27e6", "\\llbracket"); // blackboard bold [
defineMacro("\u27e7", "\\rrbracket"); // blackboard bold ]

defineMacro("\\lBrace", "\\html@mathml{" +
    "\\mathopen{\\{\\mkern-3.2mu[}}" +
    "{\\mathopen{\\char`\u2983}}");
defineMacro("\\rBrace", "\\html@mathml{" +
    "\\mathclose{]\\mkern-3.2mu\\}}}" +
    "{\\mathclose{\\char`\u2984}}");

defineMacro("\u2983", "\\lBrace"); // blackboard bold {
defineMacro("\u2984", "\\rBrace"); // blackboard bold }

// TODO: Create variable sized versions of the last two items. I believe that
// will require new font glyphs.

//////////////////////////////////////////////////////////////////////
// texvc.sty

// The texvc package contains macros available in mediawiki pages.
// We omit the functions deprecated at
// https://en.wikipedia.org/wiki/Help:Displaying_a_formula#Deprecated_syntax

// We also omit texvc's \O, which conflicts with \text{\O}

defineMacro("\\darr", "\\downarrow");
defineMacro("\\dArr", "\\Downarrow");
defineMacro("\\Darr", "\\Downarrow");
defineMacro("\\lang", "\\langle");
defineMacro("\\rang", "\\rangle");
defineMacro("\\uarr", "\\uparrow");
defineMacro("\\uArr", "\\Uparrow");
defineMacro("\\Uarr", "\\Uparrow");
defineMacro("\\N", "\\mathbb{N}");
defineMacro("\\R", "\\mathbb{R}");
defineMacro("\\Z", "\\mathbb{Z}");
defineMacro("\\alef", "\\aleph");
defineMacro("\\alefsym", "\\aleph");
defineMacro("\\Alpha", "\\mathrm{A}");
defineMacro("\\Beta", "\\mathrm{B}");
defineMacro("\\bull", "\\bullet");
defineMacro("\\Chi", "\\mathrm{X}");
defineMacro("\\clubs", "\\clubsuit");
defineMacro("\\cnums", "\\mathbb{C}");
defineMacro("\\Complex", "\\mathbb{C}");
defineMacro("\\Dagger", "\\ddagger");
defineMacro("\\diamonds", "\\diamondsuit");
defineMacro("\\empty", "\\emptyset");
defineMacro("\\Epsilon", "\\mathrm{E}");
defineMacro("\\Eta", "\\mathrm{H}");
defineMacro("\\exist", "\\exists");
defineMacro("\\harr", "\\leftrightarrow");
defineMacro("\\hArr", "\\Leftrightarrow");
defineMacro("\\Harr", "\\Leftrightarrow");
defineMacro("\\hearts", "\\heartsuit");
defineMacro("\\image", "\\Im");
defineMacro("\\infin", "\\infty");
defineMacro("\\Iota", "\\mathrm{I}");
defineMacro("\\isin", "\\in");
defineMacro("\\Kappa", "\\mathrm{K}");
defineMacro("\\larr", "\\leftarrow");
defineMacro("\\lArr", "\\Leftarrow");
defineMacro("\\Larr", "\\Leftarrow");
defineMacro("\\lrarr", "\\leftrightarrow");
defineMacro("\\lrArr", "\\Leftrightarrow");
defineMacro("\\Lrarr", "\\Leftrightarrow");
defineMacro("\\Mu", "\\mathrm{M}");
defineMacro("\\natnums", "\\mathbb{N}");
defineMacro("\\Nu", "\\mathrm{N}");
defineMacro("\\Omicron", "\\mathrm{O}");
defineMacro("\\plusmn", "\\pm");
defineMacro("\\rarr", "\\rightarrow");
defineMacro("\\rArr", "\\Rightarrow");
defineMacro("\\Rarr", "\\Rightarrow");
defineMacro("\\real", "\\Re");
defineMacro("\\reals", "\\mathbb{R}");
defineMacro("\\Reals", "\\mathbb{R}");
defineMacro("\\Rho", "\\mathrm{P}");
defineMacro("\\sdot", "\\cdot");
defineMacro("\\sect", "\\S");
defineMacro("\\spades", "\\spadesuit");
defineMacro("\\sub", "\\subset");
defineMacro("\\sube", "\\subseteq");
defineMacro("\\supe", "\\supseteq");
defineMacro("\\Tau", "\\mathrm{T}");
defineMacro("\\thetasym", "\\vartheta");
// TODO: defineMacro("\\varcoppa", "\\\mbox{\\coppa}");
defineMacro("\\weierp", "\\wp");
defineMacro("\\Zeta", "\\mathrm{Z}");

//////////////////////////////////////////////////////////////////////
// statmath.sty
// https://ctan.math.illinois.edu/macros/latex/contrib/statmath/statmath.pdf

defineMacro("\\argmin", "\\DOTSB\\operatorname*{arg\\,min}");
defineMacro("\\argmax", "\\DOTSB\\operatorname*{arg\\,max}");
defineMacro("\\plim", "\\DOTSB\\mathop{\\operatorname{plim}}\\limits");

// Custom Khan Academy colors, should be moved to an optional package
defineMacro("\\blue", "\\textcolor{##6495ed}{#1}");
defineMacro("\\orange", "\\textcolor{##ffa500}{#1}");
defineMacro("\\pink", "\\textcolor{##ff00af}{#1}");
defineMacro("\\red", "\\textcolor{##df0030}{#1}");
defineMacro("\\green", "\\textcolor{##28ae7b}{#1}");
defineMacro("\\gray", "\\textcolor{gray}{#1}");
defineMacro("\\purple", "\\textcolor{##9d38bd}{#1}");
defineMacro("\\blueA", "\\textcolor{##ccfaff}{#1}");
defineMacro("\\blueB", "\\textcolor{##80f6ff}{#1}");
defineMacro("\\blueC", "\\textcolor{##63d9ea}{#1}");
defineMacro("\\blueD", "\\textcolor{##11accd}{#1}");
defineMacro("\\blueE", "\\textcolor{##0c7f99}{#1}");
defineMacro("\\tealA", "\\textcolor{##94fff5}{#1}");
defineMacro("\\tealB", "\\textcolor{##26edd5}{#1}");
defineMacro("\\tealC", "\\textcolor{##01d1c1}{#1}");
defineMacro("\\tealD", "\\textcolor{##01a995}{#1}");
defineMacro("\\tealE", "\\textcolor{##208170}{#1}");
defineMacro("\\greenA", "\\textcolor{##b6ffb0}{#1}");
defineMacro("\\greenB", "\\textcolor{##8af281}{#1}");
defineMacro("\\greenC", "\\textcolor{##74cf70}{#1}");
defineMacro("\\greenD", "\\textcolor{##1fab54}{#1}");
defineMacro("\\greenE", "\\textcolor{##0d923f}{#1}");
defineMacro("\\goldA", "\\textcolor{##ffd0a9}{#1}");
defineMacro("\\goldB", "\\textcolor{##ffbb71}{#1}");
defineMacro("\\goldC", "\\textcolor{##ff9c39}{#1}");
defineMacro("\\goldD", "\\textcolor{##e07d10}{#1}");
defineMacro("\\goldE", "\\textcolor{##a75a05}{#1}");
defineMacro("\\redA", "\\textcolor{##fca9a9}{#1}");
defineMacro("\\redB", "\\textcolor{##ff8482}{#1}");
defineMacro("\\redC", "\\textcolor{##f9685d}{#1}");
defineMacro("\\redD", "\\textcolor{##e84d39}{#1}");
defineMacro("\\redE", "\\textcolor{##bc2612}{#1}");
defineMacro("\\maroonA", "\\textcolor{##ffbde0}{#1}");
defineMacro("\\maroonB", "\\textcolor{##ff92c6}{#1}");
defineMacro("\\maroonC", "\\textcolor{##ed5fa6}{#1}");
defineMacro("\\maroonD", "\\textcolor{##ca337c}{#1}");
defineMacro("\\maroonE", "\\textcolor{##9e034e}{#1}");
defineMacro("\\purpleA", "\\textcolor{##ddd7ff}{#1}");
defineMacro("\\purpleB", "\\textcolor{##c6b9fc}{#1}");
defineMacro("\\purpleC", "\\textcolor{##aa87ff}{#1}");
defineMacro("\\purpleD", "\\textcolor{##7854ab}{#1}");
defineMacro("\\purpleE", "\\textcolor{##543b78}{#1}");
defineMacro("\\mintA", "\\textcolor{##f5f9e8}{#1}");
defineMacro("\\mintB", "\\textcolor{##edf2df}{#1}");
defineMacro("\\mintC", "\\textcolor{##e0e5cc}{#1}");
defineMacro("\\grayA", "\\textcolor{##f6f7f7}{#1}");
defineMacro("\\grayB", "\\textcolor{##f0f1f2}{#1}");
defineMacro("\\grayC", "\\textcolor{##e3e5e6}{#1}");
defineMacro("\\grayD", "\\textcolor{##d6d8da}{#1}");
defineMacro("\\grayE", "\\textcolor{##babec2}{#1}");
defineMacro("\\grayF", "\\textcolor{##888d93}{#1}");
defineMacro("\\grayG", "\\textcolor{##626569}{#1}");
defineMacro("\\grayH", "\\textcolor{##3b3e40}{#1}");
defineMacro("\\grayI", "\\textcolor{##21242c}{#1}");
defineMacro("\\kaBlue", "\\textcolor{##314453}{#1}");
defineMacro("\\kaGreen", "\\textcolor{##71B307}{#1}");<|MERGE_RESOLUTION|>--- conflicted
+++ resolved
@@ -103,12 +103,8 @@
     unexpandable?: boolean,
 };
 
-export type MacroFunction = {
-    (MacroContextInterface): string | MacroExpansion,
-    unexpandable?: boolean,
-}
-
-export type MacroDefinition = string | MacroExpansion | MacroFunction;
+export type MacroDefinition = string | MacroExpansion |
+    (MacroContextInterface => (string | MacroExpansion));
 export type MacroMap = {[string]: MacroDefinition};
 
 const builtinMacros: MacroMap = {};
@@ -117,15 +113,6 @@
 // This function might one day accept an additional argument and do more things.
 export function defineMacro(name: string, body: MacroDefinition) {
     builtinMacros[name] = body;
-}
-
-function defineMacroFunction(
-    name: string,
-    body: MacroFunction,
-    unexpandable: boolean,
-) {
-    body.unexpandable = unexpandable;
-    defineMacro(name, body);
 }
 
 //////////////////////////////////////////////////////////////////////
@@ -203,7 +190,7 @@
 //   \char`\x  -- character that cannot be written (e.g. %)
 // These all refer to characters from the font, so we turn them into special
 // calls to a function \@char dealt with in the Parser.
-defineMacroFunction("\\char", function(context) {
+defineMacro("\\char", function(context) {
     let token = context.popToken();
     let base;
     let number = '';
@@ -242,130 +229,6 @@
     return `\\@char{${number}}`;
 }, true);
 
-<<<<<<< HEAD
-// Basic support for macro definitions: \def, \gdef, \edef, \xdef
-// <definition> -> <def><control sequence><definition text>
-// <def> -> \def|\gdef|\edef|\xdef
-// <definition text> -> <parameter text><left brace><balanced text><right brace>
-const def = (context, global: boolean, expand: boolean) => {
-    let arg = context.consumeArgs(1)[0];
-    if (arg.length !== 1) {
-        throw new ParseError("\\gdef's first argument must be a macro name");
-    }
-    const name = arg[0].text;
-    // Count argument specifiers, and check they are in the order #1 #2 ...
-    let numArgs = 0;
-    arg = context.consumeArgs(1)[0];
-    while (arg.length === 1 && arg[0].text === "#") {
-        arg = context.consumeArgs(1)[0];
-        if (arg.length !== 1) {
-            throw new ParseError(`Invalid argument number length "${arg.length}"`);
-        }
-        if (!(/^[1-9]$/.test(arg[0].text))) {
-            throw new ParseError(`Invalid argument number "${arg[0].text}"`);
-        }
-        numArgs++;
-        if (parseInt(arg[0].text) !== numArgs) {
-            throw new ParseError(`Argument number "${arg[0].text}" out of order`);
-        }
-        arg = context.consumeArgs(1)[0];
-    }
-    if (expand) {
-        arg = context.expandTokens(arg);
-        arg.reverse();
-    }
-    // Final arg is the expansion of the macro
-    context.macros.set(name, {
-        tokens: arg,
-        numArgs,
-    }, global);
-    return '';
-};
-defineMacroFunction("\\gdef", (context) => def(context, true, false), true);
-defineMacroFunction("\\def", (context) => def(context, false, false), true);
-defineMacroFunction("\\xdef", (context) => def(context, true, true), true);
-defineMacroFunction("\\edef", (context) => def(context, false, true), true);
-
-// <simple assignment> -> <let assignment>
-// <let assignment> -> \futurelet<control sequence><token><token>
-//     |\let<control sequence><equals><one optional space><token>
-// <equals> -> <optional spaces>|<optional spaces>=
-const letDef = (context, global: boolean, future: boolean) => {
-    let tok = context.popToken();
-    const name = tok.text;
-    if (/^(?:[\\{}$&#^_]|EOF)$/.test(name)) {
-        throw new ParseError("Expected a control sequence", tok);
-    }
-
-    const tokens = [];
-    if (future) {
-        tokens.unshift(context.popToken());
-    } else {
-        context.consumeSpaces();
-    }
-    tok = context.popToken();
-    if (future) {
-        tokens.unshift(tok);
-    } else if (tok.text === "=") { // consume optional equals
-        tok = context.popToken();
-        if (tok.text === " ") { // consume one optional space
-            tok = context.popToken();
-        }
-    }
-
-    const macro = context.macros.get(tok.text);
-    if (macro == null) {
-        // if macro is undefined at this moment, set noexpand to 2
-        // to not expand at that moment too and pass it to the parser
-        tok.noexpand = 2;
-    }
-    context.macros.set(name, macro || {
-        tokens: [tok],
-        numArgs: 0,
-        unexpandable: !context.isExpandable(tok.text),
-    }, global);
-    return {tokens, numArgs: 0};
-};
-defineMacroFunction("\\let", (context) => letDef(context, false, false), true);
-defineMacroFunction("\\futurelet", (context) => letDef(context, false, true), true);
-
-// <assignment> -> <non-macro assignment>|<macro assignment>
-// <non-macro assignment> -> <simple assignment>|\global<non-macro assignment>
-// <macro assignment> -> <definition>|<prefix><macro assignment>
-// <prefix> -> \global|\long|\outer
-const defPrefix = (context, global: boolean) => {
-    const next = context.consumeArgs(1)[0];
-    if (next.length !== 1) {
-        throw new ParseError("Invalid command after macro prefix");
-    }
-    const command = next[0].text;
-    // TODO: Should expand command
-    if (command === "\\global") {
-        return defPrefix(context, true);
-    } else if (command === "\\long") {
-        // KaTeX doesn't have \par, so ignore \long
-        return defPrefix(context, global);
-    } else if (command === "\\def") {
-        // \global\def is equivalent to \gdef
-        return def(context, global, false);
-    } else if (command === "\\edef") {
-        // \global\edef is equivalent to \xdef
-        return def(context, global, true);
-    } else if (command === "\\let") {
-        // TODO: throw an error if \long is used
-        return letDef(context, global, false);
-    } else if (command === "\\futurelet") {
-        // TODO: throw an error if \long is used
-        return letDef(context, global, true);
-    } else {
-        throw new ParseError(`Invalid command '${command}' after macro prefix`);
-    }
-};
-defineMacroFunction("\\global", (context) => defPrefix(context, true), true);
-defineMacroFunction("\\long", (context) => defPrefix(context, false), true);
-
-=======
->>>>>>> 800cdb2d
 // \newcommand{\macro}[args]{definition}
 // \renewcommand{\macro}[args]{definition}
 // TODO: Optional arguments: \newcommand{\macro}[args][default]{definition}
