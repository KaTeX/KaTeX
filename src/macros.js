--- conflicted
+++ resolved
@@ -14,123 +14,6 @@
 import symbols from "./symbols";
 import utils from "./utils";
 import ParseError from "./ParseError";
-<<<<<<< HEAD
-import type Namespace from "./Namespace";
-
-import type {Mode} from "./types";
-
-/**
- * Provides context to macros defined by functions. Implemented by
- * MacroExpander.
- */
-export interface MacroContextInterface {
-    mode: Mode;
-
-    /**
-     * Object mapping macros to their expansions.
-     */
-    macros: Namespace<MacroDefinition>;
-
-    /**
-     * Returns the topmost token on the stack, without expanding it.
-     * Similar in behavior to TeX's `\futurelet`.
-     */
-    future(): Token;
-
-    /**
-     * Remove and return the next unexpanded token.
-     */
-    popToken(): Token;
-
-    /**
-     * Consume all following space tokens, without expansion.
-     */
-    consumeSpaces(): void;
-
-    /**
-     * Expand the next token only once if possible.
-     */
-    expandOnce(expandableOnly?: boolean): Token | Token[];
-
-    /**
-     * Expand the next token only once (if possible), and return the resulting
-     * top token on the stack (without removing anything from the stack).
-     * Similar in behavior to TeX's `\expandafter\futurelet`.
-     */
-    expandAfterFuture(): Token;
-
-    /**
-     * Recursively expand first token, then return first non-expandable token.
-     */
-    expandNextToken(): Token;
-
-    /**
-     * Fully expand the given macro name and return the resulting list of
-     * tokens, or return `undefined` if no such macro is defined.
-     */
-    expandMacro(name: string): Token[] | void;
-
-    /**
-     * Fully expand the given macro name and return the result as a string,
-     * or return `undefined` if no such macro is defined.
-     */
-    expandMacroAsText(name: string): string | void;
-
-    /**
-     * Fully expand the given token stream and return the resulting list of
-     * tokens.  Note that the input tokens are in reverse order, but the
-     * output tokens are in forward order.
-     */
-    expandTokens(tokens: Token[]): Token[];
-
-    /**
-     * Consume an argument from the token stream, and return the resulting array
-     * of tokens and start/end token.
-     */
-    consumeArg(delims?: ?string[]): MacroArg;
-
-    /**
-     * Consume the specified number of arguments from the token stream,
-     * and return the resulting array of arguments.
-     */
-    consumeArgs(numArgs: number): Token[][];
-
-    /**
-     * Determine whether a command is currently "defined" (has some
-     * functionality), meaning that it's a macro (in the current group),
-     * a function, a symbol, or one of the special commands listed in
-     * `implicitCommands`.
-     */
-    isDefined(name: string): boolean;
-
-    /**
-     * Determine whether a command is expandable.
-     */
-    isExpandable(name: string): boolean;
-}
-
-export type MacroArg = {
-    tokens: Token[],
-    start: Token,
-    end: Token
-};
-
-/** Macro tokens (in reverse order). */
-export type MacroExpansion = {
-    tokens: Token[],
-    numArgs: number,
-    delimiters?: string[][],
-    unexpandable?: boolean, // used in \let
-};
-
-export type MacroDefinition = string | MacroExpansion |
-    (MacroContextInterface => (string | MacroExpansion));
-export type MacroMap = {[string]: MacroDefinition};
-
-const builtinMacros: MacroMap = {};
-export default builtinMacros;
-=======
->>>>>>> edc998a4
 
 
 //////////////////////////////////////////////////////////////////////
