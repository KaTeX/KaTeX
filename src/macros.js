--- conflicted
+++ resolved
@@ -39,11 +39,11 @@
     expandAfterFuture(): Token;
 
     /**
-<<<<<<< HEAD
      * Recursively expand first token, then return first non-expandable token.
      */
     expandNextToken(): Token;
-=======
+
+    /**
      * Fully expand the given macro name and return the resulting list of
      * tokens, or return `undefined` if no such macro is defined.
      */
@@ -54,7 +54,6 @@
      * or return `undefined` if no such macro is defined.
      */
     expandMacroAsText(name: string): string | void;
->>>>>>> 89e180c5
 
     /**
      * Consume the specified number of arguments from the token stream,
