// @flow
/**
 * Predefined macros for KaTeX.
 * This can be used to define some commands in terms of others.
 */

import fontMetricsData from "../submodules/katex-fonts/fontMetricsData";
import functions from "./functions";
import symbols from "./symbols";
import utils from "./utils";
import {Token} from "./Token";
import ParseError from "./ParseError";
import type Namespace from "./Namespace";

import type {Mode} from "./types";

/**
 * Provides context to macros defined by functions. Implemented by
 * MacroExpander.
 */
export interface MacroContextInterface {
    mode: Mode;

    /**
     * Object mapping macros to their expansions.
     */
    macros: Namespace<MacroDefinition>;

    /**
     * Returns the topmost token on the stack, without expanding it.
     * Similar in behavior to TeX's `\futurelet`.
     */
    future(): Token;

    /**
     * Remove and return the next unexpanded token.
     */
    popToken(): Token;

    /**
     * Consume all following space tokens, without expansion.
     */
    consumeSpaces(): void;

    /**
     * Expand the next token only once (if possible), and return the resulting
     * top token on the stack (without removing anything from the stack).
     * Similar in behavior to TeX's `\expandafter\futurelet`.
     */
    expandAfterFuture(): Token;

    /**
     * Recursively expand first token, then return first non-expandable token.
     */
    expandNextToken(): Token;

    /**
     * Fully expand the given macro name and return the resulting list of
     * tokens, or return `undefined` if no such macro is defined.
     */
    expandMacro(name: string): Token[] | void;

    /**
     * Fully expand the given macro name and return the result as a string,
     * or return `undefined` if no such macro is defined.
     */
    expandMacroAsText(name: string): string | void;

    /**
     * Consume an argument from the token stream, and return the resulting array
     * of tokens and start/end token.
     */
    consumeArg(delims?: ?string[]): MacroArg;

    /**
     * Consume the specified number of arguments from the token stream,
     * and return the resulting array of arguments.
     */
    consumeArgs(numArgs: number): Token[][];

    /**
     * Determine whether a command is currently "defined" (has some
     * functionality), meaning that it's a macro (in the current group),
     * a function, a symbol, or one of the special commands listed in
     * `implicitCommands`.
     */
    isDefined(name: string): boolean;
}

export type MacroArg = {
    tokens: Token[],
    start: Token,
    end: Token
};

/** Macro tokens (in reverse order). */
export type MacroExpansion = {
    tokens: Token[],
    numArgs: number,
    delimiters?: string[][],
};

export type MacroDefinition = string | MacroExpansion |
    (MacroContextInterface => (string | MacroExpansion));
export type MacroMap = {[string]: MacroDefinition};

const builtinMacros: MacroMap = {};
export default builtinMacros;

// This function might one day accept an additional argument and do more things.
export function defineMacro(name: string, body: MacroDefinition) {
    builtinMacros[name] = body;
}

//////////////////////////////////////////////////////////////////////
// macro tools

// LaTeX's \@firstoftwo{#1}{#2} expands to #1, skipping #2
// TeX source: \long\def\@firstoftwo#1#2{#1}
defineMacro("\\@firstoftwo", function(context) {
    const args = context.consumeArgs(2);
    return {tokens: args[0], numArgs: 0};
});

// LaTeX's \@secondoftwo{#1}{#2} expands to #2, skipping #1
// TeX source: \long\def\@secondoftwo#1#2{#2}
defineMacro("\\@secondoftwo", function(context) {
    const args = context.consumeArgs(2);
    return {tokens: args[1], numArgs: 0};
});

// LaTeX's \@ifnextchar{#1}{#2}{#3} looks ahead to the next (unexpanded)
// symbol that isn't a space, consuming any spaces but not consuming the
// first nonspace character.  If that nonspace character matches #1, then
// the macro expands to #2; otherwise, it expands to #3.
defineMacro("\\@ifnextchar", function(context) {
    const args = context.consumeArgs(3);  // symbol, if, else
    context.consumeSpaces();
    const nextToken = context.future();
    if (args[0].length === 1 && args[0][0].text === nextToken.text) {
        return {tokens: args[1], numArgs: 0};
    } else {
        return {tokens: args[2], numArgs: 0};
    }
});

// LaTeX's \@ifstar{#1}{#2} looks ahead to the next (unexpanded) symbol.
// If it is `*`, then it consumes the symbol, and the macro expands to #1;
// otherwise, the macro expands to #2 (without consuming the symbol).
// TeX source: \def\@ifstar#1{\@ifnextchar *{\@firstoftwo{#1}}}
defineMacro("\\@ifstar", "\\@ifnextchar *{\\@firstoftwo{#1}}");

// LaTeX's \TextOrMath{#1}{#2} expands to #1 in text mode, #2 in math mode
defineMacro("\\TextOrMath", function(context) {
    const args = context.consumeArgs(2);
    if (context.mode === 'text') {
        return {tokens: args[0], numArgs: 0};
    } else {
        return {tokens: args[1], numArgs: 0};
    }
});

// Lookup table for parsing numbers in base 8 through 16
const digitToNumber = {
    "0": 0, "1": 1, "2": 2, "3": 3, "4": 4, "5": 5, "6": 6, "7": 7, "8": 8,
    "9": 9, "a": 10, "A": 10, "b": 11, "B": 11, "c": 12, "C": 12,
    "d": 13, "D": 13, "e": 14, "E": 14, "f": 15, "F": 15,
};

// TeX \char makes a literal character (catcode 12) using the following forms:
// (see The TeXBook, p. 43)
//   \char123  -- decimal
//   \char'123 -- octal
//   \char"123 -- hex
//   \char`x   -- character that can be written (i.e. isn't active)
//   \char`\x  -- character that cannot be written (e.g. %)
// These all refer to characters from the font, so we turn them into special
// calls to a function \@char dealt with in the Parser.
defineMacro("\\char", function(context) {
    let token = context.popToken();
    let base;
    let number = '';
    if (token.text === "'") {
        base = 8;
        token = context.popToken();
    } else if (token.text === '"') {
        base = 16;
        token = context.popToken();
    } else if (token.text === "`") {
        token = context.popToken();
        if (token.text[0] === "\\") {
            number = token.text.charCodeAt(1);
        } else if (token.text === "EOF") {
            throw new ParseError("\\char` missing argument");
        } else {
            number = token.text.charCodeAt(0);
        }
    } else {
        base = 10;
    }
    if (base) {
        // Parse a number in the given base, starting with first `token`.
        number = digitToNumber[token.text];
        if (number == null || number >= base) {
            throw new ParseError(`Invalid base-${base} digit ${token.text}`);
        }
        let digit;
        while ((digit = digitToNumber[context.future().text]) != null &&
               digit < base) {
            number *= base;
            number += digit;
            context.popToken();
        }
    }
    return `\\@char{${number}}`;
});

<<<<<<< HEAD
// Basic support for macro definitions:
//     \def\macro{expansion}
//     \def\macro#1{expansion}
//     \def\macro#1#2{expansion}
//     \def\macro#1#2#3#4#5#6#7#8#9{expansion}
// Also the \gdef and \global\def equivalents
const def = (context, global: boolean) => {
    let tok = context.popToken();
    const name = tok.text;
    if (/^(?:[\\{}$&#^_]|EOF)$/.test(name)) {
        throw new ParseError("Expected a control sequence", tok);
    }

    let numArgs = 0;
    let insert;
    const delimiters = [[]];
    // <parameter text> contains no braces
    while (context.future().text !== "{") {
        tok = context.popToken();
        if (tok.text === "#") {
            // If the very last character of the <parameter text> is #, so that
            // this # is immediately followed by {, TeX will behave as if the {
            // had been inserted at the right end of both the parameter text
            // and the replacement text.
            if (context.future().text === "{") {
                insert = context.future();
                delimiters[numArgs].push("{");
                break;
            }

            // A parameter, the first appearance of # must be followed by 1,
            // the next by 2, and so on; up to nine #’s are allowed
            tok = context.popToken();
            if (!(/^[1-9]$/.test(tok.text))) {
                throw new ParseError(`Invalid argument number "${tok.text}"`);
            }
            if (parseInt(tok.text) !== numArgs + 1) {
                throw new ParseError(`Argument number "${tok.text}" out of order`);
            }
            numArgs++;
            delimiters.push([]);
        } else if (tok.text === "EOF") {
            throw new ParseError("Expected a macro definition");
        } else {
            delimiters[numArgs].push(tok.text);
        }
    }
    // replacement text, enclosed in '{' and '}' and properly nested
    const {tokens} = context.consumeArg();
    if (insert) {
        tokens.unshift(insert);
    }

    context.macros.set(name, {
        tokens,
        numArgs,
        delimiters,
    }, global);
    return '';
};
defineMacro("\\gdef", (context) => def(context, true));
defineMacro("\\def", (context) => def(context, false));
defineMacro("\\global", (context) => {
    const next = context.consumeArg().tokens;
    if (next.length !== 1) {
        throw new ParseError("Invalid command after \\global");
    }
    const command = next[0].text;
    // TODO: Should expand command
    if (command === "\\def") {
        // \global\def is equivalent to \gdef
        return def(context, true);
    } else {
        throw new ParseError(`Invalid command '${command}' after \\global`);
    }
});

=======
>>>>>>> 800cdb2d
// \newcommand{\macro}[args]{definition}
// \renewcommand{\macro}[args]{definition}
// TODO: Optional arguments: \newcommand{\macro}[args][default]{definition}
const newcommand = (context, existsOK: boolean, nonexistsOK: boolean) => {
    let arg = context.consumeArg().tokens;
    if (arg.length !== 1) {
        throw new ParseError(
            "\\newcommand's first argument must be a macro name");
    }
    const name = arg[0].text;

    const exists = context.isDefined(name);
    if (exists && !existsOK) {
        throw new ParseError(`\\newcommand{${name}} attempting to redefine ` +
            `${name}; use \\renewcommand`);
    }
    if (!exists && !nonexistsOK) {
        throw new ParseError(`\\renewcommand{${name}} when command ${name} ` +
            `does not yet exist; use \\newcommand`);
    }

    let numArgs = 0;
    arg = context.consumeArg().tokens;
    if (arg.length === 1 && arg[0].text === "[") {
        let argText = '';
        let token = context.expandNextToken();
        while (token.text !== "]" && token.text !== "EOF") {
            // TODO: Should properly expand arg, e.g., ignore {}s
            argText += token.text;
            token = context.expandNextToken();
        }
        if (!argText.match(/^\s*[0-9]+\s*$/)) {
            throw new ParseError(`Invalid number of arguments: ${argText}`);
        }
        numArgs = parseInt(argText);
        arg = context.consumeArg().tokens;
    }

    // Final arg is the expansion of the macro
    context.macros.set(name, {
        tokens: arg,
        numArgs,
    });
    return '';
};
defineMacro("\\newcommand", (context) => newcommand(context, false, true));
defineMacro("\\renewcommand", (context) => newcommand(context, true, false));
defineMacro("\\providecommand", (context) => newcommand(context, true, true));

// terminal (console) tools
defineMacro("\\message", (context) => {
    const arg = context.consumeArgs(1)[0];
    // eslint-disable-next-line no-console
    console.log(arg.reverse().map(token => token.text).join(""));
    return '';
});
defineMacro("\\errmessage", (context) => {
    const arg = context.consumeArgs(1)[0];
    // eslint-disable-next-line no-console
    console.error(arg.reverse().map(token => token.text).join(""));
    return '';
});
defineMacro("\\show", (context) => {
    const tok = context.popToken();
    const name = tok.text;
    // eslint-disable-next-line no-console
    console.log(tok, context.macros.get(name), functions[name],
        symbols.math[name], symbols.text[name]);
    return '';
});

//////////////////////////////////////////////////////////////////////
// Grouping
// \let\bgroup={ \let\egroup=}
defineMacro("\\bgroup", "{");
defineMacro("\\egroup", "}");

// Symbols from latex.ltx:
// \def\lq{`}
// \def\rq{'}
// \def \aa {\r a}
// \def \AA {\r A}
defineMacro("\\lq", "`");
defineMacro("\\rq", "'");
defineMacro("\\aa", "\\r a");
defineMacro("\\AA", "\\r A");

// Copyright (C) and registered (R) symbols. Use raw symbol in MathML.
// \DeclareTextCommandDefault{\textcopyright}{\textcircled{c}}
// \DeclareTextCommandDefault{\textregistered}{\textcircled{%
//      \check@mathfonts\fontsize\sf@size\z@\math@fontsfalse\selectfont R}}
// \DeclareRobustCommand{\copyright}{%
//    \ifmmode{\nfss@text{\textcopyright}}\else\textcopyright\fi}
defineMacro("\\textcopyright", "\\html@mathml{\\textcircled{c}}{\\char`©}");
defineMacro("\\copyright",
    "\\TextOrMath{\\textcopyright}{\\text{\\textcopyright}}");
defineMacro("\\textregistered",
    "\\html@mathml{\\textcircled{\\scriptsize R}}{\\char`®}");

// Characters omitted from Unicode range 1D400–1D7FF
defineMacro("\u212C", "\\mathscr{B}");  // script
defineMacro("\u2130", "\\mathscr{E}");
defineMacro("\u2131", "\\mathscr{F}");
defineMacro("\u210B", "\\mathscr{H}");
defineMacro("\u2110", "\\mathscr{I}");
defineMacro("\u2112", "\\mathscr{L}");
defineMacro("\u2133", "\\mathscr{M}");
defineMacro("\u211B", "\\mathscr{R}");
defineMacro("\u212D", "\\mathfrak{C}");  // Fraktur
defineMacro("\u210C", "\\mathfrak{H}");
defineMacro("\u2128", "\\mathfrak{Z}");

// Define \Bbbk with a macro that works in both HTML and MathML.
defineMacro("\\Bbbk", "\\Bbb{k}");

// Unicode middle dot
// The KaTeX fonts do not contain U+00B7. Instead, \cdotp displays
// the dot at U+22C5 and gives it punct spacing.
defineMacro("\u00b7", "\\cdotp");

// \llap and \rlap render their contents in text mode
defineMacro("\\llap", "\\mathllap{\\textrm{#1}}");
defineMacro("\\rlap", "\\mathrlap{\\textrm{#1}}");
defineMacro("\\clap", "\\mathclap{\\textrm{#1}}");

// \not is defined by base/fontmath.ltx via
// \DeclareMathSymbol{\not}{\mathrel}{symbols}{"36}
// It's thus treated like a \mathrel, but defined by a symbol that has zero
// width but extends to the right.  We use \rlap to get that spacing.
// For MathML we write U+0338 here. buildMathML.js will then do the overlay.
defineMacro("\\not", '\\html@mathml{\\mathrel{\\mathrlap\\@not}}{\\char"338}');

// Negated symbols from base/fontmath.ltx:
// \def\neq{\not=} \let\ne=\neq
// \DeclareRobustCommand
//   \notin{\mathrel{\m@th\mathpalette\c@ncel\in}}
// \def\c@ncel#1#2{\m@th\ooalign{$\hfil#1\mkern1mu/\hfil$\crcr$#1#2$}}
defineMacro("\\neq", "\\html@mathml{\\mathrel{\\not=}}{\\mathrel{\\char`≠}}");
defineMacro("\\ne", "\\neq");
defineMacro("\u2260", "\\neq");
defineMacro("\\notin", "\\html@mathml{\\mathrel{{\\in}\\mathllap{/\\mskip1mu}}}"
                       + "{\\mathrel{\\char`∉}}");
defineMacro("\u2209", "\\notin");

// Unicode stacked relations
defineMacro("\u2258", "\\html@mathml{" +
    "\\mathrel{=\\kern{-1em}\\raisebox{0.4em}{$\\scriptsize\\frown$}}" +
    "}{\\mathrel{\\char`\u2258}}");
defineMacro("\u2259",
    "\\html@mathml{\\stackrel{\\tiny\\wedge}{=}}{\\mathrel{\\char`\u2258}}");
defineMacro("\u225A",
    "\\html@mathml{\\stackrel{\\tiny\\vee}{=}}{\\mathrel{\\char`\u225A}}");
defineMacro("\u225B",
    "\\html@mathml{\\stackrel{\\scriptsize\\star}{=}}" +
    "{\\mathrel{\\char`\u225B}}");
defineMacro("\u225D",
    "\\html@mathml{\\stackrel{\\tiny\\mathrm{def}}{=}}" +
    "{\\mathrel{\\char`\u225D}}");
defineMacro("\u225E",
    "\\html@mathml{\\stackrel{\\tiny\\mathrm{m}}{=}}" +
    "{\\mathrel{\\char`\u225E}}");
defineMacro("\u225F",
    "\\html@mathml{\\stackrel{\\tiny?}{=}}{\\mathrel{\\char`\u225F}}");

// Misc Unicode
defineMacro("\u27C2", "\\perp");
defineMacro("\u203C", "\\mathclose{!\\mkern-0.8mu!}");
defineMacro("\u220C", "\\notni");
defineMacro("\u231C", "\\ulcorner");
defineMacro("\u231D", "\\urcorner");
defineMacro("\u231E", "\\llcorner");
defineMacro("\u231F", "\\lrcorner");
defineMacro("\u00A9", "\\copyright");
defineMacro("\u00AE", "\\textregistered");
defineMacro("\uFE0F", "\\textregistered");

// The KaTeX fonts have corners at codepoints that don't match Unicode.
// For MathML purposes, use the Unicode code point.
defineMacro("\\ulcorner", "\\html@mathml{\\@ulcorner}{\\mathop{\\char\"231c}}");
defineMacro("\\urcorner", "\\html@mathml{\\@urcorner}{\\mathop{\\char\"231d}}");
defineMacro("\\llcorner", "\\html@mathml{\\@llcorner}{\\mathop{\\char\"231e}}");
defineMacro("\\lrcorner", "\\html@mathml{\\@lrcorner}{\\mathop{\\char\"231f}}");

//////////////////////////////////////////////////////////////////////
// LaTeX_2ε

// \vdots{\vbox{\baselineskip4\p@  \lineskiplimit\z@
// \kern6\p@\hbox{.}\hbox{.}\hbox{.}}}
// We'll call \varvdots, which gets a glyph from symbols.js.
// The zero-width rule gets us an equivalent to the vertical 6pt kern.
defineMacro("\\vdots", "\\mathord{\\varvdots\\rule{0pt}{15pt}}");
defineMacro("\u22ee", "\\vdots");

//////////////////////////////////////////////////////////////////////
// amsmath.sty
// http://mirrors.concertpass.com/tex-archive/macros/latex/required/amsmath/amsmath.pdf

// Italic Greek capital letters.  AMS defines these with \DeclareMathSymbol,
// but they are equivalent to \mathit{\Letter}.
defineMacro("\\varGamma", "\\mathit{\\Gamma}");
defineMacro("\\varDelta", "\\mathit{\\Delta}");
defineMacro("\\varTheta", "\\mathit{\\Theta}");
defineMacro("\\varLambda", "\\mathit{\\Lambda}");
defineMacro("\\varXi", "\\mathit{\\Xi}");
defineMacro("\\varPi", "\\mathit{\\Pi}");
defineMacro("\\varSigma", "\\mathit{\\Sigma}");
defineMacro("\\varUpsilon", "\\mathit{\\Upsilon}");
defineMacro("\\varPhi", "\\mathit{\\Phi}");
defineMacro("\\varPsi", "\\mathit{\\Psi}");
defineMacro("\\varOmega", "\\mathit{\\Omega}");

//\newcommand{\substack}[1]{\subarray{c}#1\endsubarray}
defineMacro("\\substack", "\\begin{subarray}{c}#1\\end{subarray}");

// \renewcommand{\colon}{\nobreak\mskip2mu\mathpunct{}\nonscript
// \mkern-\thinmuskip{:}\mskip6muplus1mu\relax}
defineMacro("\\colon", "\\nobreak\\mskip2mu\\mathpunct{}" +
    "\\mathchoice{\\mkern-3mu}{\\mkern-3mu}{}{}{:}\\mskip6mu");

// \newcommand{\boxed}[1]{\fbox{\m@th$\displaystyle#1$}}
defineMacro("\\boxed", "\\fbox{$\\displaystyle{#1}$}");

// \def\iff{\DOTSB\;\Longleftrightarrow\;}
// \def\implies{\DOTSB\;\Longrightarrow\;}
// \def\impliedby{\DOTSB\;\Longleftarrow\;}
defineMacro("\\iff", "\\DOTSB\\;\\Longleftrightarrow\\;");
defineMacro("\\implies", "\\DOTSB\\;\\Longrightarrow\\;");
defineMacro("\\impliedby", "\\DOTSB\\;\\Longleftarrow\\;");

// AMSMath's automatic \dots, based on \mdots@@ macro.
const dotsByToken = {
    ',': '\\dotsc',
    '\\not': '\\dotsb',
    // \keybin@ checks for the following:
    '+': '\\dotsb',
    '=': '\\dotsb',
    '<': '\\dotsb',
    '>': '\\dotsb',
    '-': '\\dotsb',
    '*': '\\dotsb',
    ':': '\\dotsb',
    // Symbols whose definition starts with \DOTSB:
    '\\DOTSB': '\\dotsb',
    '\\coprod': '\\dotsb',
    '\\bigvee': '\\dotsb',
    '\\bigwedge': '\\dotsb',
    '\\biguplus': '\\dotsb',
    '\\bigcap': '\\dotsb',
    '\\bigcup': '\\dotsb',
    '\\prod': '\\dotsb',
    '\\sum': '\\dotsb',
    '\\bigotimes': '\\dotsb',
    '\\bigoplus': '\\dotsb',
    '\\bigodot': '\\dotsb',
    '\\bigsqcup': '\\dotsb',
    '\\And': '\\dotsb',
    '\\longrightarrow': '\\dotsb',
    '\\Longrightarrow': '\\dotsb',
    '\\longleftarrow': '\\dotsb',
    '\\Longleftarrow': '\\dotsb',
    '\\longleftrightarrow': '\\dotsb',
    '\\Longleftrightarrow': '\\dotsb',
    '\\mapsto': '\\dotsb',
    '\\longmapsto': '\\dotsb',
    '\\hookrightarrow': '\\dotsb',
    '\\doteq': '\\dotsb',
    // Symbols whose definition starts with \mathbin:
    '\\mathbin': '\\dotsb',
    // Symbols whose definition starts with \mathrel:
    '\\mathrel': '\\dotsb',
    '\\relbar': '\\dotsb',
    '\\Relbar': '\\dotsb',
    '\\xrightarrow': '\\dotsb',
    '\\xleftarrow': '\\dotsb',
    // Symbols whose definition starts with \DOTSI:
    '\\DOTSI': '\\dotsi',
    '\\int': '\\dotsi',
    '\\oint': '\\dotsi',
    '\\iint': '\\dotsi',
    '\\iiint': '\\dotsi',
    '\\iiiint': '\\dotsi',
    '\\idotsint': '\\dotsi',
    // Symbols whose definition starts with \DOTSX:
    '\\DOTSX': '\\dotsx',
};

defineMacro("\\dots", function(context) {
    // TODO: If used in text mode, should expand to \textellipsis.
    // However, in KaTeX, \textellipsis and \ldots behave the same
    // (in text mode), and it's unlikely we'd see any of the math commands
    // that affect the behavior of \dots when in text mode.  So fine for now
    // (until we support \ifmmode ... \else ... \fi).
    let thedots = '\\dotso';
    const next = context.expandAfterFuture().text;
    if (next in dotsByToken) {
        thedots = dotsByToken[next];
    } else if (next.substr(0, 4) === '\\not') {
        thedots = '\\dotsb';
    } else if (next in symbols.math) {
        if (utils.contains(['bin', 'rel'], symbols.math[next].group)) {
            thedots = '\\dotsb';
        }
    }
    return thedots;
});

const spaceAfterDots = {
    // \rightdelim@ checks for the following:
    ')': true,
    ']': true,
    '\\rbrack': true,
    '\\}': true,
    '\\rbrace': true,
    '\\rangle': true,
    '\\rceil': true,
    '\\rfloor': true,
    '\\rgroup': true,
    '\\rmoustache': true,
    '\\right': true,
    '\\bigr': true,
    '\\biggr': true,
    '\\Bigr': true,
    '\\Biggr': true,
    // \extra@ also tests for the following:
    '$': true,
    // \extrap@ checks for the following:
    ';': true,
    '.': true,
    ',': true,
};

defineMacro("\\dotso", function(context) {
    const next = context.future().text;
    if (next in spaceAfterDots) {
        return "\\ldots\\,";
    } else {
        return "\\ldots";
    }
});

defineMacro("\\dotsc", function(context) {
    const next = context.future().text;
    // \dotsc uses \extra@ but not \extrap@, instead specially checking for
    // ';' and '.', but doesn't check for ','.
    if (next in spaceAfterDots && next !== ',') {
        return "\\ldots\\,";
    } else {
        return "\\ldots";
    }
});

defineMacro("\\cdots", function(context) {
    const next = context.future().text;
    if (next in spaceAfterDots) {
        return "\\@cdots\\,";
    } else {
        return "\\@cdots";
    }
});

defineMacro("\\dotsb", "\\cdots");
defineMacro("\\dotsm", "\\cdots");
defineMacro("\\dotsi", "\\!\\cdots");
// amsmath doesn't actually define \dotsx, but \dots followed by a macro
// starting with \DOTSX implies \dotso, and then \extra@ detects this case
// and forces the added `\,`.
defineMacro("\\dotsx", "\\ldots\\,");

// \let\DOTSI\relax
// \let\DOTSB\relax
// \let\DOTSX\relax
defineMacro("\\DOTSI", "\\relax");
defineMacro("\\DOTSB", "\\relax");
defineMacro("\\DOTSX", "\\relax");

// Spacing, based on amsmath.sty's override of LaTeX defaults
// \DeclareRobustCommand{\tmspace}[3]{%
//   \ifmmode\mskip#1#2\else\kern#1#3\fi\relax}
defineMacro("\\tmspace", "\\TextOrMath{\\kern#1#3}{\\mskip#1#2}\\relax");
// \renewcommand{\,}{\tmspace+\thinmuskip{.1667em}}
// TODO: math mode should use \thinmuskip
defineMacro("\\,", "\\tmspace+{3mu}{.1667em}");
// \let\thinspace\,
defineMacro("\\thinspace", "\\,");
// \def\>{\mskip\medmuskip}
// \renewcommand{\:}{\tmspace+\medmuskip{.2222em}}
// TODO: \> and math mode of \: should use \medmuskip = 4mu plus 2mu minus 4mu
defineMacro("\\>", "\\mskip{4mu}");
defineMacro("\\:", "\\tmspace+{4mu}{.2222em}");
// \let\medspace\:
defineMacro("\\medspace", "\\:");
// \renewcommand{\;}{\tmspace+\thickmuskip{.2777em}}
// TODO: math mode should use \thickmuskip = 5mu plus 5mu
defineMacro("\\;", "\\tmspace+{5mu}{.2777em}");
// \let\thickspace\;
defineMacro("\\thickspace", "\\;");
// \renewcommand{\!}{\tmspace-\thinmuskip{.1667em}}
// TODO: math mode should use \thinmuskip
defineMacro("\\!", "\\tmspace-{3mu}{.1667em}");
// \let\negthinspace\!
defineMacro("\\negthinspace", "\\!");
// \newcommand{\negmedspace}{\tmspace-\medmuskip{.2222em}}
// TODO: math mode should use \medmuskip
defineMacro("\\negmedspace", "\\tmspace-{4mu}{.2222em}");
// \newcommand{\negthickspace}{\tmspace-\thickmuskip{.2777em}}
// TODO: math mode should use \thickmuskip
defineMacro("\\negthickspace", "\\tmspace-{5mu}{.277em}");
// \def\enspace{\kern.5em }
defineMacro("\\enspace", "\\kern.5em ");
// \def\enskip{\hskip.5em\relax}
defineMacro("\\enskip", "\\hskip.5em\\relax");
// \def\quad{\hskip1em\relax}
defineMacro("\\quad", "\\hskip1em\\relax");
// \def\qquad{\hskip2em\relax}
defineMacro("\\qquad", "\\hskip2em\\relax");

// \tag@in@display form of \tag
defineMacro("\\tag", "\\@ifstar\\tag@literal\\tag@paren");
defineMacro("\\tag@paren", "\\tag@literal{({#1})}");
defineMacro("\\tag@literal", (context) => {
    if (context.macros.get("\\df@tag")) {
        throw new ParseError("Multiple \\tag");
    }
    return "\\gdef\\df@tag{\\text{#1}}";
});

// \renewcommand{\bmod}{\nonscript\mskip-\medmuskip\mkern5mu\mathbin
//   {\operator@font mod}\penalty900
//   \mkern5mu\nonscript\mskip-\medmuskip}
// \newcommand{\pod}[1]{\allowbreak
//   \if@display\mkern18mu\else\mkern8mu\fi(#1)}
// \renewcommand{\pmod}[1]{\pod{{\operator@font mod}\mkern6mu#1}}
// \newcommand{\mod}[1]{\allowbreak\if@display\mkern18mu
//   \else\mkern12mu\fi{\operator@font mod}\,\,#1}
// TODO: math mode should use \medmuskip = 4mu plus 2mu minus 4mu
defineMacro("\\bmod",
    "\\mathchoice{\\mskip1mu}{\\mskip1mu}{\\mskip5mu}{\\mskip5mu}" +
    "\\mathbin{\\rm mod}" +
    "\\mathchoice{\\mskip1mu}{\\mskip1mu}{\\mskip5mu}{\\mskip5mu}");
defineMacro("\\pod", "\\allowbreak" +
    "\\mathchoice{\\mkern18mu}{\\mkern8mu}{\\mkern8mu}{\\mkern8mu}(#1)");
defineMacro("\\pmod", "\\pod{{\\rm mod}\\mkern6mu#1}");
defineMacro("\\mod", "\\allowbreak" +
    "\\mathchoice{\\mkern18mu}{\\mkern12mu}{\\mkern12mu}{\\mkern12mu}" +
    "{\\rm mod}\\,\\,#1");

// \pmb    --   A simulation of bold.
// The version in ambsy.sty works by typesetting three copies of the argument
// with small offsets. We use two copies. We omit the vertical offset because
// of rendering problems that makeVList encounters in Safari.
defineMacro("\\pmb", "\\html@mathml{" +
    "\\@binrel{#1}{\\mathrlap{#1}\\kern0.5px#1}}" +
    "{\\mathbf{#1}}");

//////////////////////////////////////////////////////////////////////
// LaTeX source2e

// \expandafter\let\expandafter\@normalcr
//     \csname\expandafter\@gobble\string\\ \endcsname
// \DeclareRobustCommand\newline{\@normalcr\relax}
defineMacro("\\newline", "\\\\\\relax");

// \def\TeX{T\kern-.1667em\lower.5ex\hbox{E}\kern-.125emX\@}
// TODO: Doesn't normally work in math mode because \@ fails.  KaTeX doesn't
// support \@ yet, so that's omitted, and we add \text so that the result
// doesn't look funny in math mode.
defineMacro("\\TeX", "\\textrm{\\html@mathml{" +
    "T\\kern-.1667em\\raisebox{-.5ex}{E}\\kern-.125emX" +
    "}{TeX}}");

// \DeclareRobustCommand{\LaTeX}{L\kern-.36em%
//         {\sbox\z@ T%
//          \vbox to\ht\z@{\hbox{\check@mathfonts
//                               \fontsize\sf@size\z@
//                               \math@fontsfalse\selectfont
//                               A}%
//                         \vss}%
//         }%
//         \kern-.15em%
//         \TeX}
// This code aligns the top of the A with the T (from the perspective of TeX's
// boxes, though visually the A appears to extend above slightly).
// We compute the corresponding \raisebox when A is rendered in \normalsize
// \scriptstyle, which has a scale factor of 0.7 (see Options.js).
const latexRaiseA = fontMetricsData['Main-Regular']["T".charCodeAt(0)][1] -
    0.7 * fontMetricsData['Main-Regular']["A".charCodeAt(0)][1] + "em";
defineMacro("\\LaTeX", "\\textrm{\\html@mathml{" +
    `L\\kern-.36em\\raisebox{${latexRaiseA}}{\\scriptstyle A}` +
    "\\kern-.15em\\TeX}{LaTeX}}");

// New KaTeX logo based on tweaking LaTeX logo
defineMacro("\\KaTeX", "\\textrm{\\html@mathml{" +
    `K\\kern-.17em\\raisebox{${latexRaiseA}}{\\scriptstyle A}` +
    "\\kern-.15em\\TeX}{KaTeX}}");

// \DeclareRobustCommand\hspace{\@ifstar\@hspacer\@hspace}
// \def\@hspace#1{\hskip  #1\relax}
// \def\@hspacer#1{\vrule \@width\z@\nobreak
//                 \hskip #1\hskip \z@skip}
defineMacro("\\hspace", "\\@ifstar\\@hspacer\\@hspace");
defineMacro("\\@hspace", "\\hskip #1\\relax");
defineMacro("\\@hspacer", "\\rule{0pt}{0pt}\\hskip #1\\relax");

//////////////////////////////////////////////////////////////////////
// mathtools.sty

//\providecommand\ordinarycolon{:}
defineMacro("\\ordinarycolon", ":");
//\def\vcentcolon{\mathrel{\mathop\ordinarycolon}}
//TODO(edemaine): Not yet centered. Fix via \raisebox or #726
defineMacro("\\vcentcolon", "\\mathrel{\\mathop\\ordinarycolon}");
// \providecommand*\dblcolon{\vcentcolon\mathrel{\mkern-.9mu}\vcentcolon}
defineMacro("\\dblcolon", "\\html@mathml{" +
    "\\mathrel{\\vcentcolon\\mathrel{\\mkern-.9mu}\\vcentcolon}}" +
    "{\\mathop{\\char\"2237}}");
// \providecommand*\coloneqq{\vcentcolon\mathrel{\mkern-1.2mu}=}
defineMacro("\\coloneqq", "\\html@mathml{" +
    "\\mathrel{\\vcentcolon\\mathrel{\\mkern-1.2mu}=}}" +
    "{\\mathop{\\char\"2254}}"); // ≔
// \providecommand*\Coloneqq{\dblcolon\mathrel{\mkern-1.2mu}=}
defineMacro("\\Coloneqq", "\\html@mathml{" +
    "\\mathrel{\\dblcolon\\mathrel{\\mkern-1.2mu}=}}" +
    "{\\mathop{\\char\"2237\\char\"3d}}");
// \providecommand*\coloneq{\vcentcolon\mathrel{\mkern-1.2mu}\mathrel{-}}
defineMacro("\\coloneq", "\\html@mathml{" +
    "\\mathrel{\\vcentcolon\\mathrel{\\mkern-1.2mu}\\mathrel{-}}}" +
    "{\\mathop{\\char\"3a\\char\"2212}}");
// \providecommand*\Coloneq{\dblcolon\mathrel{\mkern-1.2mu}\mathrel{-}}
defineMacro("\\Coloneq", "\\html@mathml{" +
    "\\mathrel{\\dblcolon\\mathrel{\\mkern-1.2mu}\\mathrel{-}}}" +
    "{\\mathop{\\char\"2237\\char\"2212}}");
// \providecommand*\eqqcolon{=\mathrel{\mkern-1.2mu}\vcentcolon}
defineMacro("\\eqqcolon", "\\html@mathml{" +
    "\\mathrel{=\\mathrel{\\mkern-1.2mu}\\vcentcolon}}" +
    "{\\mathop{\\char\"2255}}"); // ≕
// \providecommand*\Eqqcolon{=\mathrel{\mkern-1.2mu}\dblcolon}
defineMacro("\\Eqqcolon", "\\html@mathml{" +
    "\\mathrel{=\\mathrel{\\mkern-1.2mu}\\dblcolon}}" +
    "{\\mathop{\\char\"3d\\char\"2237}}");
// \providecommand*\eqcolon{\mathrel{-}\mathrel{\mkern-1.2mu}\vcentcolon}
defineMacro("\\eqcolon", "\\html@mathml{" +
    "\\mathrel{\\mathrel{-}\\mathrel{\\mkern-1.2mu}\\vcentcolon}}" +
    "{\\mathop{\\char\"2239}}");
// \providecommand*\Eqcolon{\mathrel{-}\mathrel{\mkern-1.2mu}\dblcolon}
defineMacro("\\Eqcolon", "\\html@mathml{" +
    "\\mathrel{\\mathrel{-}\\mathrel{\\mkern-1.2mu}\\dblcolon}}" +
    "{\\mathop{\\char\"2212\\char\"2237}}");
// \providecommand*\colonapprox{\vcentcolon\mathrel{\mkern-1.2mu}\approx}
defineMacro("\\colonapprox", "\\html@mathml{" +
    "\\mathrel{\\vcentcolon\\mathrel{\\mkern-1.2mu}\\approx}}" +
    "{\\mathop{\\char\"3a\\char\"2248}}");
// \providecommand*\Colonapprox{\dblcolon\mathrel{\mkern-1.2mu}\approx}
defineMacro("\\Colonapprox", "\\html@mathml{" +
    "\\mathrel{\\dblcolon\\mathrel{\\mkern-1.2mu}\\approx}}" +
    "{\\mathop{\\char\"2237\\char\"2248}}");
// \providecommand*\colonsim{\vcentcolon\mathrel{\mkern-1.2mu}\sim}
defineMacro("\\colonsim", "\\html@mathml{" +
    "\\mathrel{\\vcentcolon\\mathrel{\\mkern-1.2mu}\\sim}}" +
    "{\\mathop{\\char\"3a\\char\"223c}}");
// \providecommand*\Colonsim{\dblcolon\mathrel{\mkern-1.2mu}\sim}
defineMacro("\\Colonsim", "\\html@mathml{" +
    "\\mathrel{\\dblcolon\\mathrel{\\mkern-1.2mu}\\sim}}" +
    "{\\mathop{\\char\"2237\\char\"223c}}");

// Some Unicode characters are implemented with macros to mathtools functions.
defineMacro("\u2237", "\\dblcolon");  // ::
defineMacro("\u2239", "\\eqcolon");  // -:
defineMacro("\u2254", "\\coloneqq");  // :=
defineMacro("\u2255", "\\eqqcolon");  // =:
defineMacro("\u2A74", "\\Coloneqq");  // ::=

//////////////////////////////////////////////////////////////////////
// colonequals.sty

// Alternate names for mathtools's macros:
defineMacro("\\ratio", "\\vcentcolon");
defineMacro("\\coloncolon", "\\dblcolon");
defineMacro("\\colonequals", "\\coloneqq");
defineMacro("\\coloncolonequals", "\\Coloneqq");
defineMacro("\\equalscolon", "\\eqqcolon");
defineMacro("\\equalscoloncolon", "\\Eqqcolon");
defineMacro("\\colonminus", "\\coloneq");
defineMacro("\\coloncolonminus", "\\Coloneq");
defineMacro("\\minuscolon", "\\eqcolon");
defineMacro("\\minuscoloncolon", "\\Eqcolon");
// \colonapprox name is same in mathtools and colonequals.
defineMacro("\\coloncolonapprox", "\\Colonapprox");
// \colonsim name is same in mathtools and colonequals.
defineMacro("\\coloncolonsim", "\\Colonsim");

// Additional macros, implemented by analogy with mathtools definitions:
defineMacro("\\simcolon",
    "\\mathrel{\\sim\\mathrel{\\mkern-1.2mu}\\vcentcolon}");
defineMacro("\\simcoloncolon",
    "\\mathrel{\\sim\\mathrel{\\mkern-1.2mu}\\dblcolon}");
defineMacro("\\approxcolon",
    "\\mathrel{\\approx\\mathrel{\\mkern-1.2mu}\\vcentcolon}");
defineMacro("\\approxcoloncolon",
            "\\mathrel{\\approx\\mathrel{\\mkern-1.2mu}\\dblcolon}");

// Present in newtxmath, pxfonts and txfonts
defineMacro("\\notni", "\\html@mathml{\\not\\ni}{\\mathrel{\\char`\u220C}}");
defineMacro("\\limsup", "\\DOTSB\\operatorname*{lim\\,sup}");
defineMacro("\\liminf", "\\DOTSB\\operatorname*{lim\\,inf}");

//////////////////////////////////////////////////////////////////////
// MathML alternates for KaTeX glyphs in the Unicode private area
defineMacro("\\gvertneqq", "\\html@mathml{\\@gvertneqq}{\u2269}");
defineMacro("\\lvertneqq", "\\html@mathml{\\@lvertneqq}{\u2268}");
defineMacro("\\ngeqq", "\\html@mathml{\\@ngeqq}{\u2271}");
defineMacro("\\ngeqslant", "\\html@mathml{\\@ngeqslant}{\u2271}");
defineMacro("\\nleqq", "\\html@mathml{\\@nleqq}{\u2270}");
defineMacro("\\nleqslant", "\\html@mathml{\\@nleqslant}{\u2270}");
defineMacro("\\nshortmid", "\\html@mathml{\\@nshortmid}{∤}");
defineMacro("\\nshortparallel", "\\html@mathml{\\@nshortparallel}{∦}");
defineMacro("\\nsubseteqq", "\\html@mathml{\\@nsubseteqq}{\u2288}");
defineMacro("\\nsupseteqq", "\\html@mathml{\\@nsupseteqq}{\u2289}");
defineMacro("\\varsubsetneq", "\\html@mathml{\\@varsubsetneq}{⊊}");
defineMacro("\\varsubsetneqq", "\\html@mathml{\\@varsubsetneqq}{⫋}");
defineMacro("\\varsupsetneq", "\\html@mathml{\\@varsupsetneq}{⊋}");
defineMacro("\\varsupsetneqq", "\\html@mathml{\\@varsupsetneqq}{⫌}");

//////////////////////////////////////////////////////////////////////
// stmaryrd and semantic

// The stmaryrd and semantic packages render the next four items by calling a
// glyph. Those glyphs do not exist in the KaTeX fonts. Hence the macros.

defineMacro("\\llbracket", "\\html@mathml{" +
    "\\mathopen{[\\mkern-3.2mu[}}" +
    "{\\mathopen{\\char`\u27e6}}");
defineMacro("\\rrbracket", "\\html@mathml{" +
    "\\mathclose{]\\mkern-3.2mu]}}" +
    "{\\mathclose{\\char`\u27e7}}");

defineMacro("\u27e6", "\\llbracket"); // blackboard bold [
defineMacro("\u27e7", "\\rrbracket"); // blackboard bold ]

defineMacro("\\lBrace", "\\html@mathml{" +
    "\\mathopen{\\{\\mkern-3.2mu[}}" +
    "{\\mathopen{\\char`\u2983}}");
defineMacro("\\rBrace", "\\html@mathml{" +
    "\\mathclose{]\\mkern-3.2mu\\}}}" +
    "{\\mathclose{\\char`\u2984}}");

defineMacro("\u2983", "\\lBrace"); // blackboard bold {
defineMacro("\u2984", "\\rBrace"); // blackboard bold }

// TODO: Create variable sized versions of the last two items. I believe that
// will require new font glyphs.

//////////////////////////////////////////////////////////////////////
// texvc.sty

// The texvc package contains macros available in mediawiki pages.
// We omit the functions deprecated at
// https://en.wikipedia.org/wiki/Help:Displaying_a_formula#Deprecated_syntax

// We also omit texvc's \O, which conflicts with \text{\O}

defineMacro("\\darr", "\\downarrow");
defineMacro("\\dArr", "\\Downarrow");
defineMacro("\\Darr", "\\Downarrow");
defineMacro("\\lang", "\\langle");
defineMacro("\\rang", "\\rangle");
defineMacro("\\uarr", "\\uparrow");
defineMacro("\\uArr", "\\Uparrow");
defineMacro("\\Uarr", "\\Uparrow");
defineMacro("\\N", "\\mathbb{N}");
defineMacro("\\R", "\\mathbb{R}");
defineMacro("\\Z", "\\mathbb{Z}");
defineMacro("\\alef", "\\aleph");
defineMacro("\\alefsym", "\\aleph");
defineMacro("\\Alpha", "\\mathrm{A}");
defineMacro("\\Beta", "\\mathrm{B}");
defineMacro("\\bull", "\\bullet");
defineMacro("\\Chi", "\\mathrm{X}");
defineMacro("\\clubs", "\\clubsuit");
defineMacro("\\cnums", "\\mathbb{C}");
defineMacro("\\Complex", "\\mathbb{C}");
defineMacro("\\Dagger", "\\ddagger");
defineMacro("\\diamonds", "\\diamondsuit");
defineMacro("\\empty", "\\emptyset");
defineMacro("\\Epsilon", "\\mathrm{E}");
defineMacro("\\Eta", "\\mathrm{H}");
defineMacro("\\exist", "\\exists");
defineMacro("\\harr", "\\leftrightarrow");
defineMacro("\\hArr", "\\Leftrightarrow");
defineMacro("\\Harr", "\\Leftrightarrow");
defineMacro("\\hearts", "\\heartsuit");
defineMacro("\\image", "\\Im");
defineMacro("\\infin", "\\infty");
defineMacro("\\Iota", "\\mathrm{I}");
defineMacro("\\isin", "\\in");
defineMacro("\\Kappa", "\\mathrm{K}");
defineMacro("\\larr", "\\leftarrow");
defineMacro("\\lArr", "\\Leftarrow");
defineMacro("\\Larr", "\\Leftarrow");
defineMacro("\\lrarr", "\\leftrightarrow");
defineMacro("\\lrArr", "\\Leftrightarrow");
defineMacro("\\Lrarr", "\\Leftrightarrow");
defineMacro("\\Mu", "\\mathrm{M}");
defineMacro("\\natnums", "\\mathbb{N}");
defineMacro("\\Nu", "\\mathrm{N}");
defineMacro("\\Omicron", "\\mathrm{O}");
defineMacro("\\plusmn", "\\pm");
defineMacro("\\rarr", "\\rightarrow");
defineMacro("\\rArr", "\\Rightarrow");
defineMacro("\\Rarr", "\\Rightarrow");
defineMacro("\\real", "\\Re");
defineMacro("\\reals", "\\mathbb{R}");
defineMacro("\\Reals", "\\mathbb{R}");
defineMacro("\\Rho", "\\mathrm{P}");
defineMacro("\\sdot", "\\cdot");
defineMacro("\\sect", "\\S");
defineMacro("\\spades", "\\spadesuit");
defineMacro("\\sub", "\\subset");
defineMacro("\\sube", "\\subseteq");
defineMacro("\\supe", "\\supseteq");
defineMacro("\\Tau", "\\mathrm{T}");
defineMacro("\\thetasym", "\\vartheta");
// TODO: defineMacro("\\varcoppa", "\\\mbox{\\coppa}");
defineMacro("\\weierp", "\\wp");
defineMacro("\\Zeta", "\\mathrm{Z}");

//////////////////////////////////////////////////////////////////////
// statmath.sty
// https://ctan.math.illinois.edu/macros/latex/contrib/statmath/statmath.pdf

defineMacro("\\argmin", "\\DOTSB\\operatorname*{arg\\,min}");
defineMacro("\\argmax", "\\DOTSB\\operatorname*{arg\\,max}");
defineMacro("\\plim", "\\DOTSB\\mathop{\\operatorname{plim}}\\limits");

// Custom Khan Academy colors, should be moved to an optional package
defineMacro("\\blue", "\\textcolor{##6495ed}{#1}");
defineMacro("\\orange", "\\textcolor{##ffa500}{#1}");
defineMacro("\\pink", "\\textcolor{##ff00af}{#1}");
defineMacro("\\red", "\\textcolor{##df0030}{#1}");
defineMacro("\\green", "\\textcolor{##28ae7b}{#1}");
defineMacro("\\gray", "\\textcolor{gray}{#1}");
defineMacro("\\purple", "\\textcolor{##9d38bd}{#1}");
defineMacro("\\blueA", "\\textcolor{##ccfaff}{#1}");
defineMacro("\\blueB", "\\textcolor{##80f6ff}{#1}");
defineMacro("\\blueC", "\\textcolor{##63d9ea}{#1}");
defineMacro("\\blueD", "\\textcolor{##11accd}{#1}");
defineMacro("\\blueE", "\\textcolor{##0c7f99}{#1}");
defineMacro("\\tealA", "\\textcolor{##94fff5}{#1}");
defineMacro("\\tealB", "\\textcolor{##26edd5}{#1}");
defineMacro("\\tealC", "\\textcolor{##01d1c1}{#1}");
defineMacro("\\tealD", "\\textcolor{##01a995}{#1}");
defineMacro("\\tealE", "\\textcolor{##208170}{#1}");
defineMacro("\\greenA", "\\textcolor{##b6ffb0}{#1}");
defineMacro("\\greenB", "\\textcolor{##8af281}{#1}");
defineMacro("\\greenC", "\\textcolor{##74cf70}{#1}");
defineMacro("\\greenD", "\\textcolor{##1fab54}{#1}");
defineMacro("\\greenE", "\\textcolor{##0d923f}{#1}");
defineMacro("\\goldA", "\\textcolor{##ffd0a9}{#1}");
defineMacro("\\goldB", "\\textcolor{##ffbb71}{#1}");
defineMacro("\\goldC", "\\textcolor{##ff9c39}{#1}");
defineMacro("\\goldD", "\\textcolor{##e07d10}{#1}");
defineMacro("\\goldE", "\\textcolor{##a75a05}{#1}");
defineMacro("\\redA", "\\textcolor{##fca9a9}{#1}");
defineMacro("\\redB", "\\textcolor{##ff8482}{#1}");
defineMacro("\\redC", "\\textcolor{##f9685d}{#1}");
defineMacro("\\redD", "\\textcolor{##e84d39}{#1}");
defineMacro("\\redE", "\\textcolor{##bc2612}{#1}");
defineMacro("\\maroonA", "\\textcolor{##ffbde0}{#1}");
defineMacro("\\maroonB", "\\textcolor{##ff92c6}{#1}");
defineMacro("\\maroonC", "\\textcolor{##ed5fa6}{#1}");
defineMacro("\\maroonD", "\\textcolor{##ca337c}{#1}");
defineMacro("\\maroonE", "\\textcolor{##9e034e}{#1}");
defineMacro("\\purpleA", "\\textcolor{##ddd7ff}{#1}");
defineMacro("\\purpleB", "\\textcolor{##c6b9fc}{#1}");
defineMacro("\\purpleC", "\\textcolor{##aa87ff}{#1}");
defineMacro("\\purpleD", "\\textcolor{##7854ab}{#1}");
defineMacro("\\purpleE", "\\textcolor{##543b78}{#1}");
defineMacro("\\mintA", "\\textcolor{##f5f9e8}{#1}");
defineMacro("\\mintB", "\\textcolor{##edf2df}{#1}");
defineMacro("\\mintC", "\\textcolor{##e0e5cc}{#1}");
defineMacro("\\grayA", "\\textcolor{##f6f7f7}{#1}");
defineMacro("\\grayB", "\\textcolor{##f0f1f2}{#1}");
defineMacro("\\grayC", "\\textcolor{##e3e5e6}{#1}");
defineMacro("\\grayD", "\\textcolor{##d6d8da}{#1}");
defineMacro("\\grayE", "\\textcolor{##babec2}{#1}");
defineMacro("\\grayF", "\\textcolor{##888d93}{#1}");
defineMacro("\\grayG", "\\textcolor{##626569}{#1}");
defineMacro("\\grayH", "\\textcolor{##3b3e40}{#1}");
defineMacro("\\grayI", "\\textcolor{##21242c}{#1}");
defineMacro("\\kaBlue", "\\textcolor{##314453}{#1}");
defineMacro("\\kaGreen", "\\textcolor{##71B307}{#1}");<|MERGE_RESOLUTION|>--- conflicted
+++ resolved
@@ -215,86 +215,6 @@
     return `\\@char{${number}}`;
 });
 
-<<<<<<< HEAD
-// Basic support for macro definitions:
-//     \def\macro{expansion}
-//     \def\macro#1{expansion}
-//     \def\macro#1#2{expansion}
-//     \def\macro#1#2#3#4#5#6#7#8#9{expansion}
-// Also the \gdef and \global\def equivalents
-const def = (context, global: boolean) => {
-    let tok = context.popToken();
-    const name = tok.text;
-    if (/^(?:[\\{}$&#^_]|EOF)$/.test(name)) {
-        throw new ParseError("Expected a control sequence", tok);
-    }
-
-    let numArgs = 0;
-    let insert;
-    const delimiters = [[]];
-    // <parameter text> contains no braces
-    while (context.future().text !== "{") {
-        tok = context.popToken();
-        if (tok.text === "#") {
-            // If the very last character of the <parameter text> is #, so that
-            // this # is immediately followed by {, TeX will behave as if the {
-            // had been inserted at the right end of both the parameter text
-            // and the replacement text.
-            if (context.future().text === "{") {
-                insert = context.future();
-                delimiters[numArgs].push("{");
-                break;
-            }
-
-            // A parameter, the first appearance of # must be followed by 1,
-            // the next by 2, and so on; up to nine #’s are allowed
-            tok = context.popToken();
-            if (!(/^[1-9]$/.test(tok.text))) {
-                throw new ParseError(`Invalid argument number "${tok.text}"`);
-            }
-            if (parseInt(tok.text) !== numArgs + 1) {
-                throw new ParseError(`Argument number "${tok.text}" out of order`);
-            }
-            numArgs++;
-            delimiters.push([]);
-        } else if (tok.text === "EOF") {
-            throw new ParseError("Expected a macro definition");
-        } else {
-            delimiters[numArgs].push(tok.text);
-        }
-    }
-    // replacement text, enclosed in '{' and '}' and properly nested
-    const {tokens} = context.consumeArg();
-    if (insert) {
-        tokens.unshift(insert);
-    }
-
-    context.macros.set(name, {
-        tokens,
-        numArgs,
-        delimiters,
-    }, global);
-    return '';
-};
-defineMacro("\\gdef", (context) => def(context, true));
-defineMacro("\\def", (context) => def(context, false));
-defineMacro("\\global", (context) => {
-    const next = context.consumeArg().tokens;
-    if (next.length !== 1) {
-        throw new ParseError("Invalid command after \\global");
-    }
-    const command = next[0].text;
-    // TODO: Should expand command
-    if (command === "\\def") {
-        // \global\def is equivalent to \gdef
-        return def(context, true);
-    } else {
-        throw new ParseError(`Invalid command '${command}' after \\global`);
-    }
-});
-
-=======
->>>>>>> 800cdb2d
 // \newcommand{\macro}[args]{definition}
 // \renewcommand{\macro}[args]{definition}
 // TODO: Optional arguments: \newcommand{\macro}[args][default]{definition}
