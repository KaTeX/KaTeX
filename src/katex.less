--- conflicted
+++ resolved
@@ -29,19 +29,16 @@
         white-space: nowrap;
 
         > .katex-html {
-<<<<<<< HEAD
             display: block;
 
             > .tag {
                 position: absolute;
                 right: 0px;
-=======
-            display: inline-block;
+            }
 
             /* \newline doesn't do anything in display mode */
             > .newline {
                 display: none;
->>>>>>> 7ab4f76e
             }
         }
     }
