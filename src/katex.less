--- conflicted
+++ resolved
@@ -29,21 +29,12 @@
         white-space: nowrap;
 
         > .katex-html {
-<<<<<<< HEAD
             display: block;
 
             > .tag {
                 position: absolute;
                 right: 0px;
             }
-
-            /* \newline doesn't do anything in display mode */
-            > .newline {
-                display: none;
-            }
-=======
-            display: inline-block;
->>>>>>> 99b2afa9
         }
     }
 }
