<<<<<<< HEAD
/* eslint no-unused-vars:0 */

import Style from "./Style";
import { cjkRegex } from "./unicodeRegexes";
=======
const cjkRegex = require("./unicodeRegexes").cjkRegex;
>>>>>>> 0b4eaf4c

/**
 * This file contains metrics regarding fonts and individual symbols. The sigma
 * and xi variables, as well as the metricMap map contain data extracted from
 * TeX, TeX font metrics, and the TTF files. These data are then exposed via the
 * `metrics` variable and the getCharacterMetrics function.
 */

// In TeX, there are actually three sets of dimensions, one for each of
// textstyle (size index 5 and higher: >=9pt), scriptstyle (size index 3 and 4:
// 7-8pt), and scriptscriptstyle (size index 1 and 2: 5-6pt).  These are
// provided in the the arrays below, in that order.
//
// The font metrics are stored in fonts cmsy10, cmsy7, and cmsy5 respsectively.
// This was determined by running the following script:
//
//     latex -interaction=nonstopmode \
//     '\documentclass{article}\usepackage{amsmath}\begin{document}' \
//     '$a$ \expandafter\show\the\textfont2' \
//     '\expandafter\show\the\scriptfont2' \
//     '\expandafter\show\the\scriptscriptfont2' \
//     '\stop'
//
// The metrics themselves were retreived using the following commands:
//
//     tftopl cmsy10
//     tftopl cmsy7
//     tftopl cmsy5
//
// The output of each of these commands is quite lengthy.  The only part we
// care about is the FONTDIMEN section. Each value is measured in EMs.
const sigmasAndXis = {
    slant: [0.250, 0.250, 0.250],       // sigma1
    space: [0.000, 0.000, 0.000],       // sigma2
    stretch: [0.000, 0.000, 0.000],     // sigma3
    shrink: [0.000, 0.000, 0.000],      // sigma4
    xHeight: [0.431, 0.431, 0.431],     // sigma5
    quad: [1.000, 1.171, 1.472],        // sigma6
    extraSpace: [0.000, 0.000, 0.000],  // sigma7
    num1: [0.677, 0.732, 0.925],        // sigma8
    num2: [0.394, 0.384, 0.387],        // sigma9
    num3: [0.444, 0.471, 0.504],        // sigma10
    denom1: [0.686, 0.752, 1.025],      // sigma11
    denom2: [0.345, 0.344, 0.532],      // sigma12
    sup1: [0.413, 0.503, 0.504],        // sigma13
    sup2: [0.363, 0.431, 0.404],        // sigma14
    sup3: [0.289, 0.286, 0.294],        // sigma15
    sub1: [0.150, 0.143, 0.200],        // sigma16
    sub2: [0.247, 0.286, 0.400],        // sigma17
    supDrop: [0.386, 0.353, 0.494],     // sigma18
    subDrop: [0.050, 0.071, 0.100],     // sigma19
    delim1: [2.390, 1.700, 1.980],      // sigma20
    delim2: [1.010, 1.157, 1.420],      // sigma21
    axisHeight: [0.250, 0.250, 0.250],  // sigma22

    // These font metrics are extracted from TeX by using tftopl on cmex10.tfm;
    // they correspond to the font parameters of the extension fonts (family 3).
    // See the TeXbook, page 441. In AMSTeX, the extension fonts scale; to
    // match cmex7, we'd use cmex7.tfm values for script and scriptscript
    // values.
    defaultRuleThickness: [0.04, 0.04, 0.04],   // xi8; cmex7: 0.049
    bigOpSpacing1: [0.111, 0.111, 0.111],       // xi9
    bigOpSpacing2: [0.166, 0.166, 0.166],       // xi10
    bigOpSpacing3: [0.2, 0.2, 0.2],             // xi11
    bigOpSpacing4: [0.6, 0.6, 0.6],             // xi12; cmex7: 0.611
    bigOpSpacing5: [0.1, 0.1, 0.1],             // xi13; cmex7: 0.143

    // This value determines how large a pt is, for metrics which are defined
    // in terms of pts.
    // This value is also used in katex.less; if you change it make sure the
    // values match.
    ptPerEm: [10.0, 10.0, 10.0],

    // The space between adjacent `|` columns in an array definition. From
    // `\showthe\doublerulesep` in LaTeX. Equals 2.0 / ptPerEm.
    doubleRuleSep: [0.2, 0.2, 0.2],
};

// This map contains a mapping from font name and character code to character
// metrics, including height, depth, italic correction, and skew (kern from the
// character to the corresponding \skewchar)
// This map is generated via `make metrics`. It should not be changed manually.
import metricMap from "./fontMetricsData";

// These are very rough approximations.  We default to Times New Roman which
// should have Latin-1 and Cyrillic characters, but may not depending on the
// operating system.  The metrics do not account for extra height from the
// accents.  In the case of Cyrillic characters which have both ascenders and
// descenders we prefer approximations with ascenders, primarily to prevent
// the fraction bar or root line from intersecting the glyph.
// TODO(kevinb) allow union of multiple glyph metrics for better accuracy.
const extraCharacterMap = {
    // Latin-1
    'À': 'A',
    'Á': 'A',
    'Â': 'A',
    'Ã': 'A',
    'Ä': 'A',
    'Å': 'A',
    'Æ': 'A',
    'Ç': 'C',
    'È': 'E',
    'É': 'E',
    'Ê': 'E',
    'Ë': 'E',
    'Ì': 'I',
    'Í': 'I',
    'Î': 'I',
    'Ï': 'I',
    'Ð': 'D',
    'Ñ': 'N',
    'Ò': 'O',
    'Ó': 'O',
    'Ô': 'O',
    'Õ': 'O',
    'Ö': 'O',
    'Ø': 'O',
    'Ù': 'U',
    'Ú': 'U',
    'Û': 'U',
    'Ü': 'U',
    'Ý': 'Y',
    'Þ': 'o',
    'ß': 'B',
    'à': 'a',
    'á': 'a',
    'â': 'a',
    'ã': 'a',
    'ä': 'a',
    'å': 'a',
    'æ': 'a',
    'ç': 'c',
    'è': 'e',
    'é': 'e',
    'ê': 'e',
    'ë': 'e',
    'ì': 'i',
    'í': 'i',
    'î': 'i',
    'ï': 'i',
    'ð': 'd',
    'ñ': 'n',
    'ò': 'o',
    'ó': 'o',
    'ô': 'o',
    'õ': 'o',
    'ö': 'o',
    'ø': 'o',
    'ù': 'u',
    'ú': 'u',
    'û': 'u',
    'ü': 'u',
    'ý': 'y',
    'þ': 'o',
    'ÿ': 'y',

    // Cyrillic
    'А': 'A',
    'Б': 'B',
    'В': 'B',
    'Г': 'F',
    'Д': 'A',
    'Е': 'E',
    'Ж': 'K',
    'З': '3',
    'И': 'N',
    'Й': 'N',
    'К': 'K',
    'Л': 'N',
    'М': 'M',
    'Н': 'H',
    'О': 'O',
    'П': 'N',
    'Р': 'P',
    'С': 'C',
    'Т': 'T',
    'У': 'y',
    'Ф': 'O',
    'Х': 'X',
    'Ц': 'U',
    'Ч': 'h',
    'Ш': 'W',
    'Щ': 'W',
    'Ъ': 'B',
    'Ы': 'X',
    'Ь': 'B',
    'Э': '3',
    'Ю': 'X',
    'Я': 'R',
    'а': 'a',
    'б': 'b',
    'в': 'a',
    'г': 'r',
    'д': 'y',
    'е': 'e',
    'ж': 'm',
    'з': 'e',
    'и': 'n',
    'й': 'n',
    'к': 'n',
    'л': 'n',
    'м': 'm',
    'н': 'n',
    'о': 'o',
    'п': 'n',
    'р': 'p',
    'с': 'c',
    'т': 'o',
    'у': 'y',
    'ф': 'b',
    'х': 'x',
    'ц': 'n',
    'ч': 'n',
    'ш': 'w',
    'щ': 'w',
    'ъ': 'a',
    'ы': 'm',
    'ь': 'a',
    'э': 'e',
    'ю': 'm',
    'я': 'r',
};

/**
 * This function is a convenience function for looking up information in the
 * metricMap table. It takes a character as a string, and a style.
 *
 * Note: the `width` property may be undefined if fontMetricsData.js wasn't
 * built using `Make extended_metrics`.
 */
const getCharacterMetrics = function(character, style) {
    let ch = character.charCodeAt(0);
    if (character[0] in extraCharacterMap) {
        ch = extraCharacterMap[character[0]].charCodeAt(0);
    } else if (cjkRegex.test(character[0])) {
        ch = 'M'.charCodeAt(0);
    }
    const metrics = metricMap[style][ch];
    if (metrics) {
        return {
            depth: metrics[0],
            height: metrics[1],
            italic: metrics[2],
            skew: metrics[3],
            width: metrics[4],
        };
    }
};

const fontMetricsBySizeIndex = {};

/**
 * Get the font metrics for a given size.
 */
const getFontMetrics = function(size) {
    let sizeIndex;
    if (size >= 5) {
        sizeIndex = 0;
    } else if (size >= 3) {
        sizeIndex = 1;
    } else {
        sizeIndex = 2;
    }
    if (!fontMetricsBySizeIndex[sizeIndex]) {
        const metrics = fontMetricsBySizeIndex[sizeIndex] = {};
        for (const key in sigmasAndXis) {
            if (sigmasAndXis.hasOwnProperty(key)) {
                metrics[key] = sigmasAndXis[key][sizeIndex];
            }
        }
        metrics.emPerEx = metrics.xHeight / metrics.quad;
    }
    return fontMetricsBySizeIndex[sizeIndex];
};

module.exports = {
    getFontMetrics: getFontMetrics,
    getCharacterMetrics: getCharacterMetrics,
};<|MERGE_RESOLUTION|>--- conflicted
+++ resolved
@@ -1,11 +1,4 @@
-<<<<<<< HEAD
-/* eslint no-unused-vars:0 */
-
-import Style from "./Style";
 import { cjkRegex } from "./unicodeRegexes";
-=======
-const cjkRegex = require("./unicodeRegexes").cjkRegex;
->>>>>>> 0b4eaf4c
 
 /**
  * This file contains metrics regarding fonts and individual symbols. The sigma
