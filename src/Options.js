// @flow
/**
 * This file contains information about the options that the Parser carries
 * around with it while parsing. Data is held in an `Options` object, and when
 * recursing, a new `Options` object can be created with the `.with*` and
 * `.reset` functions.
 */

import fontMetrics from "./fontMetrics";
import type {FontMetrics} from "./fontMetrics";
import type {StyleInterface} from "./Style";

const sizeStyleMap = [
    // Each element contains [textsize, scriptsize, scriptscriptsize].
    // The size mappings are taken from TeX with \normalsize=10pt.
    [1, 1, 1],    // size1: [5, 5, 5]              \tiny
    [2, 1, 1],    // size2: [6, 5, 5]
    [3, 1, 1],    // size3: [7, 5, 5]              \scriptsize
    [4, 2, 1],    // size4: [8, 6, 5]              \footnotesize
    [5, 2, 1],    // size5: [9, 6, 5]              \small
    [6, 3, 1],    // size6: [10, 7, 5]             \normalsize
    [7, 4, 2],    // size7: [12, 8, 6]             \large
    [8, 6, 3],    // size8: [14.4, 10, 7]          \Large
    [9, 7, 6],    // size9: [17.28, 12, 10]        \LARGE
    [10, 8, 7],   // size10: [20.74, 14.4, 12]     \huge
    [11, 10, 9],  // size11: [24.88, 20.74, 17.28] \HUGE
];

const sizeMultipliers = [
    // fontMetrics.js:getFontMetrics also uses size indexes, so if
    // you change size indexes, change that function.
    0.5, 0.6, 0.7, 0.8, 0.9, 1.0, 1.2, 1.44, 1.728, 2.074, 2.488,
];

const sizeAtStyle = function(size: number, style: StyleInterface): number {
    return style.size < 2 ? size : sizeStyleMap[size - 1][style.size - 1];
};

export type OptionsData = {
    style: StyleInterface;
    color?: string | void;
    size?: number;
    textSize?: number;
    phantom?: boolean;
    font?: string | void;
    maxSize: number;
};

/**
 * This is the main options class. It contains the current style, size, color,
 * and font.
 *
 * Options objects should not be modified. To create a new Options with
 * different properties, call a `.having*` method.
 */
class Options {
    style: StyleInterface;
    color: string | void;
    size: number;
    textSize: number;
    phantom: boolean;
    font: string | void;
    sizeMultiplier: number;
    maxSize: number;
    _fontMetrics: FontMetrics | void;

    /**
     * The base size index.
     */
    static BASESIZE = 6;

    constructor(data: OptionsData) {
        this.style = data.style;
        this.color = data.color;
        this.size = data.size || Options.BASESIZE;
        this.textSize = data.textSize || this.size;
        this.phantom = !!data.phantom;
        this.font = data.font;
        this.sizeMultiplier = sizeMultipliers[this.size - 1];
        this.maxSize = data.maxSize;
        this._fontMetrics = undefined;
        /**
         * @type {Options~postProcessor}
         */
        this.postProcessor = data.postProcessor;
    }

    /**
     * Returns a new options object with the same properties as "this".  Properties
     * from "extension" will be copied to the new options object.
     */
    extend(extension: $Shape<OptionsData>): Options {
        const data = {
            style: this.style,
            size: this.size,
            textSize: this.textSize,
            color: this.color,
            phantom: this.phantom,
            font: this.font,
            maxSize: this.maxSize,
            postProcessor: this.postProcessor,
        };

        for (const key in extension) {
            if (extension.hasOwnProperty(key)) {
                data[key] = extension[key];
            }
        }

        return new Options(data);
    }

    /**
     * Return an options object with the given style. If `this.style === style`,
     * returns `this`.
     */
    havingStyle(style: StyleInterface): Options {
        if (this.style === style) {
            return this;
        } else {
            return this.extend({
                style: style,
                size: sizeAtStyle(this.textSize, style),
            });
        }
    }

    /**
     * Return an options object with a cramped version of the current style. If
     * the current style is cramped, returns `this`.
     */
    havingCrampedStyle(): Options {
        return this.havingStyle(this.style.cramp());
    }

    /**
     * Return an options object with the given size and in at least `\textstyle`.
     * Returns `this` if appropriate.
     */
    havingSize(size: number): Options {
        if (this.size === size && this.textSize === size) {
            return this;
        } else {
            return this.extend({
                style: this.style.text(),
                size: size,
                textSize: size,
            });
        }
    }

    /**
     * Like `this.havingSize(BASESIZE).havingStyle(style)`. If `style` is omitted,
     * changes to at least `\textstyle`.
     */
    havingBaseStyle(style: StyleInterface): Options {
        style = style || this.style.text();
        const wantSize = sizeAtStyle(Options.BASESIZE, style);
        if (this.size === wantSize && this.textSize === Options.BASESIZE
            && this.style === style) {
            return this;
        } else {
            return this.extend({
                style: style,
                size: wantSize,
            });
        }
    }

    /**
     * Create a new options object with the given color.
     */
    withColor(color: string): Options {
        return this.extend({
            color: color,
        });
    }

    /**
     * Create a new options object with "phantom" set to true.
     */
    withPhantom(): Options {
        return this.extend({
            phantom: true,
        });
    }

    /**
     * Create a new options objects with the give font.
     */
    withFont(font: ?string): Options {
        return this.extend({
            font: font || this.font,
        });
    }

    withPostProcessor(postProcessor) {
        return this.extend({
            postProcessor: postProcessor,
        });
    }

    /**
     * Return the CSS sizing classes required to switch from enclosing options
     * `oldOptions` to `this`. Returns an array of classes.
     */
    sizingClasses(oldOptions: Options): Array<string> {
        if (oldOptions.size !== this.size) {
            return ["sizing", "reset-size" + oldOptions.size, "size" + this.size];
        } else {
            return [];
        }
    }

    /**
     * Return the CSS sizing classes required to switch to the base size. Like
     * `this.havingSize(BASESIZE).sizingClasses(this)`.
     */
    baseSizingClasses(): Array<string> {
        if (this.size !== Options.BASESIZE) {
            return ["sizing", "reset-size" + this.size, "size" + Options.BASESIZE];
        } else {
            return [];
        }
    }

    /**
     * Return the font metrics for this size.
     */
    fontMetrics(): FontMetrics {
        if (!this._fontMetrics) {
            this._fontMetrics = fontMetrics.getFontMetrics(this.size);
        }
        return this._fontMetrics;
    }

    /**
     * A map of color names to CSS colors.
     * TODO(emily): Remove this when we have real macros
     */
    static colorMap = {
        "katex-blue": "#6495ed",
        "katex-orange": "#ffa500",
        "katex-pink": "#ff00af",
        "katex-red": "#df0030",
        "katex-green": "#28ae7b",
        "katex-gray": "gray",
        "katex-purple": "#9d38bd",
        "katex-blueA": "#ccfaff",
        "katex-blueB": "#80f6ff",
        "katex-blueC": "#63d9ea",
        "katex-blueD": "#11accd",
        "katex-blueE": "#0c7f99",
        "katex-tealA": "#94fff5",
        "katex-tealB": "#26edd5",
        "katex-tealC": "#01d1c1",
        "katex-tealD": "#01a995",
        "katex-tealE": "#208170",
        "katex-greenA": "#b6ffb0",
        "katex-greenB": "#8af281",
        "katex-greenC": "#74cf70",
        "katex-greenD": "#1fab54",
        "katex-greenE": "#0d923f",
        "katex-goldA": "#ffd0a9",
        "katex-goldB": "#ffbb71",
        "katex-goldC": "#ff9c39",
        "katex-goldD": "#e07d10",
        "katex-goldE": "#a75a05",
        "katex-redA": "#fca9a9",
        "katex-redB": "#ff8482",
        "katex-redC": "#f9685d",
        "katex-redD": "#e84d39",
        "katex-redE": "#bc2612",
        "katex-maroonA": "#ffbde0",
        "katex-maroonB": "#ff92c6",
        "katex-maroonC": "#ed5fa6",
        "katex-maroonD": "#ca337c",
        "katex-maroonE": "#9e034e",
        "katex-purpleA": "#ddd7ff",
        "katex-purpleB": "#c6b9fc",
        "katex-purpleC": "#aa87ff",
        "katex-purpleD": "#7854ab",
        "katex-purpleE": "#543b78",
        "katex-mintA": "#f5f9e8",
        "katex-mintB": "#edf2df",
        "katex-mintC": "#e0e5cc",
        "katex-grayA": "#f6f7f7",
        "katex-grayB": "#f0f1f2",
        "katex-grayC": "#e3e5e6",
        "katex-grayD": "#d6d8da",
        "katex-grayE": "#babec2",
        "katex-grayF": "#888d93",
        "katex-grayG": "#626569",
        "katex-grayH": "#3b3e40",
        "katex-grayI": "#21242c",
        "katex-kaBlue": "#314453",
        "katex-kaGreen": "#71B307",
    };

    /**
     * Gets the CSS color of the current options object, accounting for the
     * `colorMap`.
     */
    getColor(): string | void {
        if (this.phantom) {
            return "transparent";
        } else if (
            this.color != null &&
            Options.colorMap.hasOwnProperty(this.color)
        ) {
            return Options.colorMap[this.color];
        } else {
            return this.color;
        }
    }
}

<<<<<<< HEAD
/**
 * Callback which will be called on every built node of every tree node.
 * @callback Options~postProcessor
 * @param {object} treeNode - node of parse tree
 * @param {object} buildNode - node built from parse tree node
 * @param {Options} options
 */

module.exports = Options;
=======
export default Options;
>>>>>>> 1c1b3c81
<|MERGE_RESOLUTION|>--- conflicted
+++ resolved
@@ -315,7 +315,6 @@
     }
 }
 
-<<<<<<< HEAD
 /**
  * Callback which will be called on every built node of every tree node.
  * @callback Options~postProcessor
@@ -323,8 +322,4 @@
  * @param {object} buildNode - node built from parse tree node
  * @param {Options} options
  */
-
-module.exports = Options;
-=======
-export default Options;
->>>>>>> 1c1b3c81
+export default Options;