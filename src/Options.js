/**
 * This file contains information about the options that the Parser carries
 * around with it while parsing. Data is held in an `Options` object, and when
 * recursing, a new `Options` object can be created with the `.with*` and
 * `.reset` functions.
 */

const fontMetrics = require("./fontMetrics");

const BASESIZE = 6;

const sizeStyleMap = [
    // Each element contains [textsize, scriptsize, scriptscriptsize].
    // The size mappings are taken from TeX with \normalsize=10pt.
    [1, 1, 1],    // size1: [5, 5, 5]              \tiny
    [2, 1, 1],    // size2: [6, 5, 5]
    [3, 1, 1],    // size3: [7, 5, 5]              \scriptsize
    [4, 2, 1],    // size4: [8, 6, 5]              \footnotesize
    [5, 2, 1],    // size5: [9, 6, 5]              \small
    [6, 3, 1],    // size6: [10, 7, 5]             \normalsize
    [7, 4, 2],    // size7: [12, 8, 6]             \large
    [8, 6, 3],    // size8: [14.4, 10, 7]          \Large
    [9, 7, 6],    // size9: [17.28, 12, 10]        \LARGE
    [10, 8, 7],   // size10: [20.74, 14.4, 12]     \huge
    [11, 10, 9],  // size11: [24.88, 20.74, 17.28] \HUGE
];

const sizeMultipliers = [
    // fontMetrics.js:getFontMetrics also uses size indexes, so if
    // you change size indexes, change that function.
    0.5, 0.6, 0.7, 0.8, 0.9, 1.0, 1.2, 1.44, 1.728, 2.074, 2.488,
];

/**
 * This is the main options class. It contains the current style, size, color,
 * and font.
 *
 * Options objects should not be modified. To create a new Options with
 * different properties, call a `.having*` method.
 */
<<<<<<< HEAD
class Options {
    constructor(data) {
        this.style = data.style;
        this.color = data.color;
        this.size = data.size;
        this.phantom = data.phantom;
        this.font = data.font;

        if (data.parentStyle === undefined) {
            this.parentStyle = data.style;
        } else {
            this.parentStyle = data.parentStyle;
        }

        if (data.parentSize === undefined) {
            this.parentSize = data.size;
        } else {
            this.parentSize = data.parentSize;
        }
    }

    /**
     * Returns a new options object with the same properties as "this".  Properties
     * from "extension" will be copied to the new options object.
     */
    extend(extension) {
        const data = {
            style: this.style,
            size: this.size,
            color: this.color,
            parentStyle: this.style,
            parentSize: this.size,
            phantom: this.phantom,
            font: this.font,
        };
=======
function Options(data) {
    this.style = data.style;
    this.color = data.color;
    this.size = data.size || BASESIZE;
    this.textSize = data.textSize || this.size;
    this.phantom = data.phantom;
    this.font = data.font;
    this.sizeMultiplier = sizeMultipliers[this.size - 1];
    this._fontMetrics = null;
}

/**
 * Returns a new options object with the same properties as "this".  Properties
 * from "extension" will be copied to the new options object.
 */
Options.prototype.extend = function(extension) {
    const data = {
        style: this.style,
        size: this.size,
        textSize: this.textSize,
        color: this.color,
        phantom: this.phantom,
        font: this.font,
    };
>>>>>>> 0b4eaf4c

        for (const key in extension) {
            if (extension.hasOwnProperty(key)) {
                data[key] = extension[key];
            }
        }

        return new Options(data);
    }

<<<<<<< HEAD
    /**
     * Create a new options object with the given style.
     */
    withStyle(style) {
        return this.extend({
            style: style,
        });
    }

    /**
     * Create a new options object with the given size.
     */
    withSize(size) {
        return this.extend({
            size: size,
        });
    }
=======
function sizeAtStyle(size, style) {
    return style.size < 2 ? size : sizeStyleMap[size - 1][style.size - 1];
}

/**
 * Return an options object with the given style. If `this.style === style`,
 * returns `this`.
 */
Options.prototype.havingStyle = function(style) {
    if (this.style === style) {
        return this;
    } else {
        return this.extend({
            style: style,
            size: sizeAtStyle(this.textSize, style),
        });
    }
};

/**
 * Return an options object with a cramped version of the current style. If
 * the current style is cramped, returns `this`.
 */
Options.prototype.havingCrampedStyle = function() {
    return this.havingStyle(this.style.cramp());
};

/**
 * Return an options object with the given size and in at least `\textstyle`.
 * Returns `this` if appropriate.
 */
Options.prototype.havingSize = function(size) {
    if (this.size === size && this.textSize === size) {
        return this;
    } else {
        return this.extend({
            style: this.style.text(),
            size: size,
            textSize: size,
        });
    }
};

/**
 * Like `this.havingSize(BASESIZE).havingStyle(style)`. If `style` is omitted,
 * changes to at least `\textstyle`.
 */
Options.prototype.havingBaseStyle = function(style) {
    style = style || this.style.text();
    const wantSize = sizeAtStyle(BASESIZE, style);
    if (this.size === wantSize && this.textSize === BASESIZE
        && this.style === style) {
        return this;
    } else {
        return this.extend({
            style: style,
            size: wantSize,
            baseSize: BASESIZE,
        });
    }
};
>>>>>>> 0b4eaf4c

    /**
     * Create a new options object with the given color.
     */
    withColor(color) {
        return this.extend({
            color: color,
        });
    }

    /**
     * Create a new options object with "phantom" set to true.
     */
    withPhantom() {
        return this.extend({
            phantom: true,
        });
    }

    /**
     * Create a new options objects with the give font.
     */
    withFont(font) {
        return this.extend({
            font: font || this.font,
        });
    }

<<<<<<< HEAD
    /**
     * Create a new options object with the same style, size, and color. This is
     * used so that parent style and size changes are handled correctly.
     */
    reset() {
        return this.extend({});
    }
=======
/**
 * Return the CSS sizing classes required to switch from enclosing options
 * `oldOptions` to `this`. Returns an array of classes.
 */
Options.prototype.sizingClasses = function(oldOptions) {
    if (oldOptions.size !== this.size) {
        return ["sizing", "reset-size" + oldOptions.size, "size" + this.size];
    } else {
        return [];
    }
};

/**
 * Return the CSS sizing classes required to switch to the base size. Like
 * `this.havingSize(BASESIZE).sizingClasses(this)`.
 */
Options.prototype.baseSizingClasses = function() {
    if (this.size !== BASESIZE) {
        return ["sizing", "reset-size" + this.size, "size" + BASESIZE];
    } else {
        return [];
    }
};

/**
 * Return the font metrics for this size.
 */
Options.prototype.fontMetrics = function() {
    if (!this._fontMetrics) {
        this._fontMetrics = fontMetrics.getFontMetrics(this.size);
    }
    return this._fontMetrics;
};
>>>>>>> 0b4eaf4c

    /**
     * A map of color names to CSS colors.
     * TODO(emily): Remove this when we have real macros
     */
    static colorMap = {
        "katex-blue": "#6495ed",
        "katex-orange": "#ffa500",
        "katex-pink": "#ff00af",
        "katex-red": "#df0030",
        "katex-green": "#28ae7b",
        "katex-gray": "gray",
        "katex-purple": "#9d38bd",
        "katex-blueA": "#ccfaff",
        "katex-blueB": "#80f6ff",
        "katex-blueC": "#63d9ea",
        "katex-blueD": "#11accd",
        "katex-blueE": "#0c7f99",
        "katex-tealA": "#94fff5",
        "katex-tealB": "#26edd5",
        "katex-tealC": "#01d1c1",
        "katex-tealD": "#01a995",
        "katex-tealE": "#208170",
        "katex-greenA": "#b6ffb0",
        "katex-greenB": "#8af281",
        "katex-greenC": "#74cf70",
        "katex-greenD": "#1fab54",
        "katex-greenE": "#0d923f",
        "katex-goldA": "#ffd0a9",
        "katex-goldB": "#ffbb71",
        "katex-goldC": "#ff9c39",
        "katex-goldD": "#e07d10",
        "katex-goldE": "#a75a05",
        "katex-redA": "#fca9a9",
        "katex-redB": "#ff8482",
        "katex-redC": "#f9685d",
        "katex-redD": "#e84d39",
        "katex-redE": "#bc2612",
        "katex-maroonA": "#ffbde0",
        "katex-maroonB": "#ff92c6",
        "katex-maroonC": "#ed5fa6",
        "katex-maroonD": "#ca337c",
        "katex-maroonE": "#9e034e",
        "katex-purpleA": "#ddd7ff",
        "katex-purpleB": "#c6b9fc",
        "katex-purpleC": "#aa87ff",
        "katex-purpleD": "#7854ab",
        "katex-purpleE": "#543b78",
        "katex-mintA": "#f5f9e8",
        "katex-mintB": "#edf2df",
        "katex-mintC": "#e0e5cc",
        "katex-grayA": "#f6f7f7",
        "katex-grayB": "#f0f1f2",
        "katex-grayC": "#e3e5e6",
        "katex-grayD": "#d6d8da",
        "katex-grayE": "#babec2",
        "katex-grayF": "#888d93",
        "katex-grayG": "#626569",
        "katex-grayH": "#3b3e40",
        "katex-grayI": "#21242c",
        "katex-kaBlue": "#314453",
        "katex-kaGreen": "#71B307",
    };

    /**
     * Gets the CSS color of the current options object, accounting for the
     * `colorMap`.
     */
    getColor() {
        if (this.phantom) {
            return "transparent";
        } else {
            return Options.colorMap[this.color] || this.color;
        }
    }
}

/**
 * The base size index.
 */
Options.BASESIZE = BASESIZE;

module.exports = Options;<|MERGE_RESOLUTION|>--- conflicted
+++ resolved
@@ -5,7 +5,7 @@
  * `.reset` functions.
  */
 
-const fontMetrics = require("./fontMetrics");
+import fontMetrics from "./fontMetrics";
 
 const BASESIZE = 6;
 
@@ -31,6 +31,10 @@
     0.5, 0.6, 0.7, 0.8, 0.9, 1.0, 1.2, 1.44, 1.728, 2.074, 2.488,
 ];
 
+const sizeAtStyle = function(size, style) {
+    return style.size < 2 ? size : sizeStyleMap[size - 1][style.size - 1];
+};
+
 /**
  * This is the main options class. It contains the current style, size, color,
  * and font.
@@ -38,26 +42,16 @@
  * Options objects should not be modified. To create a new Options with
  * different properties, call a `.having*` method.
  */
-<<<<<<< HEAD
 class Options {
     constructor(data) {
         this.style = data.style;
         this.color = data.color;
-        this.size = data.size;
+        this.size = data.size || BASESIZE;
+        this.textSize = data.textSize || this.size;
         this.phantom = data.phantom;
         this.font = data.font;
-
-        if (data.parentStyle === undefined) {
-            this.parentStyle = data.style;
-        } else {
-            this.parentStyle = data.parentStyle;
-        }
-
-        if (data.parentSize === undefined) {
-            this.parentSize = data.size;
-        } else {
-            this.parentSize = data.parentSize;
-        }
+        this.sizeMultiplier = sizeMultipliers[this.size - 1];
+        this._fontMetrics = null;
     }
 
     /**
@@ -68,38 +62,11 @@
         const data = {
             style: this.style,
             size: this.size,
+            textSize: this.textSize,
             color: this.color,
-            parentStyle: this.style,
-            parentSize: this.size,
             phantom: this.phantom,
             font: this.font,
         };
-=======
-function Options(data) {
-    this.style = data.style;
-    this.color = data.color;
-    this.size = data.size || BASESIZE;
-    this.textSize = data.textSize || this.size;
-    this.phantom = data.phantom;
-    this.font = data.font;
-    this.sizeMultiplier = sizeMultipliers[this.size - 1];
-    this._fontMetrics = null;
-}
-
-/**
- * Returns a new options object with the same properties as "this".  Properties
- * from "extension" will be copied to the new options object.
- */
-Options.prototype.extend = function(extension) {
-    const data = {
-        style: this.style,
-        size: this.size,
-        textSize: this.textSize,
-        color: this.color,
-        phantom: this.phantom,
-        font: this.font,
-    };
->>>>>>> 0b4eaf4c
 
         for (const key in extension) {
             if (extension.hasOwnProperty(key)) {
@@ -110,87 +77,63 @@
         return new Options(data);
     }
 
-<<<<<<< HEAD
-    /**
-     * Create a new options object with the given style.
-     */
-    withStyle(style) {
-        return this.extend({
-            style: style,
-        });
-    }
-
-    /**
-     * Create a new options object with the given size.
-     */
-    withSize(size) {
-        return this.extend({
-            size: size,
-        });
-    }
-=======
-function sizeAtStyle(size, style) {
-    return style.size < 2 ? size : sizeStyleMap[size - 1][style.size - 1];
-}
-
-/**
- * Return an options object with the given style. If `this.style === style`,
- * returns `this`.
- */
-Options.prototype.havingStyle = function(style) {
-    if (this.style === style) {
-        return this;
-    } else {
-        return this.extend({
-            style: style,
-            size: sizeAtStyle(this.textSize, style),
-        });
-    }
-};
-
-/**
- * Return an options object with a cramped version of the current style. If
- * the current style is cramped, returns `this`.
- */
-Options.prototype.havingCrampedStyle = function() {
-    return this.havingStyle(this.style.cramp());
-};
-
-/**
- * Return an options object with the given size and in at least `\textstyle`.
- * Returns `this` if appropriate.
- */
-Options.prototype.havingSize = function(size) {
-    if (this.size === size && this.textSize === size) {
-        return this;
-    } else {
-        return this.extend({
-            style: this.style.text(),
-            size: size,
-            textSize: size,
-        });
-    }
-};
-
-/**
- * Like `this.havingSize(BASESIZE).havingStyle(style)`. If `style` is omitted,
- * changes to at least `\textstyle`.
- */
-Options.prototype.havingBaseStyle = function(style) {
-    style = style || this.style.text();
-    const wantSize = sizeAtStyle(BASESIZE, style);
-    if (this.size === wantSize && this.textSize === BASESIZE
-        && this.style === style) {
-        return this;
-    } else {
-        return this.extend({
-            style: style,
-            size: wantSize,
-            baseSize: BASESIZE,
-        });
-    }
-};
->>>>>>> 0b4eaf4c
+    /**
+     * Return an options object with the given style. If `this.style === style`,
+     * returns `this`.
+     */
+    havingStyle(style) {
+        if (this.style === style) {
+            return this;
+        } else {
+            return this.extend({
+                style: style,
+                size: sizeAtStyle(this.textSize, style),
+            });
+        }
+    }
+
+    /**
+     * Return an options object with a cramped version of the current style. If
+     * the current style is cramped, returns `this`.
+     */
+    havingCrampedStyle() {
+        return this.havingStyle(this.style.cramp());
+    }
+
+    /**
+     * Return an options object with the given size and in at least `\textstyle`.
+     * Returns `this` if appropriate.
+     */
+    havingSize(size) {
+        if (this.size === size && this.textSize === size) {
+            return this;
+        } else {
+            return this.extend({
+                style: this.style.text(),
+                size: size,
+                textSize: size,
+            });
+        }
+    }
+
+    /**
+     * Like `this.havingSize(BASESIZE).havingStyle(style)`. If `style` is omitted,
+     * changes to at least `\textstyle`.
+     */
+    havingBaseStyle(style) {
+        style = style || this.style.text();
+        const wantSize = sizeAtStyle(BASESIZE, style);
+        if (this.size === wantSize && this.textSize === BASESIZE
+            && this.style === style) {
+            return this;
+        } else {
+            return this.extend({
+                style: style,
+                size: wantSize,
+                baseSize: BASESIZE,
+            });
+        }
+    }
 
     /**
      * Create a new options object with the given color.
@@ -219,49 +162,39 @@
         });
     }
 
-<<<<<<< HEAD
-    /**
-     * Create a new options object with the same style, size, and color. This is
-     * used so that parent style and size changes are handled correctly.
-     */
-    reset() {
-        return this.extend({});
-    }
-=======
-/**
- * Return the CSS sizing classes required to switch from enclosing options
- * `oldOptions` to `this`. Returns an array of classes.
- */
-Options.prototype.sizingClasses = function(oldOptions) {
-    if (oldOptions.size !== this.size) {
-        return ["sizing", "reset-size" + oldOptions.size, "size" + this.size];
-    } else {
-        return [];
-    }
-};
-
-/**
- * Return the CSS sizing classes required to switch to the base size. Like
- * `this.havingSize(BASESIZE).sizingClasses(this)`.
- */
-Options.prototype.baseSizingClasses = function() {
-    if (this.size !== BASESIZE) {
-        return ["sizing", "reset-size" + this.size, "size" + BASESIZE];
-    } else {
-        return [];
-    }
-};
-
-/**
- * Return the font metrics for this size.
- */
-Options.prototype.fontMetrics = function() {
-    if (!this._fontMetrics) {
-        this._fontMetrics = fontMetrics.getFontMetrics(this.size);
-    }
-    return this._fontMetrics;
-};
->>>>>>> 0b4eaf4c
+    /**
+     * Return the CSS sizing classes required to switch from enclosing options
+     * `oldOptions` to `this`. Returns an array of classes.
+     */
+    sizingClasses(oldOptions) {
+        if (oldOptions.size !== this.size) {
+            return ["sizing", "reset-size" + oldOptions.size, "size" + this.size];
+        } else {
+            return [];
+        }
+    }
+
+    /**
+     * Return the CSS sizing classes required to switch to the base size. Like
+     * `this.havingSize(BASESIZE).sizingClasses(this)`.
+     */
+    baseSizingClasses() {
+        if (this.size !== BASESIZE) {
+            return ["sizing", "reset-size" + this.size, "size" + BASESIZE];
+        } else {
+            return [];
+        }
+    }
+
+    /**
+     * Return the font metrics for this size.
+     */
+    fontMetrics() {
+        if (!this._fontMetrics) {
+            this._fontMetrics = fontMetrics.getFontMetrics(this.size);
+        }
+        return this._fontMetrics;
+    }
 
     /**
      * A map of color names to CSS colors.
