--- conflicted
+++ resolved
@@ -131,27 +131,21 @@
                 delimiters[numArgs].push(tok.text);
             }
         }
-<<<<<<< HEAD
         // replacement text, enclosed in '{' and '}' and properly nested
-        const {tokens} = parser.gullet.consumeArg();
+        let {tokens} = parser.gullet.consumeArg();
         if (insert) {
             tokens.unshift(insert);
         }
 
-=======
         if (funcName === "\\edef" || funcName === "\\xdef") {
-            arg = parser.gullet.expandTokens(arg);
-            arg.reverse(); // to fit in with stack order
+            tokens = parser.gullet.expandTokens(tokens);
+            tokens.reverse(); // to fit in with stack order
         }
         // Final arg is the expansion of the macro
->>>>>>> 57492893
         parser.gullet.macros.set(name, {
             tokens,
             numArgs,
-<<<<<<< HEAD
             delimiters,
-        }, funcName === "\\gdef");
-=======
         }, funcName === globalMap[funcName]);
 
         return {
@@ -205,7 +199,6 @@
         letCommand(parser, name, tok, funcName === "\\\\globalfuture");
         parser.gullet.pushToken(tok);
         parser.gullet.pushToken(middle);
->>>>>>> 57492893
         return {
             type: "internal",
             mode: parser.mode,
