// @flow
import defineFunction from "../defineFunction";
import buildCommon from "../buildCommon";
import mathMLTree from "../mathMLTree";
import utils from "../utils";
import stretchy from "../stretchy";
import ParseNode, {assertNodeType, checkNodeType} from "../ParseNode";
import {assertSpan, assertSymbolDomNode} from "../domTree";

import * as html from "../buildHTML";
import * as mml from "../buildMathML";

import type {AnyParseNode} from "../ParseNode";
import type {HtmlBuilderSupSub, MathMLBuilder} from "../defineFunction";

// NOTE: Unlike most `htmlBuilder`s, this one handles not only "accent", but
// also "supsub" since an accent can affect super/subscripting.
export const htmlBuilder: HtmlBuilderSupSub<"accent"> = (grp, options) => {
    // Accents are handled in the TeXbook pg. 443, rule 12.
    let base: AnyParseNode;
    let group: ParseNode<"accent">;

    const supSub: ?ParseNode<"supsub"> = checkNodeType(grp, "supsub");
    let supSubGroup;
    if (supSub) {
        // If our base is a character box, and we have superscripts and
        // subscripts, the supsub will defer to us. In particular, we want
        // to attach the superscripts and subscripts to the inner body (so
        // that the position of the superscripts and subscripts won't be
        // affected by the height of the accent). We accomplish this by
        // sticking the base of the accent into the base of the supsub, and
        // rendering that, while keeping track of where the accent is.

        // The real accent group is the base of the supsub group
        group = assertNodeType(supSub.value.base, "accent");
        // The character box is the base of the accent group
        base = group.value.base;
        // Stick the character box into the base of the supsub group
        supSub.value.base = base;

        // Rerender the supsub group with its new base, and store that
        // result.
<<<<<<< HEAD
        supSubGroup = assertSpan(html.buildGroup(supSub, options));
=======
        supSubGroup = assertDomContainer(html.buildGroup(supSub, options));

        // reset original base
        supSub.value.base = group;
>>>>>>> 747a9855
    } else {
        group = assertNodeType(grp, "accent");
        base = group.value.base;
    }

    // Build the base group
    const body = html.buildGroup(base, options.havingCrampedStyle());

    // Does the accent need to shift for the skew of a character?
    const mustShift = group.value.isShifty && utils.isCharacterBox(base);

    // Calculate the skew of the accent. This is based on the line "If the
    // nucleus is not a single character, let s = 0; otherwise set s to the
    // kern amount for the nucleus followed by the \skewchar of its font."
    // Note that our skew metrics are just the kern between each character
    // and the skewchar.
    let skew = 0;
    if (mustShift) {
        // If the base is a character box, then we want the skew of the
        // innermost character. To do that, we find the innermost character:
        const baseChar = utils.getBaseElem(base);
        // Then, we render its group to get the symbol inside it
        const baseGroup = html.buildGroup(baseChar, options.havingCrampedStyle());
        // Finally, we pull the skew off of the symbol.
        skew = assertSymbolDomNode(baseGroup).skew;
        // Note that we now throw away baseGroup, because the layers we
        // removed with getBaseElem might contain things like \color which
        // we can't get rid of.
        // TODO(emily): Find a better way to get the skew
    }

    // calculate the amount of space between the body and the accent
    let clearance = Math.min(
        body.height,
        options.fontMetrics().xHeight);

    // Build the accent
    let accentBody;
    if (!group.value.isStretchy) {
        let accent;
        let width: number;
        if (group.value.label === "\\vec") {
            // Before version 0.9, \vec used the combining font glyph U+20D7.
            // But browsers, especially Safari, are not consistent in how they
            // render combining characters when not preceded by a character.
            // So now we use an SVG.
            // If Safari reforms, we should consider reverting to the glyph.
            accent = buildCommon.staticSvg("vec", options);
            width = buildCommon.svgData.vec[1];
        } else {
            accent = buildCommon.makeSymbol(
                group.value.label, "Main-Regular", group.mode, options);
            // Remove the italic correction of the accent, because it only serves to
            // shift the accent over to a place we don't want.
            accent.italic = 0;
            width = accent.width;
        }

        accentBody = buildCommon.makeSpan(["accent-body"], [accent]);

        // "Full" accents expand the width of the resulting symbol to be
        // at least the width of the accent, and overlap directly onto the
        // character without any vertical offset.
        const accentFull = (group.value.label === "\\textcircled");
        if (accentFull) {
            accentBody.classes.push('accent-full');
            clearance = body.height;
        }

        // Shift the accent over by the skew.
        let left = skew;

        // CSS defines `.katex .accent .accent-body:not(.accent-full) { width: 0 }`
        // so that the accent doesn't contribute to the bounding box.
        // We need to shift the character by its width (effectively half
        // its width) to compensate.
        if (!accentFull) {
            left -= width / 2;
        }

        accentBody.style.left = left + "em";

        // \textcircled uses the \bigcirc glyph, so it needs some
        // vertical adjustment to match LaTeX.
        if (group.value.label === "\\textcircled") {
            accentBody.style.top = ".2em";
        }

        accentBody = buildCommon.makeVList({
            positionType: "firstBaseline",
            children: [
                {type: "elem", elem: body},
                {type: "kern", size: -clearance},
                {type: "elem", elem: accentBody},
            ],
        }, options);

    } else {
        accentBody = stretchy.svgSpan(group, options);

        accentBody = buildCommon.makeVList({
            positionType: "firstBaseline",
            children: [
                {type: "elem", elem: body},
                {
                    type: "elem",
                    elem: accentBody,
                    wrapperClasses: ["svg-align"],
                    wrapperStyle: skew > 0
                        ? {
                            width: `calc(100% - ${2 * skew}em)`,
                            marginLeft: `${(2 * skew)}em`,
                        }
                        : undefined,
                },
            ],
        }, options);
    }

    const accentWrap =
        buildCommon.makeSpan(["mord", "accent"], [accentBody], options);

    if (supSubGroup) {
        // Here, we replace the "base" child of the supsub with our newly
        // generated accent.
        supSubGroup.children[0] = accentWrap;

        // Since we don't rerun the height calculation after replacing the
        // accent, we manually recalculate height.
        supSubGroup.height = Math.max(accentWrap.height, supSubGroup.height);

        // Accents should always be ords, even when their innards are not.
        supSubGroup.classes[0] = "mord";

        return supSubGroup;
    } else {
        return accentWrap;
    }
};

const mathmlBuilder: MathMLBuilder<"accent"> = (group, options) => {
    const groupValue = group.value;
    let accentNode;
    if (groupValue.isStretchy) {
        accentNode = stretchy.mathMLnode(groupValue.label);
    } else {
        accentNode = new mathMLTree.MathNode(
            "mo", [mml.makeText(groupValue.label, group.mode)]);
    }

    const node = new mathMLTree.MathNode(
        "mover",
        [mml.buildGroup(groupValue.base, options), accentNode]);

    node.setAttribute("accent", "true");

    return node;
};

const NON_STRETCHY_ACCENT_REGEX = new RegExp([
    "\\acute", "\\grave", "\\ddot", "\\tilde", "\\bar", "\\breve",
    "\\check", "\\hat", "\\vec", "\\dot", "\\mathring",
].map(accent => `\\${accent}`).join("|"));

// Accents
defineFunction({
    type: "accent",
    names: [
        "\\acute", "\\grave", "\\ddot", "\\tilde", "\\bar", "\\breve",
        "\\check", "\\hat", "\\vec", "\\dot", "\\mathring", "\\widecheck",
        "\\widehat", "\\widetilde", "\\overrightarrow", "\\overleftarrow",
        "\\Overrightarrow", "\\overleftrightarrow", "\\overgroup",
        "\\overlinesegment", "\\overleftharpoon", "\\overrightharpoon",
    ],
    props: {
        numArgs: 1,
    },
    handler: (context, args) => {
        const base = args[0];

        const isStretchy = !NON_STRETCHY_ACCENT_REGEX.test(context.funcName);
        const isShifty = !isStretchy ||
            context.funcName === "\\widehat" ||
            context.funcName === "\\widetilde" ||
            context.funcName === "\\widecheck";

        return new ParseNode("accent", {
            type: "accent",
            label: context.funcName,
            isStretchy: isStretchy,
            isShifty: isShifty,
            base: base,
        }, context.parser.mode);
    },
    htmlBuilder,
    mathmlBuilder,
});

// Text-mode accents
defineFunction({
    type: "accent",
    names: [
        "\\'", "\\`", "\\^", "\\~", "\\=", "\\u", "\\.", '\\"',
        "\\r", "\\H", "\\v", "\\textcircled",
    ],
    props: {
        numArgs: 1,
        allowedInText: true,
        allowedInMath: false,
    },
    handler: (context, args) => {
        const base = args[0];

        return new ParseNode("accent", {
            type: "accent",
            label: context.funcName,
            isStretchy: false,
            isShifty: true,
            base: base,
        }, context.parser.mode);
    },
    htmlBuilder,
    mathmlBuilder,
});<|MERGE_RESOLUTION|>--- conflicted
+++ resolved
@@ -40,14 +40,10 @@
 
         // Rerender the supsub group with its new base, and store that
         // result.
-<<<<<<< HEAD
         supSubGroup = assertSpan(html.buildGroup(supSub, options));
-=======
-        supSubGroup = assertDomContainer(html.buildGroup(supSub, options));
 
         // reset original base
         supSub.value.base = group;
->>>>>>> 747a9855
     } else {
         group = assertNodeType(grp, "accent");
         base = group.value.base;
