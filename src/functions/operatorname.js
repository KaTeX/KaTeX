// @flow
import ParseNode from "../ParseNode";
import defineFunction, {ordargument} from "../defineFunction";
import buildCommon from "../buildCommon";
import mathMLTree from "../mathMLTree";
import domTree from "../domTree";

import * as html from "../buildHTML";
import * as mml from "../buildMathML";

// \operatorname
// amsopn.dtx: \mathop{#1\kern\z@\operator@font#3}\newmcodes@
defineFunction({
    type: "operatorname",
    names: ["\\operatorname"],
    props: {
        numArgs: 1,
    },
    handler: ({parser}, args) => {
        const body = args[0];
        return new ParseNode("operatorname", {
            type: "operatorname",
            value: ordargument(body),
        }, parser.mode);
    },

    htmlBuilder: (group, options) => {
        if (group.value.value.length > 0) {
            const groupValue = group.value.value.map(child => {
                const childValue = child.value;
                if (typeof childValue === "string") {
                    return new ParseNode("textord", childValue, child.mode);
                } else {
                    return child;
                }
            });

            // Consolidate function names into symbol characters.
            const expression = html.buildExpression(
                groupValue, options.withFont("mathrm"), true);

<<<<<<< HEAD
            // All we want from temp are the letters. With them, we'll
            // create a text operator similar to \tan or \cos.
            for (let i = 0; i < temp.length; i++) {
                const child = temp[i];
=======
            for (const child of expression) {
>>>>>>> 8f5239c2
                if (child instanceof domTree.symbolNode) {
                    // Per amsopn package,
                    // change minus to hyphen and \ast to asterisk
                    child.value = child.value.replace(/\u2212/, "-")
                        .replace(/\u2217/, "*");
                }
            }
            return buildCommon.makeSpan(["mop"], expression, options);
        } else {
            return buildCommon.makeSpan(["mop"], [], options);
        }
    },

    mathmlBuilder: (group, options) => {
        // The steps taken here are similar to the html version.
        let expression = mml.buildExpression(
            group.value.value, options.withFont("mathrm"));

        // Is expression a string or has it something like a fraction?
        let isAllString = true;  // default
        for (const node of expression) {
            if (node instanceof mathMLTree.SpaceNode) {
                // Do nothing
            } else {
                switch (node.type) {
                    case "mi":
                    case "mn":
                    case "ms":
                    case "mspace":
                    case "mtext":
                        break;  // Do nothing yet.
                    case "mo":
                        if (node.children.length === 1) {
                            if (node.children[0] instanceof mathMLTree.TextNode ===
                                false) {
                                isAllString = false;
                            } else {
                                node.children[0].text =
                                    node.children[0].text.replace(/\u2212/, "-")
                                    .replace(/\u2217/, "*");
                            }
                        } else {
                            isAllString = false;
                        }
                        break;
                    default:
                        isAllString = false;
                }
            }
        }

        if (isAllString) {
            // Write a single TextNode instead of multiple nested tags.
            const word = expression.map(node => node.toText()).join("");
            // word has already been escaped by `node.toText()`
            expression = [new mathMLTree.TextNode(word, false)];
        }

        const identifier = new mathMLTree.MathNode("mi", expression);
        identifier.setAttribute("mathvariant", "normal");

        // \u2061 is the same as &ApplyFunction;
        // ref: https://www.w3schools.com/charsets/ref_html_entities_a.asp
        const operator = new mathMLTree.MathNode("mo",
            [mml.makeText("\u2061", "text")]);

        return mathMLTree.newDocumentFragment([identifier, operator]);
    },
});<|MERGE_RESOLUTION|>--- conflicted
+++ resolved
@@ -39,14 +39,8 @@
             const expression = html.buildExpression(
                 groupValue, options.withFont("mathrm"), true);
 
-<<<<<<< HEAD
-            // All we want from temp are the letters. With them, we'll
-            // create a text operator similar to \tan or \cos.
-            for (let i = 0; i < temp.length; i++) {
-                const child = temp[i];
-=======
-            for (const child of expression) {
->>>>>>> 8f5239c2
+            for (let i = 0; i < expression.length; i++) {
+                const child = expression[i];
                 if (child instanceof domTree.symbolNode) {
                     // Per amsopn package,
                     // change minus to hyphen and \ast to asterisk
@@ -67,7 +61,8 @@
 
         // Is expression a string or has it something like a fraction?
         let isAllString = true;  // default
-        for (const node of expression) {
+        for (let i = 0; i < expression.length; i++) {
+            const node = expression[i];
             if (node instanceof mathMLTree.SpaceNode) {
                 // Do nothing
             } else {
