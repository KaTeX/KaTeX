// @flow
// Limits, symbols
import defineFunction, {ordargument} from "../defineFunction";
import buildCommon from "../buildCommon";
import {SymbolNode} from "../domTree";
import * as mathMLTree from "../mathMLTree";
import utils from "../utils";
import Style from "../Style";
import {assembleSupSub} from "./assembleSupSub";
import {assertNodeType, checkNodeType} from "../parseNode";

import * as html from "../buildHTML";
import * as mml from "../buildMathML";

import type {HtmlBuilderSupSub, MathMLBuilder} from "../defineFunction";
import type {ParseNode} from "../parseNode";

// NOTE: Unlike most `htmlBuilder`s, this one handles not only "op", but also
// "supsub" since some of them (like \int) can affect super/subscripting.
export const htmlBuilder: HtmlBuilderSupSub<"op"> = (grp, options) => {
    // Operators are handled in the TeXbook pg. 443-444, rule 13(a).
    let supGroup;
    let subGroup;
    let hasLimits = false;
    let group: ParseNode<"op">;
    const supSub = checkNodeType(grp, "supsub");
    if (supSub) {
        // If we have limits, supsub will pass us its group to handle. Pull
        // out the superscript and subscript and set the group to the op in
        // its base.
        supGroup = supSub.sup;
        subGroup = supSub.sub;
        group = assertNodeType(supSub.base, "op");
        hasLimits = true;
    } else {
        group = assertNodeType(grp, "op");
    }

    const style = options.style;

    // Most operators have a large successor symbol, but these don't.
    const noSuccessor = [
        "\\smallint",
    ];

    let large = false;
    if (style.size === Style.DISPLAY.size &&
        group.symbol &&
        !utils.contains(noSuccessor, group.name)) {

        // Most symbol operators get larger in displaystyle (rule 13)
        large = true;
    }

    let base;
    if (group.symbol) {
        // If this is a symbol, create the symbol.
        const fontName = large ? "Size2-Regular" : "Size1-Regular";

        let stash = "";
        if (group.name === "\\oiint" || group.name === "\\oiiint") {
            // No font glyphs yet, so use a glyph w/o the oval.
            // TODO: When font glyphs are available, delete this code.
            stash = group.name.substr(1);
            // $FlowFixMe
            group.name = stash === "oiint" ? "\\iint" : "\\iiint";
        }

        base = buildCommon.makeSymbol(
            group.name, fontName, "math", options,
            ["mop", "op-symbol", large ? "large-op" : "small-op"]);

        if (stash.length > 0) {
            // We're in \oiint or \oiiint. Overlay the oval.
            // TODO: When font glyphs are available, delete this code.
            const italic = base.italic;
            const oval = buildCommon.staticSvg(stash + "Size"
                + (large ? "2" : "1"), options);
            base = buildCommon.makeVList({
                positionType: "individualShift",
                children: [
                    {type: "elem", elem: base, shift: 0},
                    {type: "elem", elem: oval, shift: large ? 0.08 : 0},
                ],
            }, options);
            // $FlowFixMe
            group.name = "\\" + stash;
            base.classes.unshift("mop");
            // $FlowFixMe
            base.italic = italic;
        }
    } else if (group.body) {
        // If this is a list, compose that list.
        const inner = html.buildExpression(group.body, options, true);
        if (inner.length === 1 && inner[0] instanceof SymbolNode) {
            base = inner[0];
            base.classes[0] = "mop"; // replace old mclass
        } else {
            base = buildCommon.makeSpan(
                ["mop"], buildCommon.tryCombineChars(inner), options);
        }
    } else {
        // Otherwise, this is a text operator. Build the text from the
        // operator's name.
        // TODO(emily): Add a space in the middle of some of these
        // operators, like \limsup
        const output = [];
        for (let i = 1; i < group.name.length; i++) {
            output.push(buildCommon.mathsym(group.name[i], group.mode));
        }
        base = buildCommon.makeSpan(["mop"], output, options);
    }

    // If content of op is a single symbol, shift it vertically.
    let baseShift = 0;
    let slant = 0;
    if ((base instanceof SymbolNode
        || group.name === "\\oiint" || group.name === "\\oiiint")
        && !group.suppressBaseShift) {
        // We suppress the shift of the base of \overset and \underset. Otherwise,
        // shift the symbol so its center lies on the axis (rule 13). It
        // appears that our fonts have the centers of the symbols already
        // almost on the axis, so these numbers are very small. Note we
        // don't actually apply this here, but instead it is used either in
        // the vlist creation or separately when there are no limits.
        baseShift = (base.height - base.depth) / 2 -
            options.fontMetrics().axisHeight;

        // The slant of the symbol is just its italic correction.
        // $FlowFixMe
        slant = base.italic;
    }

    if (hasLimits) {
        return assembleSupSub(base, supGroup, subGroup, options,
            style, slant, baseShift);

    } else {
        if (baseShift) {
            base.style.position = "relative";
            base.style.top = baseShift + "em";
        }

        return base;
    }
};

const mathmlBuilder: MathMLBuilder<"op"> = (group, options) => {
    let node;

    // TODO(emily): handle big operators using the `largeop` attribute

    if (group.symbol) {
        // This is a symbol. Just add the symbol.
        node = new mathMLTree.MathNode(
            "mo", [mml.makeText(group.name, group.mode)]);
    } else if (group.body) {
        // This is an operator with children. Add them.
        node = new mathMLTree.MathNode(
            "mo", mml.buildExpression(group.body, options));
    } else {
        // This is a text operator. Add all of the characters from the
        // operator's name.
<<<<<<< HEAD
=======
        // TODO(emily): Add a space in the middle of some of these
        // operators, like \limsup.
        node = new mathMLTree.MathNode(
            "mi", [new mathMLTree.TextNode(group.name.slice(1))]);
        // Append an <mo>&ApplyFunction;</mo>.
        // ref: https://www.w3.org/TR/REC-MathML/chap3_2.html#sec3.2.4
        const operator = new mathMLTree.MathNode("mo",
            [mml.makeText("\u2061", "text")]);
>>>>>>> adbcb8b7
        if (group.parentIsSupSub) {
            node = new mathMLTree.MathNode("mo", [node, operator]);
        } else {
            node = mathMLTree.newDocumentFragment([node, operator]);
        }
    }

    return node;
};

const singleCharBigOps: {[string]: string} = {
    "\u220F": "\\prod",
    "\u2210": "\\coprod",
    "\u2211": "\\sum",
    "\u22c0": "\\bigwedge",
    "\u22c1": "\\bigvee",
    "\u22c2": "\\bigcap",
    "\u22c3": "\\bigcup",
    "\u2a00": "\\bigodot",
    "\u2a01": "\\bigoplus",
    "\u2a02": "\\bigotimes",
    "\u2a04": "\\biguplus",
    "\u2a06": "\\bigsqcup",
};

defineFunction({
    type: "op",
    names: [
        "\\coprod", "\\bigvee", "\\bigwedge", "\\biguplus", "\\bigcap",
        "\\bigcup", "\\intop", "\\prod", "\\sum", "\\bigotimes",
        "\\bigoplus", "\\bigodot", "\\bigsqcup", "\\smallint", "\u220F",
        "\u2210", "\u2211", "\u22c0", "\u22c1", "\u22c2", "\u22c3", "\u2a00",
        "\u2a01", "\u2a02", "\u2a04", "\u2a06",
    ],
    props: {
        numArgs: 0,
    },
    handler: ({parser, funcName}, args) => {
        let fName = funcName;
        if (fName.length === 1) {
            fName = singleCharBigOps[fName];
        }
        return {
            type: "op",
            mode: parser.mode,
            limits: true,
            parentIsSupSub: false,
            symbol: true,
            name: fName,
        };
    },
    htmlBuilder,
    mathmlBuilder,
});

// Note: calling defineFunction with a type that's already been defined only
// works because the same htmlBuilder and mathmlBuilder are being used.
defineFunction({
    type: "op",
    names: ["\\mathop"],
    props: {
        numArgs: 1,
    },
    handler: ({parser}, args) => {
        const body = args[0];
        return {
            type: "op",
            mode: parser.mode,
            limits: false,
            parentIsSupSub: false,
            symbol: false,
            body: ordargument(body),
        };
    },
    htmlBuilder,
    mathmlBuilder,
});

// There are 2 flags for operators; whether they produce limits in
// displaystyle, and whether they are symbols and should grow in
// displaystyle. These four groups cover the four possible choices.

const singleCharIntegrals: {[string]: string} = {
    "\u222b": "\\int",
    "\u222c": "\\iint",
    "\u222d": "\\iiint",
    "\u222e": "\\oint",
    "\u222f": "\\oiint",
    "\u2230": "\\oiiint",
};

// No limits, not symbols
defineFunction({
    type: "op",
    names: [
        "\\arcsin", "\\arccos", "\\arctan", "\\arctg", "\\arcctg",
        "\\arg", "\\ch", "\\cos", "\\cosec", "\\cosh", "\\cot", "\\cotg",
        "\\coth", "\\csc", "\\ctg", "\\cth", "\\deg", "\\dim", "\\exp",
        "\\hom", "\\ker", "\\lg", "\\ln", "\\log", "\\sec", "\\sin",
        "\\sinh", "\\sh", "\\tan", "\\tanh", "\\tg", "\\th",
    ],
    props: {
        numArgs: 0,
    },
    handler({parser, funcName}) {
        return {
            type: "op",
            mode: parser.mode,
            limits: false,
            parentIsSupSub: false,
            symbol: false,
            name: funcName,
        };
    },
    htmlBuilder,
    mathmlBuilder,
});

// Limits, not symbols
defineFunction({
    type: "op",
    names: [
        "\\det", "\\gcd", "\\inf", "\\lim", "\\max", "\\min", "\\Pr", "\\sup",
    ],
    props: {
        numArgs: 0,
    },
    handler({parser, funcName}) {
        return {
            type: "op",
            mode: parser.mode,
            limits: true,
            parentIsSupSub: false,
            symbol: false,
            name: funcName,
        };
    },
    htmlBuilder,
    mathmlBuilder,
});

// No limits, symbols
defineFunction({
    type: "op",
    names: [
        "\\int", "\\iint", "\\iiint", "\\oint", "\\oiint", "\\oiiint",
        "\u222b", "\u222c", "\u222d", "\u222e", "\u222f", "\u2230",
    ],
    props: {
        numArgs: 0,
    },
    handler({parser, funcName}) {
        let fName = funcName;
        if (fName.length === 1) {
            fName = singleCharIntegrals[fName];
        }
        return {
            type: "op",
            mode: parser.mode,
            limits: false,
            parentIsSupSub: false,
            symbol: true,
            name: fName,
        };
    },
    htmlBuilder,
    mathmlBuilder,
});<|MERGE_RESOLUTION|>--- conflicted
+++ resolved
@@ -161,8 +161,6 @@
     } else {
         // This is a text operator. Add all of the characters from the
         // operator's name.
-<<<<<<< HEAD
-=======
         // TODO(emily): Add a space in the middle of some of these
         // operators, like \limsup.
         node = new mathMLTree.MathNode(
@@ -171,7 +169,6 @@
         // ref: https://www.w3.org/TR/REC-MathML/chap3_2.html#sec3.2.4
         const operator = new mathMLTree.MathNode("mo",
             [mml.makeText("\u2061", "text")]);
->>>>>>> adbcb8b7
         if (group.parentIsSupSub) {
             node = new mathMLTree.MathNode("mo", [node, operator]);
         } else {
