//@flow
// Row breaks within tabular environments, and line breaks at top level

import defineFunction from "../defineFunction";
import buildCommon from "../buildCommon";
import mathMLTree from "../mathMLTree";
import {calculateSize} from "../units";
import {assertNodeType} from "../parseNode";

// \DeclareRobustCommand\\{...\@xnewline}
defineFunction({
    type: "cr",
    names: ["\\\\"],
    props: {
        numArgs: 0,
        numOptionalArgs: 1,
        argTypes: ["size"],
        allowedInText: true,
    },

    handler({parser}, args, optArgs) {
        const size = optArgs[0];
        const newLine = !parser.settings.displayMode ||
            !parser.settings.useStrictBehavior(
                "newLineInDisplayMode", "In LaTeX, \\\\ or \\newline " +
                "does nothing in display mode");
        return {
            type: "cr",
            mode: parser.mode,
            newLine,
<<<<<<< HEAD
            newRow,
            size: size && assertNodeType(size, "dimen").value,
=======
            size: size && assertNodeType(size, "size").value,
>>>>>>> e61fb6fd
        };
    },

    // The following builders are called only at the top level,
    // not within tabular/array environments.

    htmlBuilder(group, options) {
        const span = buildCommon.makeSpan(["mspace"], [], options);
        if (group.newLine) {
            span.classes.push("newline");
            if (group.size) {
                span.style.marginTop =
                    calculateSize(group.size, options) + "em";
            }
        }
        return span;
    },

    mathmlBuilder(group, options) {
        const node = new mathMLTree.MathNode("mspace");
        if (group.newLine) {
            node.setAttribute("linebreak", "newline");
            if (group.size) {
                node.setAttribute("height",
                    calculateSize(group.size, options) + "em");
            }
        }
        return node;
    },
});<|MERGE_RESOLUTION|>--- conflicted
+++ resolved
@@ -28,12 +28,7 @@
             type: "cr",
             mode: parser.mode,
             newLine,
-<<<<<<< HEAD
-            newRow,
             size: size && assertNodeType(size, "dimen").value,
-=======
-            size: size && assertNodeType(size, "size").value,
->>>>>>> e61fb6fd
         };
     },
 
