//@flow
// Horizontal spacing commands

import defineFunction from "../defineFunction";
import buildCommon from "../buildCommon";
import mathMLTree from "../mathMLTree";
import {calculateSize} from "../units";
import {assertNodeType} from "../parseNode";

const handler = ({parser, funcName}, args) => {
    const size = assertNodeType(args[0], "dimen");
    return {
        type: "kern",
        mode: parser.mode,
        dimension: size.value,
    };
};

defineFunction({
    type: "kern",
    names: ["\\kern"],
    props: {
        numArgs: 1,
<<<<<<< HEAD
        argTypes: ["dimen"],
=======
        argTypes: ["size"],
        primitive: true,
>>>>>>> e61fb6fd
        allowedInText: true,
    },
    handler,
    htmlBuilder(group, options) {
        return buildCommon.makeGlue(group.dimension, options);
    },
    mathmlBuilder(group, options) {
        const dimension = calculateSize(group.dimension, options);
        return new mathMLTree.SpaceNode(dimension);
    },
});

defineFunction({
    type: "kern",
    names: ["\\mkern"],
    props: {
        numArgs: 1,
        argTypes: ["mudimen"],
    },
    handler,
});

// TODO: \hskip and \mskip should support stretch and shrink
// (plus and minus in lengths)
const glueHandler = ({parser, funcName}, args) => {
    const size = assertNodeType(args[0], "glue");
    return {
        type: "kern",
        mode: parser.mode,
        dimension: size.value,
    };
};

defineFunction({
    type: "kern",
    names: ["\\hskip"],
    props: {
        numArgs: 1,
        argTypes: ["glue"],
        allowedInText: true,
    },
    handler: glueHandler,
});

defineFunction({
    type: "kern",
    names: ["\\mskip"],
    props: {
        numArgs: 1,
        argTypes: ["muglue"],
    },
    handler: glueHandler,
});<|MERGE_RESOLUTION|>--- conflicted
+++ resolved
@@ -21,12 +21,8 @@
     names: ["\\kern"],
     props: {
         numArgs: 1,
-<<<<<<< HEAD
         argTypes: ["dimen"],
-=======
-        argTypes: ["size"],
         primitive: true,
->>>>>>> e61fb6fd
         allowedInText: true,
     },
     handler,
