--- conflicted
+++ resolved
@@ -28,12 +28,8 @@
         let rightDelim = null;
         let size = "auto";
 
-<<<<<<< HEAD
-        switch (context.funcName) {
+        switch (funcName) {
             case "\\cfrac":
-=======
-        switch (funcName) {
->>>>>>> 3d5826c1
             case "\\dfrac":
             case "\\frac":
             case "\\tfrac":
@@ -53,12 +49,8 @@
                 throw new Error("Unrecognized genfrac command");
         }
 
-<<<<<<< HEAD
-        switch (context.funcName) {
+        switch (funcName) {
             case "\\cfrac":
-=======
-        switch (funcName) {
->>>>>>> 3d5826c1
             case "\\dfrac":
             case "\\dbinom":
                 size = "display";
