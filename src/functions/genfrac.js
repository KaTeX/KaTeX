--- conflicted
+++ resolved
@@ -397,13 +397,8 @@
     names: ["\\genfrac"],
     props: {
         numArgs: 6,
-<<<<<<< HEAD
-        greediness: 6,
+        allowedInArgument: true,
         argTypes: ["math", "math", "size_or_blank", "text", "math", "math"],
-=======
-        allowedInArgument: true,
-        argTypes: ["math", "math", "size", "text", "math", "math"],
->>>>>>> e5f02722
     },
     handler({parser}, args) {
         const numer = args[4];
