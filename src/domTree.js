--- conflicted
+++ resolved
@@ -586,18 +586,4 @@
     } else {
         throw new Error(`Expected span<HtmlDomNode> but got ${String(group)}.`);
     }
-<<<<<<< HEAD
-}
-
-export default {
-    span,
-    anchor,
-    img,
-    symbolNode,
-    svgNode,
-    pathNode,
-    lineNode,
-};
-=======
-}
->>>>>>> cd8e6e0d
+}