// @flow
/**
 * These objects store the data about the DOM nodes we create, as well as some
 * extra data. They can then be transformed into real DOM nodes with the
 * `toNode` function or HTML markup using `toMarkup`. They are useful for both
 * storing extra properties on the nodes, as well as providing a way to easily
 * work with the DOM.
 *
 * Similar functions for working with MathML nodes exist in mathMLTree.js.
 */
import { scriptFromCodepoint } from "./unicodeScripts";
import utils from "./utils";
import svgGeometry from "./svgGeometry";
import type Options from "./Options";

/**
 * Create an HTML className based on a list of classes. In addition to joining
 * with spaces, we also remove null or empty classes.
 */
const createClass = function(classes: string[]): string {
    classes = classes.slice();
    for (let i = classes.length - 1; i >= 0; i--) {
        if (!classes[i]) {
            classes.splice(i, 1);
        }
    }

    return classes.join(" ");
};

// To ensure that all nodes have compatible signatures for these methods.
interface VirtualDomNode {
    toNode(): Node;
    toMarkup(): string;
}

export interface CombinableDomNode extends VirtualDomNode {
    tryCombine(sibling: CombinableDomNode): boolean;
}

/**
 * All `DomChildNode`s MUST have `height`, `depth`, and `maxFontSize` numeric
 * fields.
 *
 * `DomChildNode` is not defined as an interface since `documentFragment` also
 * has these fields but should not be considered a `DomChildNode`.
 */
export type DomChildNode = span | anchor | svgNode | symbolNode;

export type SvgChildNode = pathNode | lineNode;

export type CssStyle = {[name: string]: string};

/**
 * @param attributes {object}
 * @param domNode {Node}
 */
const attributesToNode = function(attributes, domNode) {
    for (const attr in attributes) {
        if (Object.prototype.hasOwnProperty.call(attributes, attr)) {
            domNode.setAttribute(attr, attributes[attr]);
        }
    }
};

/**
 * @param attributes {object}
 * @returns {string}
 */
const attributesToMarkup = function(attributes) {
    let markup = '';

    for (const attr in attributes) {
        if (Object.prototype.hasOwnProperty.call(attributes, attr)) {
            markup += " " + attr + "=\"";
            markup += utils.escape(attributes[attr]);
            markup += "\"";
        }
    }

    return markup;
};

class baseNode {
    constructor() {
        this.attributes = {};
    }

    /**
     * Sets an arbitrary attribute on the node. Warning: use this wisely. Not all
     * browsers support attributes the same, and having too many custom attributes
     * is probably bad.
     */
    setAttribute(attribute, value) {
        this.attributes[attribute] = value;
    }

    /**
     * @param {object} attributes
     * @memberof baseNode
     */
    setAttributes(attributes) {
        if (!attributes) {
            return;
        }

        for (const attr in attributes) {
            if (Object.prototype.hasOwnProperty.call(attributes, attr)) {
                this.setAttribute(attr, attributes[attr]);
            }
        }
    }
}

/**
 * This node represents a span node, with a className, a list of children, and
 * an inline style. It also contains information about its height, depth, and
 * maxFontSize.
 */
<<<<<<< HEAD
class span extends baseNode {
    constructor(classes, children, options) {
        super();
=======
class span implements CombinableDomNode {
    classes: string[];
    children: DomChildNode[];
    height: number;
    depth: number;
    width: ?number;
    maxFontSize: number;
    style: CssStyle;
    attributes: {[string]: string};

    constructor(
        classes?: string[],
        children?: DomChildNode[],
        options?: Options,
        style?: CssStyle,
    ) {
>>>>>>> 06e0393a
        this.classes = classes || [];
        this.children = children || [];
        this.height = 0;
        this.depth = 0;
        this.maxFontSize = 0;
        this.style = Object.assign({}, style);
        this.attributes = {};
        if (options) {
            if (options.style.isTight()) {
                this.classes.push("mtight");
            }
            const color = options.getColor();
            if (color) {
                this.style.color = color;
            }
        }
    }

<<<<<<< HEAD
    tryCombine(sibling) {
=======
    /**
     * Sets an arbitrary attribute on the span. Warning: use this wisely. Not all
     * browsers support attributes the same, and having too many custom attributes
     * is probably bad.
     */
    setAttribute(attribute: string, value: string) {
        this.attributes[attribute] = value;
    }

    tryCombine(sibling: CombinableDomNode): boolean {
>>>>>>> 06e0393a
        return false;
    }

    /**
     * Convert the span into an HTML node
     */
    toNode(): HTMLSpanElement {
        const span = document.createElement("span");

        // Apply the class
        span.className = createClass(this.classes);

        // Apply inline styles
        for (const style in this.style) {
            if (Object.prototype.hasOwnProperty.call(this.style, style)) {
                // $FlowFixMe Flow doesn't seem to understand span.style's type.
                span.style[style] = this.style[style];
            }
        }

        // Apply attributes
        attributesToNode(this.attributes, span);

        // Append the children, also as HTML nodes
        for (let i = 0; i < this.children.length; i++) {
            span.appendChild(this.children[i].toNode());
        }

        return span;
    }

    /**
     * Convert the span into an HTML markup string
     */
    toMarkup(): string {
        let markup = "<span";

        // Add the class
        if (this.classes.length) {
            markup += " class=\"";
            markup += utils.escape(createClass(this.classes));
            markup += "\"";
        }

        let styles = "";

        // Add the styles, after hyphenation
        for (const style in this.style) {
            if (this.style.hasOwnProperty(style)) {
                styles += utils.hyphenate(style) + ":" + this.style[style] + ";";
            }
        }

        if (styles) {
            markup += " style=\"" + utils.escape(styles) + "\"";
        }

        // Add the attributes
        markup += attributesToMarkup(this.attributes, markup);

        markup += ">";

        // Add the markup of the children, also as markup
        for (let i = 0; i < this.children.length; i++) {
            markup += this.children[i].toMarkup();
        }

        markup += "</span>";

        return markup;
    }
}

/**
 * This node represents an anchor (<a>) element with a hyperlink, a list of classes,
 * a list of children, and an inline style. It also contains information about its
 * height, depth, and maxFontSize.
 */
class anchor implements CombinableDomNode {
    href: string;
    classes: string[];
    children: DomChildNode[];
    height: number;
    depth: number;
    maxFontSize: number;
    style: CssStyle;
    attributes: {[string]: string};

    constructor(
        href: string,
        classes: string[],
        children: DomChildNode[],
        options: Options,
    ) {
        this.href = href;
        this.classes = classes;
        this.children = children;
        this.height = 0;
        this.depth = 0;
        this.maxFontSize = 0;
        this.style = {};
        this.attributes = {};
        if (options.style.isTight()) {
            this.classes.push("mtight");
        }
        const color = options.getColor();
        if (color) {
            this.style.color = color;
        }
    }

    /**
     * Sets an arbitrary attribute on the anchor. Warning: use this wisely. Not all
     * browsers support attributes the same, and having too many custom attributes
     * is probably bad.
     */
    setAttribute(attribute: string, value: string) {
        this.attributes[attribute] = value;
    }

    tryCombine(sibling: CombinableDomNode): boolean {
        return false;
    }

    /**
     * Convert the anchor into an HTML node
     */
    toNode(): HTMLAnchorElement {
        const a = document.createElement("a");

        // Apply the href
        a.setAttribute('href', this.href);

        // Apply the class
        if (this.classes.length) {
            a.className = createClass(this.classes);
        }

        // Apply inline styles
        for (const style in this.style) {
            if (Object.prototype.hasOwnProperty.call(this.style, style)) {
                // $FlowFixMe Flow doesn't seem to understand a.style's type.
                a.style[style] = this.style[style];
            }
        }

        // Apply attributes
        for (const attr in this.attributes) {
            if (Object.prototype.hasOwnProperty.call(this.attributes, attr)) {
                a.setAttribute(attr, this.attributes[attr]);
            }
        }

        // Append the children, also as HTML nodes
        for (let i = 0; i < this.children.length; i++) {
            a.appendChild(this.children[i].toNode());
        }

        return a;
    }

    /**
     * Convert the a into an HTML markup string
     */
    toMarkup(): string {
        let markup = "<a";

        // Add the href
        markup += `href="${markup += utils.escape(this.href)}"`;
        // Add the class
        if (this.classes.length) {
            markup += ` class="${utils.escape(createClass(this.classes))}"`;
        }

        let styles = "";

        // Add the styles, after hyphenation
        for (const style in this.style) {
            if (this.style.hasOwnProperty(style)) {
                styles += utils.hyphenate(style) + ":" + this.style[style] + ";";
            }
        }

        if (styles) {
            markup += " style=\"" + utils.escape(styles) + "\"";
        }

        // Add the attributes
        for (const attr in this.attributes) {
            if (attr !== "href" &&
                Object.prototype.hasOwnProperty.call(this.attributes, attr)) {
                markup += ` ${attr}="${utils.escape(this.attributes[attr])}"`;
            }
        }

        markup += ">";

        // Add the markup of the children, also as markup
        for (const child of this.children) {
            markup += child.toMarkup();
        }

        markup += "</a>";

        return markup;
    }
}

/**
 * This node represents a document fragment, which contains elements, but when
 * placed into the DOM doesn't have any representation itself. Thus, it only
 * contains children and doesn't have any HTML properties. It also keeps track
 * of a height, depth, and maxFontSize.
 */
class documentFragment implements VirtualDomNode {
    children: DomChildNode[];
    height: number;
    depth: number;
    maxFontSize: number;

    constructor(children?: DomChildNode[]) {
        this.children = children || [];
        this.height = 0;
        this.depth = 0;
        this.maxFontSize = 0;
    }

    /**
     * Convert the fragment into a node
     */
    toNode(): Node {
        // Create a fragment
        const frag = document.createDocumentFragment();

        // Append the children
        for (let i = 0; i < this.children.length; i++) {
            frag.appendChild(this.children[i].toNode());
        }

        return frag;
    }

    /**
     * Convert the fragment into HTML markup
     */
    toMarkup(): string {
        let markup = "";

        // Simply concatenate the markup for the children together
        for (let i = 0; i < this.children.length; i++) {
            markup += this.children[i].toMarkup();
        }

        return markup;
    }
}

const iCombinations = {
    'î': '\u0131\u0302',
    'ï': '\u0131\u0308',
    'í': '\u0131\u0301',
    // 'ī': '\u0131\u0304', // enable when we add Extended Latin
    'ì': '\u0131\u0300',
};

/**
 * A symbol node contains information about a single symbol. It either renders
 * to a single text node, or a span with a single text node in it, depending on
 * whether it has CSS classes, styles, or needs italic correction.
 */
<<<<<<< HEAD
class symbolNode extends baseNode {
    constructor(value, height, depth, italic, skew, classes, style) {
        super();
        this.value = value || "";
=======
class symbolNode implements CombinableDomNode {
    value: string;
    height: number;
    depth: number;
    italic: number;
    skew: number;
    width: number;
    maxFontSize: number;
    classes: string[];
    style: CssStyle;

    constructor(
        value: string,
        height?: number,
        depth?: number,
        italic?: number,
        skew?: number,
        width?: number,
        classes?: string[],
        style?: CssStyle,
    ) {
        this.value = value;
>>>>>>> 06e0393a
        this.height = height || 0;
        this.depth = depth || 0;
        this.italic = italic || 0;
        this.skew = skew || 0;
        this.width = width || 0;
        this.classes = classes || [];
        this.style = Object.assign({}, style);
        this.maxFontSize = 0;

        // Mark text from non-Latin scripts with specific classes so that we
        // can specify which fonts to use.  This allows us to render these
        // characters with a serif font in situations where the browser would
        // either default to a sans serif or render a placeholder character.
        // We use CSS class names like cjk_fallback, hangul_fallback and
        // brahmic_fallback. See ./unicodeScripts.js for the set of possible
        // script names
        const script = scriptFromCodepoint(this.value.charCodeAt(0));
        if (script) {
            this.classes.push(script + "_fallback");
        }

        if (/[îïíì]/.test(this.value)) {    // add ī when we add Extended Latin
            this.value = iCombinations[this.value];
        }
    }

    tryCombine(sibling: CombinableDomNode): boolean {
        if (!sibling
            || !(sibling instanceof symbolNode)
            || this.italic > 0
            || createClass(this.classes) !== createClass(sibling.classes)
            || this.skew !== sibling.skew
            || this.maxFontSize !== sibling.maxFontSize) {
            return false;
        }
        for (const style in this.style) {
            if (this.style.hasOwnProperty(style)
                && this.style[style] !== sibling.style[style]) {
                return false;
            }
        }
        for (const style in sibling.style) {
            if (sibling.style.hasOwnProperty(style)
                && this.style[style] !== sibling.style[style]) {
                return false;
            }
        }
        this.value += sibling.value;
        this.height = Math.max(this.height, sibling.height);
        this.depth = Math.max(this.depth, sibling.depth);
        this.italic = sibling.italic;
        return true;
    }

    /**
     * Creates a text node or span from a symbol node. Note that a span is only
     * created if it is needed.
     */
    toNode(): Node {
        const node = document.createTextNode(this.value);
        const span = document.createElement("span");
        span.appendChild(node);

        if (this.italic > 0) {
            span.style.marginRight = this.italic + "em";
        }

        if (this.classes.length > 0) {
            span.className = createClass(this.classes);
        }

        for (const style in this.style) {
            if (this.style.hasOwnProperty(style)) {
<<<<<<< HEAD
=======
                span = span || document.createElement("span");
                // $FlowFixMe Flow doesn't seem to understand span.style's type.
>>>>>>> 06e0393a
                span.style[style] = this.style[style];
            }
        }

        attributesToNode(this.attributes, span);

        return span;
    }

    /**
     * Creates markup for a symbol node.
     */
    toMarkup(): string {
        // TODO(alpert): More duplication than I'd like from
        // span.prototype.toMarkup and symbolNode.prototype.toNode...
        let needsSpan = false;

        let markup = "<span";

        if (this.classes.length) {
            needsSpan = true;
            markup += " class=\"";
            markup += utils.escape(createClass(this.classes));
            markup += "\"";
        }

        let styles = "";

        if (this.italic > 0) {
            styles += "margin-right:" + this.italic + "em;";
        }
        for (const style in this.style) {
            if (this.style.hasOwnProperty(style)) {
                styles += utils.hyphenate(style) + ":" + this.style[style] + ";";
            }
        }

        if (styles) {
            needsSpan = true;
            markup += " style=\"" + utils.escape(styles) + "\"";
        }

        // Add the attributes
        const attributes = attributesToMarkup(this.attributes);
        if (attributes) {
            needsSpan = true;
            markup += attributes;
        }

        const escaped = utils.escape(this.value);
        if (needsSpan) {
            markup += ">";
            markup += escaped;
            markup += "</span>";
            return markup;
        } else {
            return escaped;
        }
    }
}

/**
 * SVG nodes are used to render stretchy wide elements.
 */
class svgNode implements VirtualDomNode {
    children: SvgChildNode[];
    attributes: {[string]: string};
    // Required for all `DomChildNode`s. Are always 0 for svgNode.
    height: number;
    depth: number;
    maxFontSize: number;

    constructor(children?: SvgChildNode[], attributes?: {[string]: string}) {
        this.children = children || [];
        this.attributes = attributes || {};
        this.height = 0;
        this.depth = 0;
        this.maxFontSize = 0;
    }

    toNode(): Node {
        const svgNS = "http://www.w3.org/2000/svg";
        const node = document.createElementNS(svgNS, "svg");

        // Apply attributes
        for (const attr in this.attributes) {
            if (Object.prototype.hasOwnProperty.call(this.attributes, attr)) {
                node.setAttribute(attr, this.attributes[attr]);
            }
        }

        for (let i = 0; i < this.children.length; i++) {
            node.appendChild(this.children[i].toNode());
        }
        return node;
    }

    toMarkup(): string {
        let markup = "<svg";

        // Apply attributes
        for (const attr in this.attributes) {
            if (Object.prototype.hasOwnProperty.call(this.attributes, attr)) {
                markup += ` ${attr}='${this.attributes[attr]}'`;
            }
        }

        markup += ">";

        for (let i = 0; i < this.children.length; i++) {
            markup += this.children[i].toMarkup();
        }

        markup += "</svg>";

        return markup;

    }
}

class pathNode implements VirtualDomNode {
    pathName: string;
    alternate: ?string;

    constructor(pathName: string, alternate?: string) {
        this.pathName = pathName;
        this.alternate = alternate;  // Used only for tall \sqrt
    }

    toNode(): Node {
        const svgNS = "http://www.w3.org/2000/svg";
        const node = document.createElementNS(svgNS, "path");

        if (this.alternate) {
            node.setAttribute("d", this.alternate);
        } else {
            node.setAttribute("d", svgGeometry.path[this.pathName]);
        }

        return node;
    }

    toMarkup(): string {
        if (this.alternate) {
            return `<path d='${this.alternate}'/>`;
        } else {
            return `<path d='${svgGeometry.path[this.pathName]}'/>`;
        }
    }
}

class lineNode implements VirtualDomNode {
    attributes: {[string]: string};

    constructor(attributes?: {[string]: string}) {
        this.attributes = attributes || {};
    }

    toNode(): Node {
        const svgNS = "http://www.w3.org/2000/svg";
        const node = document.createElementNS(svgNS, "line");

        // Apply attributes
        for (const attr in this.attributes) {
            if (Object.prototype.hasOwnProperty.call(this.attributes, attr)) {
                node.setAttribute(attr, this.attributes[attr]);
            }
        }

        return node;
    }

    toMarkup(): string {
        let markup = "<line";

        for (const attr in this.attributes) {
            if (Object.prototype.hasOwnProperty.call(this.attributes, attr)) {
                markup += ` ${attr}='${this.attributes[attr]}'`;
            }
        }

        markup += "/>";

        return markup;
    }
}

export default {
<<<<<<< HEAD
    baseNode: baseNode,
    span: span,
    documentFragment: documentFragment,
    symbolNode: symbolNode,
    svgNode: svgNode,
    pathNode: pathNode,
    lineNode: lineNode,
=======
    span,
    anchor,
    documentFragment,
    symbolNode,
    svgNode,
    pathNode,
    lineNode,
>>>>>>> 06e0393a
};<|MERGE_RESOLUTION|>--- conflicted
+++ resolved
@@ -52,76 +52,10 @@
 export type CssStyle = {[name: string]: string};
 
 /**
- * @param attributes {object}
- * @param domNode {Node}
- */
-const attributesToNode = function(attributes, domNode) {
-    for (const attr in attributes) {
-        if (Object.prototype.hasOwnProperty.call(attributes, attr)) {
-            domNode.setAttribute(attr, attributes[attr]);
-        }
-    }
-};
-
-/**
- * @param attributes {object}
- * @returns {string}
- */
-const attributesToMarkup = function(attributes) {
-    let markup = '';
-
-    for (const attr in attributes) {
-        if (Object.prototype.hasOwnProperty.call(attributes, attr)) {
-            markup += " " + attr + "=\"";
-            markup += utils.escape(attributes[attr]);
-            markup += "\"";
-        }
-    }
-
-    return markup;
-};
-
-class baseNode {
-    constructor() {
-        this.attributes = {};
-    }
-
-    /**
-     * Sets an arbitrary attribute on the node. Warning: use this wisely. Not all
-     * browsers support attributes the same, and having too many custom attributes
-     * is probably bad.
-     */
-    setAttribute(attribute, value) {
-        this.attributes[attribute] = value;
-    }
-
-    /**
-     * @param {object} attributes
-     * @memberof baseNode
-     */
-    setAttributes(attributes) {
-        if (!attributes) {
-            return;
-        }
-
-        for (const attr in attributes) {
-            if (Object.prototype.hasOwnProperty.call(attributes, attr)) {
-                this.setAttribute(attr, attributes[attr]);
-            }
-        }
-    }
-}
-
-/**
  * This node represents a span node, with a className, a list of children, and
  * an inline style. It also contains information about its height, depth, and
  * maxFontSize.
  */
-<<<<<<< HEAD
-class span extends baseNode {
-    constructor(classes, children, options) {
-        super();
-=======
 class span implements CombinableDomNode {
     classes: string[];
     children: DomChildNode[];
@@ -138,7 +72,6 @@
         options?: Options,
         style?: CssStyle,
     ) {
->>>>>>> 06e0393a
         this.classes = classes || [];
         this.children = children || [];
         this.height = 0;
@@ -157,9 +90,6 @@
         }
     }
 
-<<<<<<< HEAD
-    tryCombine(sibling) {
-=======
     /**
      * Sets an arbitrary attribute on the span. Warning: use this wisely. Not all
      * browsers support attributes the same, and having too many custom attributes
@@ -170,7 +100,6 @@
     }
 
     tryCombine(sibling: CombinableDomNode): boolean {
->>>>>>> 06e0393a
         return false;
     }
 
@@ -192,7 +121,11 @@
         }
 
         // Apply attributes
-        attributesToNode(this.attributes, span);
+        for (const attr in this.attributes) {
+            if (Object.prototype.hasOwnProperty.call(this.attributes, attr)) {
+                span.setAttribute(attr, this.attributes[attr]);
+            }
+        }
 
         // Append the children, also as HTML nodes
         for (let i = 0; i < this.children.length; i++) {
@@ -229,7 +162,13 @@
         }
 
         // Add the attributes
-        markup += attributesToMarkup(this.attributes, markup);
+        for (const attr in this.attributes) {
+            if (Object.prototype.hasOwnProperty.call(this.attributes, attr)) {
+                markup += " " + attr + "=\"";
+                markup += utils.escape(this.attributes[attr]);
+                markup += "\"";
+            }
+        }
 
         markup += ">";
 
@@ -441,12 +380,6 @@
  * to a single text node, or a span with a single text node in it, depending on
  * whether it has CSS classes, styles, or needs italic correction.
  */
-<<<<<<< HEAD
-class symbolNode extends baseNode {
-    constructor(value, height, depth, italic, skew, classes, style) {
-        super();
-        this.value = value || "";
-=======
 class symbolNode implements CombinableDomNode {
     value: string;
     height: number;
@@ -469,7 +402,6 @@
         style?: CssStyle,
     ) {
         this.value = value;
->>>>>>> 06e0393a
         this.height = height || 0;
         this.depth = depth || 0;
         this.italic = italic || 0;
@@ -530,31 +462,32 @@
      */
     toNode(): Node {
         const node = document.createTextNode(this.value);
-        const span = document.createElement("span");
-        span.appendChild(node);
+        let span = null;
 
         if (this.italic > 0) {
+            span = document.createElement("span");
             span.style.marginRight = this.italic + "em";
         }
 
         if (this.classes.length > 0) {
+            span = span || document.createElement("span");
             span.className = createClass(this.classes);
         }
 
         for (const style in this.style) {
             if (this.style.hasOwnProperty(style)) {
-<<<<<<< HEAD
-=======
                 span = span || document.createElement("span");
                 // $FlowFixMe Flow doesn't seem to understand span.style's type.
->>>>>>> 06e0393a
                 span.style[style] = this.style[style];
             }
         }
 
-        attributesToNode(this.attributes, span);
-
-        return span;
+        if (span) {
+            span.appendChild(node);
+            return span;
+        } else {
+            return node;
+        }
     }
 
     /**
@@ -588,13 +521,6 @@
         if (styles) {
             needsSpan = true;
             markup += " style=\"" + utils.escape(styles) + "\"";
-        }
-
-        // Add the attributes
-        const attributes = attributesToMarkup(this.attributes);
-        if (attributes) {
-            needsSpan = true;
-            markup += attributes;
         }
 
         const escaped = utils.escape(this.value);
@@ -736,15 +662,6 @@
 }
 
 export default {
-<<<<<<< HEAD
-    baseNode: baseNode,
-    span: span,
-    documentFragment: documentFragment,
-    symbolNode: symbolNode,
-    svgNode: svgNode,
-    pathNode: pathNode,
-    lineNode: lineNode,
-=======
     span,
     anchor,
     documentFragment,
@@ -752,5 +669,4 @@
     svgNode,
     pathNode,
     lineNode,
->>>>>>> 06e0393a
 };