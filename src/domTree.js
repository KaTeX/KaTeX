// @flow
/**
 * These objects store the data about the DOM nodes we create, as well as some
 * extra data. They can then be transformed into real DOM nodes with the
 * `toNode` function or HTML markup using `toMarkup`. They are useful for both
 * storing extra properties on the nodes, as well as providing a way to easily
 * work with the DOM.
 *
 * Similar functions for working with MathML nodes exist in mathMLTree.js.
 */
import { scriptFromCodepoint } from "./unicodeScripts";
import utils from "./utils";
import svgGeometry from "./svgGeometry";
import type Options from "./Options";

/**
 * Create an HTML className based on a list of classes. In addition to joining
 * with spaces, we also remove null or empty classes.
 */
const createClass = function(classes: string[]): string {
    classes = classes.slice();
    for (let i = classes.length - 1; i >= 0; i--) {
        if (!classes[i]) {
            classes.splice(i, 1);
        }
    }

    return classes.join(" ");
};

// To ensure that all nodes have compatible signatures for these methods.
interface VirtualNodeInterface {
    toNode(): Node;
    toMarkup(): string;
}

export interface HtmlDomNode extends VirtualNodeInterface {
    classes: string[];
    height: number;
    depth: number;
    maxFontSize: number;

    hasClass(className: string): boolean;
    tryCombine(sibling: HtmlDomNode): boolean;
}

// Span wrapping other DOM nodes.
export type DomSpan = span<HtmlDomNode>;
// Span wrapping an SVG node.
export type SvgSpan = span<svgNode>;

export type SvgChildNode = pathNode | lineNode;

export type CssStyle = {[name: string]: string};

export class HtmlDomContainer<ChildType: VirtualNodeInterface>
       implements HtmlDomNode {
    children: ChildType[];
    attributes: {[string]: string};
    classes: string[];
    height: number;
    depth: number;
    width: ?number;
    maxFontSize: number;
    style: CssStyle;

    constructor(
        classes?: string[],
        children?: ChildType[],
        options?: Options,
        style?: CssStyle,
    ) {
        this.classes = classes || [];
        this.children = children || [];
        this.attributes = {};
        this.height = 0;
        this.depth = 0;
        this.maxFontSize = 0;
        this.style = Object.assign({}, style);
        if (options) {
            if (options.style.isTight()) {
                this.classes.push("mtight");
            }
            const color = options.getColor();
            if (color) {
                this.style.color = color;
            }
        }
    }

    /**
     * Sets an arbitrary attribute on the node. Warning: use this wisely. Not
     * all browsers support attributes the same, and having too many custom
     * attributes is probably bad.
     */
    setAttribute(attribute: string, value: string) {
        this.attributes[attribute] = value;
    }

    hasClass(className: string): boolean {
        return utils.contains(this.classes, className);
    }

<<<<<<< HEAD
=======
    /**
     * Try to combine with given sibling.  Returns true if the sibling has
     * been successfully merged into this node, and false otherwise.
     * Default behavior fails (returns false).
     */
>>>>>>> 9bb48b83
    tryCombine(sibling: HtmlDomNode): boolean {
        return false;
    }

    tagName(): string {
        throw new Error("use of generic HtmlDomContainer tagName");
    }

    /**
     * Convert into an HTML node
     */
    toNode(): HTMLElement {
        const node = document.createElement(this.tagName());

        // Apply the class
        node.className = createClass(this.classes);

        // Apply inline styles
        for (const style in this.style) {
            if (Object.prototype.hasOwnProperty.call(this.style, style)) {
                // $FlowFixMe Flow doesn't seem to understand node.style's type.
                node.style[style] = this.style[style];
            }
        }

        // Apply attributes
        for (const attr in this.attributes) {
            if (this.attributes.hasOwnProperty(attr)) {
                node.setAttribute(attr, this.attributes[attr]);
            }
        }

        // Append the children, also as HTML nodes
        for (let i = 0; i < this.children.length; i++) {
            node.appendChild(this.children[i].toNode());
        }

        return node;
    }

    /**
     * Convert into an HTML markup string
     */
    toMarkup(): string {
        let markup = "<" + this.tagName();

        // Add the class
        if (this.classes.length) {
            markup += ` class="${utils.escape(createClass(this.classes))}"`;
        }

        let styles = "";

        // Add the styles, after hyphenation
        for (const style in this.style) {
            if (this.style.hasOwnProperty(style)) {
                styles += utils.hyphenate(style) + ":" + this.style[style] + ";";
            }
        }

        if (styles) {
            markup += ` style="${utils.escape(styles)}"`;
        }

        // Add the attributes
        for (const attr in this.attributes) {
            if (this.attributes.hasOwnProperty(attr)) {
                markup += " " + attr + "=\"";
                markup += utils.escape(this.attributes[attr]);
                markup += "\"";
            }
        }

        markup += ">";

        // Add the markup of the children, also as markup
        for (let i = 0; i < this.children.length; i++) {
            markup += this.children[i].toMarkup();
        }

        markup += `</${this.tagName()}>`;

        return markup;
    }
}

/**
 * This node represents a span node, with a className, a list of children, and
 * an inline style. It also contains information about its height, depth, and
 * maxFontSize.
 *
 * Represents two types with different uses: SvgSpan to wrap an SVG and DomSpan
 * otherwise. This typesafety is important when HTML builders access a span's
 * children.
 */
class span<ChildType: VirtualNodeInterface> extends HtmlDomContainer<ChildType> {
    constructor(
        classes?: string[],
        children?: ChildType[],
        options?: Options,
        style?: CssStyle,
    ) {
        super(classes, children, options, style);
    }

    tagName() {
        return "span";
    }
}

/**
 * This node represents an anchor (<a>) element with a hyperlink, a list of classes,
 * a list of children, and an inline style. It also contains information about its
 * height, depth, and maxFontSize.
 */
class anchor extends HtmlDomContainer<HtmlDomNode> {
    href: string;

    constructor(
        href: string,
        classes: string[],
        children: HtmlDomNode[],
        options: Options,
    ) {
        super(classes, children, options);
        this.setAttribute('href', href);
    }

<<<<<<< HEAD
    /**
     * Sets an arbitrary attribute on the anchor. Warning: use this wisely. Not all
     * browsers support attributes the same, and having too many custom attributes
     * is probably bad.
     */
    setAttribute(attribute: string, value: string) {
        this.attributes[attribute] = value;
    }

    hasClass(className: string): boolean {
        return utils.contains(this.classes, className);
    }

    tryCombine(sibling: HtmlDomNode): boolean {
        return false;
    }

    /**
     * Convert the anchor into an HTML node
     */
    toNode(): HTMLAnchorElement {
        const a = document.createElement("a");

        // Apply the href
        a.setAttribute('href', this.href);

        // Apply the class
        if (this.classes.length) {
            a.className = createClass(this.classes);
        }

        // Apply inline styles
        for (const style in this.style) {
            if (Object.prototype.hasOwnProperty.call(this.style, style)) {
                // $FlowFixMe Flow doesn't seem to understand a.style's type.
                a.style[style] = this.style[style];
            }
        }

        // Apply attributes
        for (const attr in this.attributes) {
            if (Object.prototype.hasOwnProperty.call(this.attributes, attr)) {
                a.setAttribute(attr, this.attributes[attr]);
            }
        }

        // Append the children, also as HTML nodes
        for (let i = 0; i < this.children.length; i++) {
            a.appendChild(this.children[i].toNode());
        }

        return a;
    }

    /**
     * Convert the a into an HTML markup string
     */
    toMarkup(): string {
        let markup = "<a";

        // Add the href
        markup += ` href="${utils.escape(this.href)}"`;
        // Add the class
        if (this.classes.length) {
            markup += ` class="${utils.escape(createClass(this.classes))}"`;
        }

        let styles = "";

        // Add the styles, after hyphenation
        for (const style in this.style) {
            if (this.style.hasOwnProperty(style)) {
                styles += utils.hyphenate(style) + ":" + this.style[style] + ";";
            }
        }

        if (styles) {
            markup += " style=\"" + utils.escape(styles) + "\"";
        }

        // Add the attributes
        for (const attr in this.attributes) {
            if (attr !== "href" &&
                Object.prototype.hasOwnProperty.call(this.attributes, attr)) {
                markup += ` ${attr}="${utils.escape(this.attributes[attr])}"`;
            }
        }

        markup += ">";

        // Add the markup of the children, also as markup
        for (const child of this.children) {
            markup += child.toMarkup();
        }

        markup += "</a>";

        return markup;
=======
    tagName() {
        return "a";
>>>>>>> 9bb48b83
    }
}

/**
 * This node represents a document fragment, which contains elements, but when
 * placed into the DOM doesn't have any representation itself. Thus, it only
 * contains children and doesn't have any HTML properties. It also keeps track
 * of a height, depth, and maxFontSize.
 */
class documentFragment implements HtmlDomNode {
    children: HtmlDomNode[];
    classes: string[];         // Never used; needed for satisfying interface.
    height: number;
    depth: number;
    maxFontSize: number;

    constructor(children?: HtmlDomNode[]) {
        this.children = children || [];
        this.classes = [];
        this.height = 0;
        this.depth = 0;
        this.maxFontSize = 0;
    }

    hasClass(className: string): boolean {
        return utils.contains(this.classes, className);
    }

    tryCombine(sibling: HtmlDomNode): boolean {
        return false;
    }

    /**
     * Convert the fragment into a node
     */
    toNode(): Node {
        // Create a fragment
        const frag = document.createDocumentFragment();

        // Append the children
        for (let i = 0; i < this.children.length; i++) {
            frag.appendChild(this.children[i].toNode());
        }

        return frag;
    }

    /**
     * Convert the fragment into HTML markup
     */
    toMarkup(): string {
        let markup = "";

        // Simply concatenate the markup for the children together
        for (let i = 0; i < this.children.length; i++) {
            markup += this.children[i].toMarkup();
        }

        return markup;
    }
}

const iCombinations = {
    'î': '\u0131\u0302',
    'ï': '\u0131\u0308',
    'í': '\u0131\u0301',
    // 'ī': '\u0131\u0304', // enable when we add Extended Latin
    'ì': '\u0131\u0300',
};

/**
 * A symbol node contains information about a single symbol. It either renders
 * to a single text node, or a span with a single text node in it, depending on
 * whether it has CSS classes, styles, or needs italic correction.
 */
class symbolNode implements HtmlDomNode {
    value: string;
    height: number;
    depth: number;
    italic: number;
    skew: number;
    width: number;
    maxFontSize: number;
    classes: string[];
    style: CssStyle;

    constructor(
        value: string,
        height?: number,
        depth?: number,
        italic?: number,
        skew?: number,
        width?: number,
        classes?: string[],
        style?: CssStyle,
    ) {
        this.value = value;
        this.height = height || 0;
        this.depth = depth || 0;
        this.italic = italic || 0;
        this.skew = skew || 0;
        this.width = width || 0;
        this.classes = classes || [];
        this.style = Object.assign({}, style);
        this.maxFontSize = 0;

        // Mark text from non-Latin scripts with specific classes so that we
        // can specify which fonts to use.  This allows us to render these
        // characters with a serif font in situations where the browser would
        // either default to a sans serif or render a placeholder character.
        // We use CSS class names like cjk_fallback, hangul_fallback and
        // brahmic_fallback. See ./unicodeScripts.js for the set of possible
        // script names
        const script = scriptFromCodepoint(this.value.charCodeAt(0));
        if (script) {
            this.classes.push(script + "_fallback");
        }

        if (/[îïíì]/.test(this.value)) {    // add ī when we add Extended Latin
            this.value = iCombinations[this.value];
        }
    }

    hasClass(className: string): boolean {
        return utils.contains(this.classes, className);
    }

    tryCombine(sibling: HtmlDomNode): boolean {
        if (!sibling
            || !(sibling instanceof symbolNode)
            || this.italic > 0
            || createClass(this.classes) !== createClass(sibling.classes)
            || this.skew !== sibling.skew
            || this.maxFontSize !== sibling.maxFontSize) {
            return false;
        }
        for (const style in this.style) {
            if (this.style.hasOwnProperty(style)
                && this.style[style] !== sibling.style[style]) {
                return false;
            }
        }
        for (const style in sibling.style) {
            if (sibling.style.hasOwnProperty(style)
                && this.style[style] !== sibling.style[style]) {
                return false;
            }
        }
        this.value += sibling.value;
        this.height = Math.max(this.height, sibling.height);
        this.depth = Math.max(this.depth, sibling.depth);
        this.italic = sibling.italic;
        return true;
    }

    /**
     * Creates a text node or span from a symbol node. Note that a span is only
     * created if it is needed.
     */
    toNode(): Node {
        const node = document.createTextNode(this.value);
        let span = null;

        if (this.italic > 0) {
            span = document.createElement("span");
            span.style.marginRight = this.italic + "em";
        }

        if (this.classes.length > 0) {
            span = span || document.createElement("span");
            span.className = createClass(this.classes);
        }

        for (const style in this.style) {
            if (this.style.hasOwnProperty(style)) {
                span = span || document.createElement("span");
                // $FlowFixMe Flow doesn't seem to understand span.style's type.
                span.style[style] = this.style[style];
            }
        }

        if (span) {
            span.appendChild(node);
            return span;
        } else {
            return node;
        }
    }

    /**
     * Creates markup for a symbol node.
     */
    toMarkup(): string {
        // TODO(alpert): More duplication than I'd like from
        // span.prototype.toMarkup and symbolNode.prototype.toNode...
        let needsSpan = false;

        let markup = "<span";

        if (this.classes.length) {
            needsSpan = true;
            markup += " class=\"";
            markup += utils.escape(createClass(this.classes));
            markup += "\"";
        }

        let styles = "";

        if (this.italic > 0) {
            styles += "margin-right:" + this.italic + "em;";
        }
        for (const style in this.style) {
            if (this.style.hasOwnProperty(style)) {
                styles += utils.hyphenate(style) + ":" + this.style[style] + ";";
            }
        }

        if (styles) {
            needsSpan = true;
            markup += " style=\"" + utils.escape(styles) + "\"";
        }

        const escaped = utils.escape(this.value);
        if (needsSpan) {
            markup += ">";
            markup += escaped;
            markup += "</span>";
            return markup;
        } else {
            return escaped;
        }
    }
}

/**
 * SVG nodes are used to render stretchy wide elements.
 */
class svgNode implements VirtualNodeInterface {
    children: SvgChildNode[];
    attributes: {[string]: string};

    constructor(children?: SvgChildNode[], attributes?: {[string]: string}) {
        this.children = children || [];
        this.attributes = attributes || {};
    }

    toNode(): Node {
        const svgNS = "http://www.w3.org/2000/svg";
        const node = document.createElementNS(svgNS, "svg");

        // Apply attributes
        for (const attr in this.attributes) {
            if (Object.prototype.hasOwnProperty.call(this.attributes, attr)) {
                node.setAttribute(attr, this.attributes[attr]);
            }
        }

        for (let i = 0; i < this.children.length; i++) {
            node.appendChild(this.children[i].toNode());
        }
        return node;
    }

    toMarkup(): string {
        let markup = "<svg";

        // Apply attributes
        for (const attr in this.attributes) {
            if (Object.prototype.hasOwnProperty.call(this.attributes, attr)) {
                markup += ` ${attr}='${this.attributes[attr]}'`;
            }
        }

        markup += ">";

        for (let i = 0; i < this.children.length; i++) {
            markup += this.children[i].toMarkup();
        }

        markup += "</svg>";

        return markup;

    }
}

class pathNode implements VirtualNodeInterface {
    pathName: string;
    alternate: ?string;

    constructor(pathName: string, alternate?: string) {
        this.pathName = pathName;
        this.alternate = alternate;  // Used only for tall \sqrt
    }

    toNode(): Node {
        const svgNS = "http://www.w3.org/2000/svg";
        const node = document.createElementNS(svgNS, "path");

        if (this.alternate) {
            node.setAttribute("d", this.alternate);
        } else {
            node.setAttribute("d", svgGeometry.path[this.pathName]);
        }

        return node;
    }

    toMarkup(): string {
        if (this.alternate) {
            return `<path d='${this.alternate}'/>`;
        } else {
            return `<path d='${svgGeometry.path[this.pathName]}'/>`;
        }
    }
}

class lineNode implements VirtualNodeInterface {
    attributes: {[string]: string};

    constructor(attributes?: {[string]: string}) {
        this.attributes = attributes || {};
    }

    toNode(): Node {
        const svgNS = "http://www.w3.org/2000/svg";
        const node = document.createElementNS(svgNS, "line");

        // Apply attributes
        for (const attr in this.attributes) {
            if (Object.prototype.hasOwnProperty.call(this.attributes, attr)) {
                node.setAttribute(attr, this.attributes[attr]);
            }
        }

        return node;
    }

    toMarkup(): string {
        let markup = "<line";

        for (const attr in this.attributes) {
            if (Object.prototype.hasOwnProperty.call(this.attributes, attr)) {
                markup += ` ${attr}='${this.attributes[attr]}'`;
            }
        }

        markup += "/>";

        return markup;
    }
}

export default {
    span,
    anchor,
    documentFragment,
    symbolNode,
    svgNode,
    pathNode,
    lineNode,
};<|MERGE_RESOLUTION|>--- conflicted
+++ resolved
@@ -101,14 +101,11 @@
         return utils.contains(this.classes, className);
     }
 
-<<<<<<< HEAD
-=======
     /**
      * Try to combine with given sibling.  Returns true if the sibling has
      * been successfully merged into this node, and false otherwise.
      * Default behavior fails (returns false).
      */
->>>>>>> 9bb48b83
     tryCombine(sibling: HtmlDomNode): boolean {
         return false;
     }
@@ -237,109 +234,8 @@
         this.setAttribute('href', href);
     }
 
-<<<<<<< HEAD
-    /**
-     * Sets an arbitrary attribute on the anchor. Warning: use this wisely. Not all
-     * browsers support attributes the same, and having too many custom attributes
-     * is probably bad.
-     */
-    setAttribute(attribute: string, value: string) {
-        this.attributes[attribute] = value;
-    }
-
-    hasClass(className: string): boolean {
-        return utils.contains(this.classes, className);
-    }
-
-    tryCombine(sibling: HtmlDomNode): boolean {
-        return false;
-    }
-
-    /**
-     * Convert the anchor into an HTML node
-     */
-    toNode(): HTMLAnchorElement {
-        const a = document.createElement("a");
-
-        // Apply the href
-        a.setAttribute('href', this.href);
-
-        // Apply the class
-        if (this.classes.length) {
-            a.className = createClass(this.classes);
-        }
-
-        // Apply inline styles
-        for (const style in this.style) {
-            if (Object.prototype.hasOwnProperty.call(this.style, style)) {
-                // $FlowFixMe Flow doesn't seem to understand a.style's type.
-                a.style[style] = this.style[style];
-            }
-        }
-
-        // Apply attributes
-        for (const attr in this.attributes) {
-            if (Object.prototype.hasOwnProperty.call(this.attributes, attr)) {
-                a.setAttribute(attr, this.attributes[attr]);
-            }
-        }
-
-        // Append the children, also as HTML nodes
-        for (let i = 0; i < this.children.length; i++) {
-            a.appendChild(this.children[i].toNode());
-        }
-
-        return a;
-    }
-
-    /**
-     * Convert the a into an HTML markup string
-     */
-    toMarkup(): string {
-        let markup = "<a";
-
-        // Add the href
-        markup += ` href="${utils.escape(this.href)}"`;
-        // Add the class
-        if (this.classes.length) {
-            markup += ` class="${utils.escape(createClass(this.classes))}"`;
-        }
-
-        let styles = "";
-
-        // Add the styles, after hyphenation
-        for (const style in this.style) {
-            if (this.style.hasOwnProperty(style)) {
-                styles += utils.hyphenate(style) + ":" + this.style[style] + ";";
-            }
-        }
-
-        if (styles) {
-            markup += " style=\"" + utils.escape(styles) + "\"";
-        }
-
-        // Add the attributes
-        for (const attr in this.attributes) {
-            if (attr !== "href" &&
-                Object.prototype.hasOwnProperty.call(this.attributes, attr)) {
-                markup += ` ${attr}="${utils.escape(this.attributes[attr])}"`;
-            }
-        }
-
-        markup += ">";
-
-        // Add the markup of the children, also as markup
-        for (const child of this.children) {
-            markup += child.toMarkup();
-        }
-
-        markup += "</a>";
-
-        return markup;
-=======
     tagName() {
         return "a";
->>>>>>> 9bb48b83
     }
 }
 
