/**
 * These objects store the data about the DOM nodes we create, as well as some
 * extra data. They can then be transformed into real DOM nodes with the
 * `toNode` function or HTML markup using `toMarkup`. They are useful for both
 * storing extra properties on the nodes, as well as providing a way to easily
 * work with the DOM.
 *
 * Similar functions for working with MathML nodes exist in mathMLTree.js.
 */
import {cjkRegex, hangulRegex} from "./unicodeRegexes";
import utils from "./utils";
import svgGeometry from "./svgGeometry";

/**
 * Create an HTML className based on a list of classes. In addition to joining
 * with spaces, we also remove null or empty classes.
 */
const createClass = function(classes) {
    classes = classes.slice();
    for (let i = classes.length - 1; i >= 0; i--) {
        if (!classes[i]) {
            classes.splice(i, 1);
        }
    }

    return classes.join(" ");
};

/**
 * This node represents a span node, with a className, a list of children, and
 * an inline style. It also contains information about its height, depth, and
 * maxFontSize.
 */
class span {
    constructor(classes, children, options) {
        this.classes = classes || [];
        this.children = children || [];
        this.height = 0;
        this.depth = 0;
        this.maxFontSize = 0;
        this.style = {};
        this.attributes = {};
        if (options) {
            if (options.style.isTight()) {
                this.classes.push("mtight");
            }
            if (options.getColor()) {
                this.style.color = options.getColor();
            }
        }
    }

    /**
     * Sets an arbitrary attribute on the span. Warning: use this wisely. Not all
     * browsers support attributes the same, and having too many custom attributes
     * is probably bad.
     */
    setAttribute(attribute, value) {
        this.attributes[attribute] = value;
    }

    tryCombine(sibling) {
        return false;
    }

    /**
     * Convert the span into an HTML node
     */
    toNode() {
        const span = document.createElement("span");

        // Apply the class
        span.className = createClass(this.classes);

        // Apply inline styles
        for (const style in this.style) {
            if (Object.prototype.hasOwnProperty.call(this.style, style)) {
                span.style[style] = this.style[style];
            }
        }

        // Apply attributes
        for (const attr in this.attributes) {
            if (Object.prototype.hasOwnProperty.call(this.attributes, attr)) {
                span.setAttribute(attr, this.attributes[attr]);
            }
        }

        // Append the children, also as HTML nodes
        for (let i = 0; i < this.children.length; i++) {
            span.appendChild(this.children[i].toNode());
        }

        return span;
    }

    /**
     * Convert the span into an HTML markup string
     */
    toMarkup() {
        let markup = "<span";

        // Add the class
        if (this.classes.length) {
            markup += " class=\"";
            markup += utils.escape(createClass(this.classes));
            markup += "\"";
        }

        let styles = "";

        // Add the styles, after hyphenation
        for (const style in this.style) {
            if (this.style.hasOwnProperty(style)) {
                styles += utils.hyphenate(style) + ":" + this.style[style] + ";";
            }
        }

        if (styles) {
            markup += " style=\"" + utils.escape(styles) + "\"";
        }

        // Add the attributes
        for (const attr in this.attributes) {
            if (Object.prototype.hasOwnProperty.call(this.attributes, attr)) {
                markup += " " + attr + "=\"";
                markup += utils.escape(this.attributes[attr]);
                markup += "\"";
            }
        }

        markup += ">";

        // Add the markup of the children, also as markup
        for (let i = 0; i < this.children.length; i++) {
            markup += this.children[i].toMarkup();
        }

        markup += "</span>";

        return markup;
    }
}

/**
 * This node represents an anchor (<a>) element with a hyperlink, a list of classes,
 * a list of children, and an inline style. It also contains information about its
 * height, depth, and maxFontSize.
 */
class anchor {
    constructor(href, classes, children, options) {
        this.href = href || "";
        this.classes = classes || [];
        this.children = children || [];
        this.height = 0;
        this.depth = 0;
        this.maxFontSize = 0;
        this.style = {};
        this.attributes = {};
        if (options) {
            if (options.style.isTight()) {
                this.classes.push("mtight");
            }
            if (options.getColor()) {
                this.style.color = options.getColor();
            }
        }
    }

    /**
     * Sets an arbitrary attribute on the anchor. Warning: use this wisely. Not all
     * browsers support attributes the same, and having too many custom attributes
     * is probably bad.
     */
    setAttribute(attribute, value) {
        this.attributes[attribute] = value;
    }

    tryCombine(sibling) {
        return false;
    }

    /**
     * Convert the anchor into an HTML node
     */
    toNode() {
        const a = document.createElement("a");

        // Apply the href
        a.setAttribute('href', this.href);

        // Apply the class
        if (this.classes.length) {
            a.className = createClass(this.classes);
        }

        // Apply inline styles
        for (const style in this.style) {
            if (Object.prototype.hasOwnProperty.call(this.style, style)) {
                a.style[style] = this.style[style];
            }
        }

        // Apply attributes
        for (const attr in this.attributes) {
            if (Object.prototype.hasOwnProperty.call(this.attributes, attr)) {
                a.setAttribute(attr, this.attributes[attr]);
            }
        }

        // Append the children, also as HTML nodes
        for (let i = 0; i < this.children.length; i++) {
            a.appendChild(this.children[i].toNode());
        }

        return a;
    }

    /**
     * Convert the a into an HTML markup string
     */
    toMarkup() {
        let markup = "<a";

        // Add the href
        markup += `href="${markup += utils.escape(this.href)}"`;
        // Add the class
        if (this.classes.length) {
<<<<<<< HEAD
            markup += " class=\"";
            markup += utils.escape(createClass(this.classes));
            markup += "\"";
=======
            markup += ` class="${utils.escape(createClass(this.classes))}"`;
>>>>>>> cebe64a3
        }

        let styles = "";

        // Add the styles, after hyphenation
        for (const style in this.style) {
            if (this.style.hasOwnProperty(style)) {
                styles += utils.hyphenate(style) + ":" + this.style[style] + ";";
            }
        }

        if (styles) {
            markup += " style=\"" + utils.escape(styles) + "\"";
        }

        // Add the attributes
        for (const attr in this.attributes) {
            if (attr !== "href" &&
                Object.prototype.hasOwnProperty.call(this.attributes, attr)) {
<<<<<<< HEAD
                markup += " " + attr + "=\"";
                markup += utils.escape(this.attributes[attr]);
                markup += "\"";
=======
                markup += ` ${attr}="${utils.escape(this.attributes[attr])}"`;
>>>>>>> cebe64a3
            }
        }

        markup += ">";

        // Add the markup of the children, also as markup
        for (const child of this.children) {
            markup += child.toMarkup();
        }

        markup += "</a>";

        return markup;
    }
}

/**
 * This node represents a document fragment, which contains elements, but when
 * placed into the DOM doesn't have any representation itself. Thus, it only
 * contains children and doesn't have any HTML properties. It also keeps track
 * of a height, depth, and maxFontSize.
 */
class documentFragment {
    constructor(children) {
        this.children = children || [];
        this.height = 0;
        this.depth = 0;
        this.maxFontSize = 0;
    }

    /**
     * Convert the fragment into a node
     */
    toNode() {
        // Create a fragment
        const frag = document.createDocumentFragment();

        // Append the children
        for (let i = 0; i < this.children.length; i++) {
            frag.appendChild(this.children[i].toNode());
        }

        return frag;
    }

    /**
     * Convert the fragment into HTML markup
     */
    toMarkup() {
        let markup = "";

        // Simply concatenate the markup for the children together
        for (let i = 0; i < this.children.length; i++) {
            markup += this.children[i].toMarkup();
        }

        return markup;
    }
}

const iCombinations = {
    'î': '\u0131\u0302',
    'ï': '\u0131\u0308',
    'í': '\u0131\u0301',
    // 'ī': '\u0131\u0304', // enable when we add Extended Latin
    'ì': '\u0131\u0300',
};

/**
 * A symbol node contains information about a single symbol. It either renders
 * to a single text node, or a span with a single text node in it, depending on
 * whether it has CSS classes, styles, or needs italic correction.
 */
class symbolNode {
    constructor(value, height, depth, italic, skew, classes, style) {
        this.value = value || "";
        this.height = height || 0;
        this.depth = depth || 0;
        this.italic = italic || 0;
        this.skew = skew || 0;
        this.classes = classes || [];
        this.style = style || {};
        this.maxFontSize = 0;

        // Mark CJK characters with specific classes so that we can specify which
        // fonts to use.  This allows us to render these characters with a serif
        // font in situations where the browser would either default to a sans serif
        // or render a placeholder character.
        if (cjkRegex.test(value)) {
            // I couldn't find any fonts that contained Hangul as well as all of
            // the other characters we wanted to test there for it gets its own
            // CSS class.
            if (hangulRegex.test(value)) {
                this.classes.push('hangul_fallback');
            } else {
                this.classes.push('cjk_fallback');
            }
        }

        if (/[îïíì]/.test(this.value)) {    // add ī when we add Extended Latin
            this.value = iCombinations[this.value];
        }
    }

    tryCombine(sibling) {
        if (!sibling
            || !(sibling instanceof symbolNode)
            || this.italic > 0
            || createClass(this.classes) !== createClass(sibling.classes)
            || this.skew !== sibling.skew
            || this.maxFontSize !== sibling.maxFontSize) {
            return false;
        }
        for (const style in this.style) {
            if (this.style.hasOwnProperty(style)
                && this.style[style] !== sibling.style[style]) {
                return false;
            }
        }
        for (const style in sibling.style) {
            if (sibling.style.hasOwnProperty(style)
                && this.style[style] !== sibling.style[style]) {
                return false;
            }
        }
        this.value += sibling.value;
        this.height = Math.max(this.height, sibling.height);
        this.depth = Math.max(this.depth, sibling.depth);
        this.italic = sibling.italic;
        return true;
    }

    /**
     * Creates a text node or span from a symbol node. Note that a span is only
     * created if it is needed.
     */
    toNode() {
        const node = document.createTextNode(this.value);
        let span = null;

        if (this.italic > 0) {
            span = document.createElement("span");
            span.style.marginRight = this.italic + "em";
        }

        if (this.classes.length > 0) {
            span = span || document.createElement("span");
            span.className = createClass(this.classes);
        }

        for (const style in this.style) {
            if (this.style.hasOwnProperty(style)) {
                span = span || document.createElement("span");
                span.style[style] = this.style[style];
            }
        }

        if (span) {
            span.appendChild(node);
            return span;
        } else {
            return node;
        }
    }

    /**
     * Creates markup for a symbol node.
     */
    toMarkup() {
        // TODO(alpert): More duplication than I'd like from
        // span.prototype.toMarkup and symbolNode.prototype.toNode...
        let needsSpan = false;

        let markup = "<span";

        if (this.classes.length) {
            needsSpan = true;
            markup += " class=\"";
            markup += utils.escape(createClass(this.classes));
            markup += "\"";
        }

        let styles = "";

        if (this.italic > 0) {
            styles += "margin-right:" + this.italic + "em;";
        }
        for (const style in this.style) {
            if (this.style.hasOwnProperty(style)) {
                styles += utils.hyphenate(style) + ":" + this.style[style] + ";";
            }
        }

        if (styles) {
            needsSpan = true;
            markup += " style=\"" + utils.escape(styles) + "\"";
        }

        const escaped = utils.escape(this.value);
        if (needsSpan) {
            markup += ">";
            markup += escaped;
            markup += "</span>";
            return markup;
        } else {
            return escaped;
        }
    }
}

/**
 * SVG nodes are used to render stretchy wide elements.
 */
class svgNode {
    constructor(children, attributes) {
        this.children = children || [];
        this.attributes = attributes || [];
    }

    toNode() {
        const svgNS = "http://www.w3.org/2000/svg";
        const node = document.createElementNS(svgNS, "svg");

        // Apply attributes
        for (let i = 0; i < this.attributes.length; i++) {
            const [name, value] = this.attributes[i];
            node.setAttribute(name, value);
        }

        for (let i = 0; i < this.children.length; i++) {
            node.appendChild(this.children[i].toNode());
        }
        return node;
    }

    toMarkup() {
        let markup = "<svg";

        // Apply attributes
        for (let i = 0; i < this.attributes.length; i++) {
            const [name, value] = this.attributes[i];
            markup +=  ` ${name}='${value}'`;
        }

        markup += ">";

        for (let i = 0; i < this.children.length; i++) {
            markup += this.children[i].toMarkup();
        }

        markup += "</svg>";

        return markup;

    }
}

class pathNode {
    constructor(pathName, alternate) {
        this.pathName = pathName;
        this.alternate = alternate;  // Used only for tall \sqrt
    }

    toNode() {
        const svgNS = "http://www.w3.org/2000/svg";
        const node = document.createElementNS(svgNS, "path");

        if (this.pathName !== "sqrtTall") {
            node.setAttribute("d", svgGeometry.path[this.pathName]);
        } else {
            node.setAttribute("d", this.alternate);
        }

        return node;
    }

    toMarkup() {
        if (this.pathName !== "sqrtTall") {
            return `<path d='${svgGeometry.path[this.pathName]}'/>`;
        } else {
            return `<path d='${this.alternate}'/>`;
        }
    }
}

class lineNode {
    constructor(attributes) {
        this.attributes = attributes || [];
    }

    toNode() {
        const svgNS = "http://www.w3.org/2000/svg";
        const node = document.createElementNS(svgNS, "line");

        // Apply attributes
        for (let i = 0; i < this.attributes.length; i++) {
            const [name, value] = this.attributes[i];
            node.setAttribute(name, value);
        }

        return node;
    }

    toMarkup() {
        let markup = "<line";

        for (let i = 0; i < this.attributes.length; i++) {
            const [name, value] = this.attributes[i];
            markup +=  ` ${name}='${value}'`;
        }

        markup += "/>";

        return markup;
    }
}

export default {
    span: span,
    anchor: anchor,
    documentFragment: documentFragment,
    symbolNode: symbolNode,
    svgNode: svgNode,
    pathNode: pathNode,
    lineNode: lineNode,
};<|MERGE_RESOLUTION|>--- conflicted
+++ resolved
@@ -226,13 +226,7 @@
         markup += `href="${markup += utils.escape(this.href)}"`;
         // Add the class
         if (this.classes.length) {
-<<<<<<< HEAD
-            markup += " class=\"";
-            markup += utils.escape(createClass(this.classes));
-            markup += "\"";
-=======
             markup += ` class="${utils.escape(createClass(this.classes))}"`;
->>>>>>> cebe64a3
         }
 
         let styles = "";
@@ -252,13 +246,7 @@
         for (const attr in this.attributes) {
             if (attr !== "href" &&
                 Object.prototype.hasOwnProperty.call(this.attributes, attr)) {
-<<<<<<< HEAD
-                markup += " " + attr + "=\"";
-                markup += utils.escape(this.attributes[attr]);
-                markup += "\"";
-=======
                 markup += ` ${attr}="${utils.escape(this.attributes[attr])}"`;
->>>>>>> cebe64a3
             }
         }
 
