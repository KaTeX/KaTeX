// @flow
/** Include this to ensure that all functions are defined. */
import utils from "./utils";
import ParseError from "./ParseError";
import ParseNode from "./ParseNode";
import {
    default as _defineFunction,
    ordargument,
    _functions,
} from "./defineFunction";

import type {FunctionPropSpec, FunctionHandler} from "./defineFunction" ;

// WARNING: New functions should be added to src/functions and imported here.

const functions = _functions;
export default functions;

// Define a convenience function that mimcs the old semantics of defineFunction
// to support existing code so that we can migrate it a little bit at a time.
const defineFunction = function(
    names: string[],
    props: FunctionPropSpec,
    handler: ?FunctionHandler, // null only if handled in parser
) {
    _defineFunction({names, props, handler});
};

// A normal square root
defineFunction(["\\sqrt"], {
    numArgs: 1,
    numOptionalArgs: 1,
}, function(context, args, optArgs) {
    const index = optArgs[0];
    const body = args[0];
    return {
        type: "sqrt",
        body: body,
        index: index,
    };
});

// Non-mathy text, possibly in a font
const textFunctionFonts = {
    "\\text": undefined, "\\textrm": "mathrm", "\\textsf": "mathsf",
    "\\texttt": "mathtt", "\\textnormal": "mathrm", "\\textbf": "mathbf",
    "\\textit": "textit",
};

defineFunction([
    "\\text", "\\textrm", "\\textsf", "\\texttt", "\\textnormal",
    "\\textbf", "\\textit",
], {
    numArgs: 1,
    argTypes: ["text"],
    greediness: 2,
    allowedInText: true,
}, function(context, args) {
    const body = args[0];
    return {
        type: "text",
        body: ordargument(body),
        font: textFunctionFonts[context.funcName],
    };
});

// A two-argument custom color
defineFunction(["\\textcolor"], {
    numArgs: 2,
    allowedInText: true,
    greediness: 3,
    argTypes: ["color", "original"],
}, function(context, args) {
    const color = args[0];
    const body = args[1];
    return {
        type: "color",
        color: color.value,
        value: ordargument(body),
    };
});

// \color is handled in Parser.js's parseImplicitGroup
defineFunction(["\\color"], {
    numArgs: 1,
    allowedInText: true,
    greediness: 3,
    argTypes: ["color"],
}, null);

// colorbox
defineFunction(["\\colorbox"], {
    numArgs: 2,
    allowedInText: true,
    greediness: 3,
    argTypes: ["color", "text"],
}, function(context, args) {
    const color = args[0];
    const body = args[1];
    return {
        type: "enclose",
        label: context.funcName,
        backgroundColor: color,
        body: body,
    };
});

// fcolorbox
defineFunction(["\\fcolorbox"], {
    numArgs: 3,
    allowedInText: true,
    greediness: 3,
    argTypes: ["color", "color", "text"],
}, function(context, args) {
    const borderColor = args[0];
    const backgroundColor = args[1];
    const body = args[2];
    return {
        type: "enclose",
        label: context.funcName,
        backgroundColor: backgroundColor,
        borderColor: borderColor,
        body: body,
    };
});

// An overline
defineFunction(["\\overline"], {
    numArgs: 1,
}, function(context, args) {
    const body = args[0];
    return {
        type: "overline",
        body: body,
    };
});

// An underline
defineFunction(["\\underline"], {
    numArgs: 1,
}, function(context, args) {
    const body = args[0];
    return {
        type: "underline",
        body: body,
    };
});

// A box of the width and height
defineFunction(["\\rule"], {
    numArgs: 2,
    numOptionalArgs: 1,
    argTypes: ["size", "size", "size"],
}, function(context, args, optArgs) {
    const shift = optArgs[0];
    const width = args[0];
    const height = args[1];
    return {
        type: "rule",
        shift: shift && shift.value,
        width: width.value,
        height: height.value,
    };
});

// TODO: In TeX, \mkern only accepts mu-units, and \kern does not accept
// mu-units. In current KaTeX we relax this; both commands accept any unit.
defineFunction(["\\kern", "\\mkern"], {
    numArgs: 1,
    argTypes: ["size"],
}, function(context, args) {
    return {
        type: "kern",
        dimension: args[0].value,
    };
});

import "./functions/katex";

import "./functions/phantom";

// Math class commands except \mathop
defineFunction([
    "\\mathord", "\\mathbin", "\\mathrel", "\\mathopen",
    "\\mathclose", "\\mathpunct", "\\mathinner",
], {
    numArgs: 1,
}, function(context, args) {
    const body = args[0];
    return {
        type: "mclass",
        mclass: "m" + context.funcName.substr(5),
        value: ordargument(body),
    };
});

// Build a relation by placing one symbol on top of another
defineFunction(["\\stackrel"], {
    numArgs: 2,
}, function(context, args) {
    const top = args[0];
    const bottom = args[1];

    const bottomop = new ParseNode("op", {
        type: "op",
        limits: true,
        alwaysHandleSupSub: true,
        symbol: false,
        value: ordargument(bottom),
    }, bottom.mode);

    const supsub = new ParseNode("supsub", {
        base: bottomop,
        sup: top,
        sub: null,
    }, top.mode);

    return {
        type: "mclass",
        mclass: "mrel",
        value: [supsub],
    };
});

import "./functions/mod";

const fontAliases = {
    "\\Bbb": "\\mathbb",
    "\\bold": "\\mathbf",
    "\\frak": "\\mathfrak",
};

// Single-argument color functions
defineFunction([
    "\\blue", "\\orange", "\\pink", "\\red",
    "\\green", "\\gray", "\\purple",
    "\\blueA", "\\blueB", "\\blueC", "\\blueD", "\\blueE",
    "\\tealA", "\\tealB", "\\tealC", "\\tealD", "\\tealE",
    "\\greenA", "\\greenB", "\\greenC", "\\greenD", "\\greenE",
    "\\goldA", "\\goldB", "\\goldC", "\\goldD", "\\goldE",
    "\\redA", "\\redB", "\\redC", "\\redD", "\\redE",
    "\\maroonA", "\\maroonB", "\\maroonC", "\\maroonD", "\\maroonE",
    "\\purpleA", "\\purpleB", "\\purpleC", "\\purpleD", "\\purpleE",
    "\\mintA", "\\mintB", "\\mintC",
    "\\grayA", "\\grayB", "\\grayC", "\\grayD", "\\grayE",
    "\\grayF", "\\grayG", "\\grayH", "\\grayI",
    "\\kaBlue", "\\kaGreen",
], {
    numArgs: 1,
    allowedInText: true,
    greediness: 3,
}, function(context, args) {
    const body = args[0];
    return {
        type: "color",
        color: "katex-" + context.funcName.slice(1),
        value: ordargument(body),
    };
});

const singleCharIntegrals: {[string]: string} = {
    "\u222b": "\\int",
    "\u222c": "\\iint",
    "\u222d": "\\iiint",
    "\u222e": "\\oint",
};

// There are 2 flags for operators; whether they produce limits in
// displaystyle, and whether they are symbols and should grow in
// displaystyle. These four groups cover the four possible choices.

// No limits, not symbols
defineFunction([
    "\\arcsin", "\\arccos", "\\arctan", "\\arctg", "\\arcctg",
    "\\arg", "\\ch", "\\cos", "\\cosec", "\\cosh", "\\cot", "\\cotg",
    "\\coth", "\\csc", "\\ctg", "\\cth", "\\deg", "\\dim", "\\exp",
    "\\hom", "\\ker", "\\lg", "\\ln", "\\log", "\\sec", "\\sin",
    "\\sinh", "\\sh", "\\tan", "\\tanh", "\\tg", "\\th",
], {
    numArgs: 0,
}, function(context) {
    return {
        type: "op",
        limits: false,
        symbol: false,
        body: context.funcName,
    };
});

// Limits, not symbols
defineFunction([
    "\\det", "\\gcd", "\\inf", "\\lim", "\\liminf", "\\limsup", "\\max",
    "\\min", "\\Pr", "\\sup",
], {
    numArgs: 0,
}, function(context) {
    return {
        type: "op",
        limits: true,
        symbol: false,
        body: context.funcName,
    };
});

// No limits, symbols
defineFunction([
    "\\int", "\\iint", "\\iiint", "\\oint", "\u222b", "\u222c",
    "\u222d", "\u222e",
], {
    numArgs: 0,
}, function(context) {
    let fName = context.funcName;
    if (fName.length === 1) {
        fName = singleCharIntegrals[fName];
    }
    return {
        type: "op",
        limits: false,
        symbol: true,
        body: fName,
    };
});

import "./functions/op";

import "./functions/operatorname";

import "./functions/genfrac";

import "./functions/lap";

import "./functions/smash";

import "./functions/delimsizing";

// Sizing functions (handled in Parser.js explicitly, hence no handler)
defineFunction([
    "\\tiny", "\\scriptsize", "\\footnotesize", "\\small",
    "\\normalsize", "\\large", "\\Large", "\\LARGE", "\\huge", "\\Huge",
], {numArgs: 0}, null);

// Style changing functions (handled in Parser.js explicitly, hence no
// handler)
defineFunction([
    "\\displaystyle", "\\textstyle", "\\scriptstyle",
    "\\scriptscriptstyle",
], {numArgs: 0}, null);

// Old font changing functions
defineFunction([
    "\\rm", "\\sf", "\\tt", "\\bf", "\\it", //"\\sl", "\\sc",
], {numArgs: 0}, null);

defineFunction([
    // styles
    "\\mathrm", "\\mathit", "\\mathbf",

    // families
    "\\mathbb", "\\mathcal", "\\mathfrak", "\\mathscr", "\\mathsf",
    "\\mathtt",

    // aliases
    "\\Bbb", "\\bold", "\\frak",
], {
    numArgs: 1,
    greediness: 2,
}, function(context, args) {
    const body = args[0];
    let func = context.funcName;
    if (func in fontAliases) {
        func = fontAliases[func];
    }
    return {
        type: "font",
        font: func.slice(1),
        body: body,
    };
});

// Accents
defineFunction([
    "\\acute", "\\grave", "\\ddot", "\\tilde", "\\bar", "\\breve",
    "\\check", "\\hat", "\\vec", "\\dot",
    "\\widehat", "\\widetilde", "\\overrightarrow", "\\overleftarrow",
    "\\Overrightarrow", "\\overleftrightarrow", "\\overgroup",
    "\\overlinesegment", "\\overleftharpoon", "\\overrightharpoon",
], {
    numArgs: 1,
}, function(context, args) {
    const base = args[0];

    const isStretchy = !utils.contains([
        "\\acute", "\\grave", "\\ddot", "\\tilde", "\\bar", "\\breve",
        "\\check", "\\hat", "\\vec", "\\dot",
    ], context.funcName);

    const isShifty = !isStretchy || utils.contains([
        "\\widehat", "\\widetilde",
    ], context.funcName);

    return {
        type: "accent",
        label: context.funcName,
        isStretchy: isStretchy,
        isShifty: isShifty,
        base: base,
    };
});

// Text-mode accents
defineFunction([
    "\\'", "\\`", "\\^", "\\~", "\\=", "\\u", "\\.", '\\"',
    "\\r", "\\H", "\\v",
], {
    numArgs: 1,
    allowedInText: true,
    allowedInMath: false,
}, function(context, args) {
    const base = args[0];

    return {
        type: "accent",
        label: context.funcName,
        isStretchy: false,
        isShifty: true,
        base: base,
    };
});

// Horizontal stretchy braces
defineFunction([
    "\\overbrace", "\\underbrace",
], {
    numArgs: 1,
}, function(context, args) {
    const base = args[0];
    return {
        type: "horizBrace",
        label: context.funcName,
        isOver: /^\\over/.test(context.funcName),
        base: base,
    };
});

// Stretchy accents under the body
defineFunction([
    "\\underleftarrow", "\\underrightarrow", "\\underleftrightarrow",
    "\\undergroup", "\\underlinesegment", "\\undertilde",
], {
    numArgs: 1,
}, function(context, args) {
    const base = args[0];
    return {
        type: "accentUnder",
        label: context.funcName,
        base: base,
    };
});

// Stretchy arrows with an optional argument
defineFunction([
    "\\xleftarrow", "\\xrightarrow", "\\xLeftarrow", "\\xRightarrow",
    "\\xleftrightarrow", "\\xLeftrightarrow", "\\xhookleftarrow",
    "\\xhookrightarrow", "\\xmapsto", "\\xrightharpoondown",
    "\\xrightharpoonup", "\\xleftharpoondown", "\\xleftharpoonup",
    "\\xrightleftharpoons", "\\xleftrightharpoons", "\\xLongequal",
    "\\xtwoheadrightarrow", "\\xtwoheadleftarrow", "\\xLongequal",
    "\\xtofrom",
], {
    numArgs: 1,
    numOptionalArgs: 1,
}, function(context, args, optArgs) {
    const below = optArgs[0];
    const body = args[0];
    return {
        type: "xArrow",   // x for extensible
        label: context.funcName,
        body: body,
        below: below,
    };
});

// enclose
defineFunction(["\\cancel", "\\bcancel", "\\xcancel", "\\sout", "\\fbox"], {
    numArgs: 1,
}, function(context, args) {
    const body = args[0];
    return {
        type: "enclose",
        label: context.funcName,
        body: body,
    };
});

// Infix generalized fractions
defineFunction(["\\over", "\\choose", "\\atop"], {
    numArgs: 0,
    infix: true,
}, function(context) {
    let replaceWith;
    switch (context.funcName) {
        case "\\over":
            replaceWith = "\\frac";
            break;
        case "\\choose":
            replaceWith = "\\binom";
            break;
        case "\\atop":
            replaceWith = "\\\\atopfrac";
            break;
        default:
            throw new Error("Unrecognized infix genfrac command");
    }
    return {
        type: "infix",
        replaceWith: replaceWith,
        token: context.token,
    };
});

// Row breaks for aligned data
defineFunction(["\\\\", "\\cr"], {
    numArgs: 0,
    numOptionalArgs: 1,
    argTypes: ["size"],
}, function(context, args, optArgs) {
    const size = optArgs[0];
    return {
        type: "cr",
        size: size,
    };
});

// Environment delimiters
defineFunction(["\\begin", "\\end"], {
    numArgs: 1,
    argTypes: ["text"],
}, function(context, args) {
    const nameGroup = args[0];
    if (nameGroup.type !== "ordgroup") {
        throw new ParseError("Invalid environment name", nameGroup);
    }
    let name = "";
    for (let i = 0; i < nameGroup.value.length; ++i) {
        name += nameGroup.value[i].value;
    }
    return {
        type: "environment",
        name: name,
        nameGroup: nameGroup,
    };
});

// Box manipulation
defineFunction(["\\raisebox"], {
    numArgs: 2,
    argTypes: ["size", "text"],
    allowedInText: true,
}, function(context, args) {
    const amount = args[0];
    const body = args[1];
    return {
        type: "raisebox",
        dy: amount,
        body: body,
        value: ordargument(body),
    };
});

// \verb and \verb* are dealt with directly in Parser.js.
// If we end up here, it's because of a failure to match the two delimiters
// in the regex in Lexer.js.  LaTeX raises the following error when \verb is
// terminated by end of line (or file).
defineFunction(["\\verb"], {
    numArgs: 0,
    allowedInText: true,
}, function(context) {
    throw new ParseError(
        "\\verb ended by end of line instead of matching delimiter");
});

<<<<<<< HEAD
// Hyperlinks
import "./functions/href";
=======
// MathChoice
import "./functions/mathchoice";
>>>>>>> d59647df
<|MERGE_RESOLUTION|>--- conflicted
+++ resolved
@@ -579,10 +579,8 @@
         "\\verb ended by end of line instead of matching delimiter");
 });
 
-<<<<<<< HEAD
 // Hyperlinks
 import "./functions/href";
-=======
+
 // MathChoice
-import "./functions/mathchoice";
->>>>>>> d59647df
+import "./functions/mathchoice";