--- conflicted
+++ resolved
@@ -941,12 +941,8 @@
             return null;
         }
     }
-<<<<<<< HEAD
 }
 
 Parser.prototype.ParseNode = ParseNode;
 
-export default Parser;
-=======
-}
->>>>>>> eaef0127
+export default Parser;