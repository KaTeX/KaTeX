/* eslint no-constant-condition:0 */
import functions from "./functions";
import environments from "./environments";
import MacroExpander from "./MacroExpander";
import symbols from "./symbols";
import utils from "./utils";
import { cjkRegex } from "./unicodeRegexes";
import { ParseNode } from "./parseData";
import ParseError from "./ParseError";

/**
 * This file contains the parser used to parse out a TeX expression from the
 * input. Since TeX isn't context-free, standard parsers don't work particularly
 * well.
 *
 * The strategy of this parser is as such:
 *
 * The main functions (the `.parse...` ones) take a position in the current
 * parse string to parse tokens from. The lexer (found in Lexer.js, stored at
 * this.lexer) also supports pulling out tokens at arbitrary places. When
 * individual tokens are needed at a position, the lexer is called to pull out a
 * token, which is then used.
 *
 * The parser has a property called "mode" indicating the mode that
 * the parser is currently in. Currently it has to be one of "math" or
 * "text", which denotes whether the current environment is a math-y
 * one or a text-y one (e.g. inside \text). Currently, this serves to
 * limit the functions which can be used in text mode.
 *
 * The main functions then return an object which contains the useful data that
 * was parsed at its given point, and a new position at the end of the parsed
 * data. The main functions can call each other and continue the parsing by
 * using the returned position as a new starting point.
 *
 * There are also extra `.handle...` functions, which pull out some reused
 * functionality into self-contained functions.
 *
 * The earlier functions return ParseNodes.
 * The later functions (which are called deeper in the parse) sometimes return
 * ParseFuncOrArgument, which contain a ParseNode as well as some data about
 * whether the parsed object is a function which is missing some arguments, or a
 * standalone object which can be used as an argument to another function.
 */

/**
 * Main Parser class
 */
<<<<<<< HEAD
class Parser {
    constructor(input, settings) {
        // Create a new macro expander (gullet) and (indirectly via that) also a
        // new lexer (mouth) for this parser (stomach, in the language of TeX)
        this.gullet = new MacroExpander(input, settings.macros);
        // Store the settings for use in parsing
        this.settings = settings;
        // Count leftright depth (for \middle errors)
        this.leftrightDepth = 0;
    }

    /**
     * Checks a result to make sure it has the right type, and throws an
     * appropriate error otherwise.
     *
     * @param {boolean=} consume whether to consume the expected token,
     *                           defaults to true
     */
    expect(text, consume) {
        if (this.nextToken.text !== text) {
            throw new ParseError(
                "Expected '" + text + "', got '" + this.nextToken.text + "'",
                this.nextToken
            );
        }
        if (consume !== false) {
            this.consume();
        }
    }
=======
function Parser(input, settings) {
    // Create a new macro expander (gullet) and (indirectly via that) also a
    // new lexer (mouth) for this parser (stomach, in the language of TeX)
    this.gullet = new MacroExpander(input, settings.macros);
    // Use old \color behavior (same as LaTeX's \textcolor) if requested.
    // We do this after the macros object has been copied by MacroExpander.
    if (settings.colorIsTextColor) {
        this.gullet.macros["\\color"] = "\\textcolor";
    }
    // Store the settings for use in parsing
    this.settings = settings;
    // Count leftright depth (for \middle errors)
    this.leftrightDepth = 0;
}

const ParseNode = parseData.ParseNode;

/**
 * An initial function (without its arguments), or an argument to a function.
 * The `result` argument should be a ParseNode.
 */
function ParseFuncOrArgument(result, isFunction, token) {
    this.result = result;
    // Is this a function (i.e. is it something defined in functions.js)?
    this.isFunction = isFunction;
    this.token = token;
}
>>>>>>> 0b4eaf4c

    /**
     * Considers the current look ahead token as consumed,
     * and fetches the one after that as the new look ahead.
     */
    consume() {
        this.nextToken = this.gullet.get(this.mode === "math");
    }

    switchMode(newMode) {
        this.gullet.unget(this.nextToken);
        this.mode = newMode;
        this.consume();
    }

    /**
     * Main parsing function, which parses an entire input.
     *
     * @return {?Array.<ParseNode>}
     */
    parse() {
        // Try to parse the input
        this.mode = "math";
        this.consume();
        const parse = this.parseInput();
        return parse;
    }

    /**
     * Parses an entire input tree.
     */
    parseInput() {
        // Parse an expression
        const expression = this.parseExpression(false);
        // If we succeeded, make sure there's an EOF at the end
        this.expect("EOF", false);
        return expression;
    }

    static endOfExpression = ["}", "\\end", "\\right", "&", "\\\\", "\\cr"];

    /**
     * Parses an "expression", which is a list of atoms.
     *
     * @param {boolean} breakOnInfix  Should the parsing stop when we hit infix
     *                  nodes? This happens when functions have higher precendence
     *                  than infix nodes in implicit parses.
     *
     * @param {?string} breakOnTokenText  The text of the token that the expression
     *                  should end with, or `null` if something else should end the
     *                  expression.
     *
     * @return {ParseNode}
     */
    parseExpression(breakOnInfix, breakOnTokenText) {
        const body = [];
        // Keep adding atoms to the body until we can't parse any more atoms (either
        // we reached the end, a }, or a \right)
        while (true) {
            const lex = this.nextToken;
            if (Parser.endOfExpression.indexOf(lex.text) !== -1) {
                break;
            }
            if (breakOnTokenText && lex.text === breakOnTokenText) {
                break;
            }
            if (breakOnInfix && functions[lex.text] && functions[lex.text].infix) {
                break;
            }
            const atom = this.parseAtom();
            if (!atom) {
                if (!this.settings.throwOnError && lex.text[0] === "\\") {
                    const errorNode = this.handleUnsupportedCmd();
                    body.push(errorNode);
                    continue;
                }

                break;
            }
            body.push(atom);
        }
        return this.handleInfixNodes(body);
    }

    /**
     * Rewrites infix operators such as \over with corresponding commands such
     * as \frac.
     *
     * There can only be one infix operator per group.  If there's more than one
     * then the expression is ambiguous.  This can be resolved by adding {}.
     *
     * @returns {Array}
     */
    handleInfixNodes(body) {
        let overIndex = -1;
        let funcName;

        for (let i = 0; i < body.length; i++) {
            const node = body[i];
            if (node.type === "infix") {
                if (overIndex !== -1) {
                    throw new ParseError(
                        "only one infix operator per group",
                        node.value.token);
                }
                overIndex = i;
                funcName = node.value.replaceWith;
            }
        }

        if (overIndex !== -1) {
            let numerNode;
            let denomNode;

            const numerBody = body.slice(0, overIndex);
            const denomBody = body.slice(overIndex + 1);

            if (numerBody.length === 1 && numerBody[0].type === "ordgroup") {
                numerNode = numerBody[0];
            } else {
                numerNode = new ParseNode("ordgroup", numerBody, this.mode);
            }

            if (denomBody.length === 1 && denomBody[0].type === "ordgroup") {
                denomNode = denomBody[0];
            } else {
                denomNode = new ParseNode("ordgroup", denomBody, this.mode);
            }

            const value = this.callFunction(
                funcName, [numerNode, denomNode], null);
            return [new ParseNode(value.type, value, this.mode)];
        } else {
            return body;
        }
    }

    // The greediness of a superscript or subscript
    static SUPSUB_GREEDINESS = 1;

    /**
     * Handle a subscript or superscript with nice errors.
     */
    handleSupSubscript(name) {
        const symbolToken = this.nextToken;
        const symbol = symbolToken.text;
        this.consume();
        const group = this.parseGroup();

        if (!group) {
            if (!this.settings.throwOnError && this.nextToken.text[0] === "\\") {
                return this.handleUnsupportedCmd();
            } else {
                throw new ParseError(
                    "Expected group after '" + symbol + "'",
                    symbolToken
                );
            }
        } else if (group.isFunction) {
            // ^ and _ have a greediness, so handle interactions with functions'
            // greediness
            const funcGreediness = functions[group.result].greediness;
            if (funcGreediness > Parser.SUPSUB_GREEDINESS) {
                return this.parseFunction(group);
            } else {
                throw new ParseError(
                    "Got function '" + group.result + "' with no arguments " +
                        "as " + name, symbolToken);
            }
        } else {
            return group.result;
        }
    }

    /**
     * Converts the textual input of an unsupported command into a text node
     * contained within a color node whose color is determined by errorColor
     */
    handleUnsupportedCmd() {
        const text = this.nextToken.text;
        const textordArray = [];

        for (let i = 0; i < text.length; i++) {
            textordArray.push(new ParseNode("textord", text[i], "text"));
        }

        const textNode = new ParseNode(
            "text",
            {
                body: textordArray,
                type: "text",
            },
            this.mode);

        const colorNode = new ParseNode(
            "color",
            {
                color: this.settings.errorColor,
                value: [textNode],
                type: "color",
            },
            this.mode);

        this.consume();
        return colorNode;
    }

    /**
     * Parses a group with optional super/subscripts.
     *
     * @return {?ParseNode}
     */
    parseAtom() {
        // The body of an atom is an implicit group, so that things like
        // \left(x\right)^2 work correctly.
        const base = this.parseImplicitGroup();

        // In text mode, we don't have superscripts or subscripts
        if (this.mode === "text") {
            return base;
        }

        // Note that base may be empty (i.e. null) at this point.

        let superscript;
        let subscript;
        while (true) {
            // Lex the first token
            const lex = this.nextToken;

            if (lex.text === "\\limits" || lex.text === "\\nolimits") {
                // We got a limit control
                if (!base || base.type !== "op") {
                    throw new ParseError(
                        "Limit controls must follow a math operator",
                        lex);
                } else {
                    const limits = lex.text === "\\limits";
                    base.value.limits = limits;
                    base.value.alwaysHandleSupSub = true;
                }
                this.consume();
            } else if (lex.text === "^") {
                // We got a superscript start
                if (superscript) {
                    throw new ParseError("Double superscript", lex);
                }
                superscript = this.handleSupSubscript("superscript");
            } else if (lex.text === "_") {
                // We got a subscript start
                if (subscript) {
                    throw new ParseError("Double subscript", lex);
                }
                subscript = this.handleSupSubscript("subscript");
            } else if (lex.text === "'") {
                // We got a prime
                if (superscript) {
                    throw new ParseError("Double superscript", lex);
                }
                const prime = new ParseNode("textord", "\\prime", this.mode);

                // Many primes can be grouped together, so we handle this here
                const primes = [prime];
                this.consume();
                // Keep lexing tokens until we get something that's not a prime
                while (this.nextToken.text === "'") {
                    // For each one, add another prime to the list
                    primes.push(prime);
                    this.consume();
                }
                // If there's a superscript following the primes, combine that
                // superscript in with the primes.
                if (this.nextToken.text === "^") {
                    primes.push(this.handleSupSubscript("superscript"));
                }
                // Put everything into an ordgroup as the superscript
                superscript = new ParseNode("ordgroup", primes, this.mode);
            } else {
                // If it wasn't ^, _, or ', stop parsing super/subscripts
                break;
            }
        }
<<<<<<< HEAD

        if (superscript || subscript) {
            // If we got either a superscript or subscript, create a supsub
            return new ParseNode("supsub", {
                base: base,
                sup: superscript,
                sub: subscript,
=======
    }

    if (superscript || subscript) {
        // If we got either a superscript or subscript, create a supsub
        return new ParseNode("supsub", {
            base: base,
            sup: superscript,
            sub: subscript,
        }, this.mode);
    } else {
        // Otherwise return the original body
        return base;
    }
};

// A list of the size-changing functions, for use in parseImplicitGroup
const sizeFuncs = [
    "\\tiny", "\\sixptsize", "\\scriptsize", "\\footnotesize", "\\small",
    "\\normalsize", "\\large", "\\Large", "\\LARGE", "\\huge", "\\Huge",
];

// A list of the style-changing functions, for use in parseImplicitGroup
const styleFuncs = [
    "\\displaystyle", "\\textstyle", "\\scriptstyle", "\\scriptscriptstyle",
];

// Old font functions
const oldFontFuncs = {
    "\\rm": "mathrm",
    "\\sf": "mathsf",
    "\\tt": "mathtt",
    "\\bf": "mathbf",
    "\\it": "mathit",
    //"\\sl": "textsl",
    //"\\sc": "textsc",
};

/**
 * Parses an implicit group, which is a group that starts at the end of a
 * specified, and ends right before a higher explicit group ends, or at EOL. It
 * is used for functions that appear to affect the current style, like \Large or
 * \textrm, where instead of keeping a style we just pretend that there is an
 * implicit grouping after it until the end of the group. E.g.
 *   small text {\Large large text} small text again
 * It is also used for \left and \right to get the correct grouping.
 *
 * @return {?ParseNode}
 */
Parser.prototype.parseImplicitGroup = function() {
    const start = this.parseSymbol();

    if (start == null) {
        // If we didn't get anything we handle, fall back to parseFunction
        return this.parseFunction();
    }

    const func = start.result;

    if (func === "\\left") {
        // If we see a left:
        // Parse the entire left function (including the delimiter)
        const left = this.parseFunction(start);
        // Parse out the implicit body
        ++this.leftrightDepth;
        const body = this.parseExpression(false);
        --this.leftrightDepth;
        // Check the next token
        this.expect("\\right", false);
        const right = this.parseFunction();
        return new ParseNode("leftright", {
            body: body,
            left: left.value.value,
            right: right.value.value,
        }, this.mode);
    } else if (func === "\\begin") {
        // begin...end is similar to left...right
        const begin = this.parseFunction(start);
        const envName = begin.value.name;
        if (!environments.hasOwnProperty(envName)) {
            throw new ParseError(
                "No such environment: " + envName, begin.value.nameGroup);
        }
        // Build the environment object. Arguments and other information will
        // be made available to the begin and end methods using properties.
        const env = environments[envName];
        const args = this.parseArguments("\\begin{" + envName + "}", env);
        const context = {
            mode: this.mode,
            envName: envName,
            parser: this,
            positions: args.pop(),
        };
        const result = env.handler(context, args);
        this.expect("\\end", false);
        const endNameToken = this.nextToken;
        const end = this.parseFunction();
        if (end.value.name !== envName) {
            throw new ParseError(
                "Mismatch: \\begin{" + envName + "} matched " +
                "by \\end{" + end.value.name + "}",
                endNameToken);
        }
        result.position = end.position;
        return result;
    } else if (utils.contains(sizeFuncs, func)) {
        // If we see a sizing function, parse out the implicit body
        this.consumeSpaces();
        const body = this.parseExpression(false);
        return new ParseNode("sizing", {
            // Figure out what size to use based on the list of functions above
            size: utils.indexOf(sizeFuncs, func) + 1,
            value: body,
        }, this.mode);
    } else if (utils.contains(styleFuncs, func)) {
        // If we see a styling function, parse out the implicit body
        this.consumeSpaces();
        const body = this.parseExpression(true);
        return new ParseNode("styling", {
            // Figure out what style to use by pulling out the style from
            // the function name
            style: func.slice(1, func.length - 5),
            value: body,
        }, this.mode);
    } else if (func in oldFontFuncs) {
        const style = oldFontFuncs[func];
        // If we see an old font function, parse out the implicit body
        this.consumeSpaces();
        const body = this.parseExpression(true);
        if (style.slice(0, 4) === 'text') {
            return new ParseNode("text", {
                style: style,
                body: new ParseNode("ordgroup", body, this.mode),
>>>>>>> 0b4eaf4c
            }, this.mode);
        } else {
            // Otherwise return the original body
            return base;
        }
<<<<<<< HEAD
=======
    } else if (func === "\\color") {
        // If we see a styling function, parse out the implicit body
        const color = this.parseColorGroup(false);
        if (!color) {
            throw new ParseError("\\color not followed by color");
        }
        const body = this.parseExpression(true);
        return new ParseNode("color", {
            type: "color",
            color: color.result.value,
            value: body,
        }, this.mode);
    } else if (func === "$") {
        if (this.mode === "math") {
            throw new ParseError("$ within math mode");
        }
        this.consume();
        const outerMode = this.mode;
        this.switchMode("math");
        const body = this.parseExpression(false, "$");
        this.expect("$", true);
        this.switchMode(outerMode);
        return new ParseNode("styling", {
            style: "text",
            value: body,
        }, "math");
    } else {
        // Defer to parseFunction if it's not a function we handle
        return this.parseFunction(start);
>>>>>>> 0b4eaf4c
    }

    // A list of the size-changing functions, for use in parseImplicitGroup
    static sizeFuncs = [
        "\\tiny", "\\scriptsize", "\\footnotesize", "\\small", "\\normalsize",
        "\\large", "\\Large", "\\LARGE", "\\huge", "\\Huge",
    ];

    // A list of the style-changing functions, for use in parseImplicitGroup
    static styleFuncs = [
        "\\displaystyle", "\\textstyle", "\\scriptstyle", "\\scriptscriptstyle",
    ];

    // Old font functions
    static oldFontFuncs = {
        "\\rm": "mathrm",
        "\\sf": "mathsf",
        "\\tt": "mathtt",
        "\\bf": "mathbf",
        "\\it": "mathit",
        //"\\sl": "textsl",
        //"\\sc": "textsc",
    };

    /**
     * Parses an implicit group, which is a group that starts at the end of a
     * specified, and ends right before a higher explicit group ends, or at EOL. It
     * is used for functions that appear to affect the current style, like \Large or
     * \textrm, where instead of keeping a style we just pretend that there is an
     * implicit grouping after it until the end of the group. E.g.
     *   small text {\Large large text} small text again
     * It is also used for \left and \right to get the correct grouping.
     *
     * @return {?ParseNode}
     */
    parseImplicitGroup() {
        const start = this.parseSymbol();

        if (start == null) {
            // If we didn't get anything we handle, fall back to parseFunction
            return this.parseFunction();
        }

        const func = start.result;

        if (func === "\\left") {
            // If we see a left:
            // Parse the entire left function (including the delimiter)
            const left = this.parseFunction(start);
            // Parse out the implicit body
            ++this.leftrightDepth;
            const body = this.parseExpression(false);
            --this.leftrightDepth;
            // Check the next token
            this.expect("\\right", false);
            const right = this.parseFunction();
            return new ParseNode("leftright", {
                body: body,
                left: left.value.value,
                right: right.value.value,
            }, this.mode);
        } else if (func === "\\begin") {
            // begin...end is similar to left...right
            const begin = this.parseFunction(start);
            const envName = begin.value.name;
            if (!environments.hasOwnProperty(envName)) {
                throw new ParseError(
                    "No such environment: " + envName, begin.value.nameGroup);
            }
            // Build the environment object. Arguments and other information will
            // be made available to the begin and end methods using properties.
            const env = environments[envName];
            const args = this.parseArguments("\\begin{" + envName + "}", env);
            const context = {
                mode: this.mode,
                envName: envName,
                parser: this,
                positions: args.pop(),
            };
            const result = env.handler(context, args);
            this.expect("\\end", false);
            const endNameToken = this.nextToken;
            const end = this.parseFunction();
            if (end.value.name !== envName) {
                throw new ParseError(
                    "Mismatch: \\begin{" + envName + "} matched " +
                    "by \\end{" + end.value.name + "}",
                    endNameToken);
            }
            result.position = end.position;
            return result;
        } else if (utils.contains(Parser.sizeFuncs, func)) {
            // If we see a sizing function, parse out the implicit body
            this.consumeSpaces();
            const body = this.parseExpression(false);
            return new ParseNode("sizing", {
                // Figure out what size to use based on the list of functions above
                size: "size" + (utils.indexOf(Parser.sizeFuncs, func) + 1),
                value: body,
            }, this.mode);
        } else if (utils.contains(Parser.styleFuncs, func)) {
            // If we see a styling function, parse out the implicit body
            this.consumeSpaces();
            const body = this.parseExpression(true);
            return new ParseNode("styling", {
                // Figure out what style to use by pulling out the style from
                // the function name
                style: func.slice(1, func.length - 5),
                value: body,
            }, this.mode);
        } else if (func in Parser.oldFontFuncs) {
            const style = Parser.oldFontFuncs[func];
            // If we see an old font function, parse out the implicit body
            this.consumeSpaces();
            const body = this.parseExpression(true);
            if (style.slice(0, 4) === 'text') {
                return new ParseNode("text", {
                    style: style,
                    body: new ParseNode("ordgroup", body, this.mode),
                }, this.mode);
            } else {
                return new ParseNode("font", {
                    font: style,
                    body: new ParseNode("ordgroup", body, this.mode),
                }, this.mode);
            }
        } else {
            // Defer to parseFunction if it's not a function we handle
            return this.parseFunction(start);
        }
    }

    /**
     * Parses an entire function, including its base and all of its arguments.
     * The base might either have been parsed already, in which case
     * it is provided as an argument, or it's the next group in the input.
     *
     * @param {ParseFuncOrArgument=} baseGroup optional as described above
     * @return {?ParseNode}
     */
    parseFunction(baseGroup) {
        if (!baseGroup) {
            baseGroup = this.parseGroup();
        }

        if (baseGroup) {
            if (baseGroup.isFunction) {
                const func = baseGroup.result;
                const funcData = functions[func];
                if (this.mode === "text" && !funcData.allowedInText) {
                    throw new ParseError(
                        "Can't use function '" + func + "' in text mode",
                        baseGroup.token);
                }

                const args = this.parseArguments(func, funcData);
                const token = baseGroup.token;
                const result = this.callFunction(func, args, args.pop(), token);
                return new ParseNode(result.type, result, this.mode);
            } else {
                return baseGroup.result;
            }
        } else {
            return null;
        }
    }

    /**
     * Call a function handler with a suitable context and arguments.
     */
    callFunction(name, args, positions, token) {
        const context = {
            funcName: name,
            parser: this,
            positions: positions,
            token: token,
        };
        return functions[name].handler(context, args);
    }

    /**
     * Parses the arguments of a function or environment
     *
     * @param {string} func  "\name" or "\begin{name}"
     * @param {{numArgs:number,numOptionalArgs:number|undefined}} funcData
     * @return the array of arguments, with the list of positions as last element
     */
    parseArguments(func, funcData) {
        const totalArgs = funcData.numArgs + funcData.numOptionalArgs;
        if (totalArgs === 0) {
            return [[this.pos]];
        }

        const baseGreediness = funcData.greediness;
        const positions = [this.pos];
        const args = [];

        for (let i = 0; i < totalArgs; i++) {
            const nextToken = this.nextToken;
            const argType = funcData.argTypes && funcData.argTypes[i];
            let arg;
            if (i < funcData.numOptionalArgs) {
                if (argType) {
                    arg = this.parseGroupOfType(argType, true);
                } else {
                    arg = this.parseGroup(true);
                }
                if (!arg) {
                    args.push(null);
                    positions.push(this.pos);
                    continue;
                }
            } else {
                if (argType) {
                    arg = this.parseGroupOfType(argType);
                } else {
                    arg = this.parseGroup();
                }
                if (!arg) {
                    if (!this.settings.throwOnError &&
                        this.nextToken.text[0] === "\\") {
                        arg = new ParseFuncOrArgument(
                            this.handleUnsupportedCmd(this.nextToken.text),
                            false);
                    } else {
                        throw new ParseError(
                            "Expected group after '" + func + "'", nextToken);
                    }
                }
            }
            let argNode;
            if (arg.isFunction) {
                const argGreediness =
                    functions[arg.result].greediness;
                if (argGreediness > baseGreediness) {
                    argNode = this.parseFunction(arg);
                } else {
                    throw new ParseError(
                        "Got function '" + arg.result + "' as " +
                        "argument to '" + func + "'", nextToken);
                }
            } else {
                argNode = arg.result;
            }
            args.push(argNode);
            positions.push(this.pos);
        }

        args.push(positions);

        return args;
    }

    /**
     * Parses a group when the mode is changing.
     *
     * @return {?ParseFuncOrArgument}
     */
    parseGroupOfType(innerMode, optional) {
        const outerMode = this.mode;
        // Handle `original` argTypes
        if (innerMode === "original") {
            innerMode = outerMode;
        }

        if (innerMode === "color") {
            return this.parseColorGroup(optional);
        }
        if (innerMode === "size") {
            return this.parseSizeGroup(optional);
        }

        this.switchMode(innerMode);
        if (innerMode === "text") {
            // text mode is special because it should ignore the whitespace before
            // it
            this.consumeSpaces();
        }
        // By the time we get here, innerMode is one of "text" or "math".
        // We switch the mode of the parser, recurse, then restore the old mode.
        const res = this.parseGroup(optional);
        this.switchMode(outerMode);
        return res;
    }

    consumeSpaces() {
        while (this.nextToken.text === " ") {
            this.consume();
        }
    }

    /**
     * Parses a group, essentially returning the string formed by the
     * brace-enclosed tokens plus some position information.
     *
     * @param {string} modeName  Used to describe the mode in error messages
     * @param {boolean=} optional  Whether the group is optional or required
     */
    parseStringGroup(modeName, optional) {
        if (optional && this.nextToken.text !== "[") {
            return null;
        }
        const outerMode = this.mode;
        this.mode = "text";
        this.expect(optional ? "[" : "{");
        let str = "";
        const firstToken = this.nextToken;
        let lastToken = firstToken;
        while (this.nextToken.text !== (optional ? "]" : "}")) {
            if (this.nextToken.text === "EOF") {
                throw new ParseError(
                    "Unexpected end of input in " + modeName,
                    firstToken.range(this.nextToken, str));
            }
            lastToken = this.nextToken;
            str += lastToken.text;
            this.consume();
        }
        this.mode = outerMode;
        this.expect(optional ? "]" : "}");
        return firstToken.range(lastToken, str);
    }

    /**
     * Parses a regex-delimited group: the largest sequence of tokens
     * whose concatenated strings match `regex`. Returns the string
     * formed by the tokens plus some position information.
     *
     * @param {RegExp} regex
     * @param {string} modeName  Used to describe the mode in error messages
     */
    parseRegexGroup(regex, modeName) {
        const outerMode = this.mode;
        this.mode = "text";
        const firstToken = this.nextToken;
        let lastToken = firstToken;
        let str = "";
        while (this.nextToken.text !== "EOF"
            && regex.test(str + this.nextToken.text)) {
            lastToken = this.nextToken;
            str += lastToken.text;
            this.consume();
        }
        if (str === "") {
            throw new ParseError(
                "Invalid " + modeName + ": '" + firstToken.text + "'",
                firstToken);
        }
        this.mode = outerMode;
        return firstToken.range(lastToken, str);
    }

<<<<<<< HEAD
    /**
     * Parses a color description.
     */
    parseColorGroup(optional) {
        const res = this.parseStringGroup("color", optional);
        if (!res) {
            return null;
        }
        const match = (/^(#[a-z0-9]+|[a-z]+)$/i).exec(res.text);
        if (!match) {
            throw new ParseError("Invalid color: '" + res.text + "'", res);
        }
        return new ParseFuncOrArgument(
            new ParseNode("color", match[0], this.mode),
            false);
=======
/**
 * Parses a size specification, consisting of magnitude and unit.
 */
Parser.prototype.parseSizeGroup = function(optional) {
    let res;
    if (!optional && this.nextToken.text !== "{") {
        res = this.parseRegexGroup(
            /^[-+]? *(?:$|\d+|\d+\.\d*|\.\d*) *[a-z]{0,2} *$/, "size");
    } else {
        res = this.parseStringGroup("size", optional);
    }
    if (!res) {
        return null;
    }
    const match = (/([-+]?) *(\d+(?:\.\d*)?|\.\d+) *([a-z]{2})/).exec(res.text);
    if (!match) {
        throw new ParseError("Invalid size: '" + res.text + "'", res);
    }
    const data = {
        number: +(match[1] + match[2]), // sign + magnitude, cast to number
        unit: match[3],
    };
    if (data.unit !== "em" && data.unit !== "ex" && data.unit !== "mu") {
        throw new ParseError("Invalid unit: '" + data.unit + "'", res);
>>>>>>> 0b4eaf4c
    }

    /**
     * Parses a size specification, consisting of magnitude and unit.
     */
    parseSizeGroup(optional) {
        let res;
        if (!optional && this.nextToken.text !== "{") {
            res = this.parseRegexGroup(
                /^[-+]? *(?:$|\d+|\d+\.\d*|\.\d*) *[a-z]{0,2}$/, "size");
        } else {
            res = this.parseStringGroup("size", optional);
        }
        if (!res) {
            return null;
        }
        const match = (/([-+]?) *(\d+(?:\.\d*)?|\.\d+) *([a-z]{2})/).exec(res.text);
        if (!match) {
            throw new ParseError("Invalid size: '" + res.text + "'", res);
        }
        const data = {
            number: +(match[1] + match[2]), // sign + magnitude, cast to number
            unit: match[3],
        };
        if (data.unit !== "em" && data.unit !== "ex" && data.unit !== "mu") {
            throw new ParseError("Invalid unit: '" + data.unit + "'", res);
        }
        return new ParseFuncOrArgument(
            new ParseNode("color", data, this.mode),
            false);
    }

    /**
     * If the argument is false or absent, this parses an ordinary group,
     * which is either a single nucleus (like "x") or an expression
     * in braces (like "{x+y}").
     * If the argument is true, it parses either a bracket-delimited expression
     * (like "[x+y]") or returns null to indicate the absence of a
     * bracket-enclosed group.
     *
     * @param {boolean=} optional  Whether the group is optional or required
     * @return {?ParseFuncOrArgument}
     */
    parseGroup(optional) {
        const firstToken = this.nextToken;
        // Try to parse an open brace
        if (this.nextToken.text === (optional ? "[" : "{")) {
            // If we get a brace, parse an expression
            this.consume();
            const expression = this.parseExpression(false, optional ? "]" : null);
            const lastToken = this.nextToken;
            // Make sure we get a close brace
            this.expect(optional ? "]" : "}");
            if (this.mode === "text") {
                this.formLigatures(expression);
            }
            return new ParseFuncOrArgument(
                new ParseNode("ordgroup", expression, this.mode,
                            firstToken, lastToken),
                false);
        } else {
            // Otherwise, just return a nucleus, or nothing for an optional group
            return optional ? null : this.parseSymbol();
        }
    }

    /**
     * Form ligature-like combinations of characters for text mode.
     * This includes inputs like "--", "---", "``" and "''".
     * The result will simply replace multiple textord nodes with a single
     * character in each value by a single textord node having multiple
     * characters in its value.  The representation is still ASCII source.
     *
     * @param {Array.<ParseNode>} group  the nodes of this group,
     *                                   list will be moified in place
     */
    formLigatures(group) {
        let n = group.length - 1;
        for (let i = 0; i < n; ++i) {
            const a = group[i];
            const v = a.value;
            if (v === "-" && group[i + 1].value === "-") {
                if (i + 1 < n && group[i + 2].value === "-") {
                    group.splice(i, 3, new ParseNode(
                        "textord", "---", "text", a, group[i + 2]));
                    n -= 2;
                } else {
                    group.splice(i, 2, new ParseNode(
                        "textord", "--", "text", a, group[i + 1]));
                    n -= 1;
                }
            }
            if ((v === "'" || v === "`") && group[i + 1].value === v) {
                group.splice(i, 2, new ParseNode(
                    "textord", v + v, "text", a, group[i + 1]));
                n -= 1;
            }
        }
    }

    /**
     * Parse a single symbol out of the string. Here, we handle both the functions
     * we have defined, as well as the single character symbols
     *
     * @return {?ParseFuncOrArgument}
     */
    parseSymbol() {
        const nucleus = this.nextToken;

        if (functions[nucleus.text]) {
            this.consume();
            // If there exists a function with this name, we return the function and
            // say that it is a function.
            return new ParseFuncOrArgument(
                nucleus.text,
                true, nucleus);
        } else if (symbols[this.mode][nucleus.text]) {
            this.consume();
            // Otherwise if this is a no-argument function, find the type it
            // corresponds to in the symbols map
            return new ParseFuncOrArgument(
                new ParseNode(symbols[this.mode][nucleus.text].group,
                            nucleus.text, this.mode, nucleus),
                false, nucleus);
        } else if (this.mode === "text" && cjkRegex.test(nucleus.text)) {
            this.consume();
            return new ParseFuncOrArgument(
                new ParseNode("textord", nucleus.text, this.mode, nucleus),
                false, nucleus);
        } else {
            return null;
        }
    }
}

/**
 * An initial function (without its arguments), or an argument to a function.
 * The `result` argument should be a ParseNode.
 */
<<<<<<< HEAD
class ParseFuncOrArgument {
    constructor(result, isFunction, token) {
        this.result = result;
        // Is this a function (i.e. is it something defined in functions.js)?
        this.isFunction = isFunction;
        this.token = token;
=======
Parser.prototype.parseSymbol = function() {
    const nucleus = this.nextToken;

    if (functions[nucleus.text]) {
        this.consume();
        // If there exists a function with this name, we return the function and
        // say that it is a function.
        return new ParseFuncOrArgument(
            nucleus.text,
            true, nucleus);
    } else if (symbols[this.mode][nucleus.text]) {
        this.consume();
        // Otherwise if this is a no-argument function, find the type it
        // corresponds to in the symbols map
        return new ParseFuncOrArgument(
            new ParseNode(symbols[this.mode][nucleus.text].group,
                          nucleus.text, this.mode, nucleus),
            false, nucleus);
    } else if (this.mode === "text" && cjkRegex.test(nucleus.text)) {
        this.consume();
        return new ParseFuncOrArgument(
            new ParseNode("textord", nucleus.text, this.mode, nucleus),
            false, nucleus);
    } else if (nucleus.text === "$") {
        return new ParseFuncOrArgument(
            nucleus.text,
            false, nucleus);
    } else {
        return null;
>>>>>>> 0b4eaf4c
    }
}

Parser.prototype.ParseNode = ParseNode;

module.exports = Parser;<|MERGE_RESOLUTION|>--- conflicted
+++ resolved
@@ -43,57 +43,6 @@
  */
 
 /**
- * Main Parser class
- */
-<<<<<<< HEAD
-class Parser {
-    constructor(input, settings) {
-        // Create a new macro expander (gullet) and (indirectly via that) also a
-        // new lexer (mouth) for this parser (stomach, in the language of TeX)
-        this.gullet = new MacroExpander(input, settings.macros);
-        // Store the settings for use in parsing
-        this.settings = settings;
-        // Count leftright depth (for \middle errors)
-        this.leftrightDepth = 0;
-    }
-
-    /**
-     * Checks a result to make sure it has the right type, and throws an
-     * appropriate error otherwise.
-     *
-     * @param {boolean=} consume whether to consume the expected token,
-     *                           defaults to true
-     */
-    expect(text, consume) {
-        if (this.nextToken.text !== text) {
-            throw new ParseError(
-                "Expected '" + text + "', got '" + this.nextToken.text + "'",
-                this.nextToken
-            );
-        }
-        if (consume !== false) {
-            this.consume();
-        }
-    }
-=======
-function Parser(input, settings) {
-    // Create a new macro expander (gullet) and (indirectly via that) also a
-    // new lexer (mouth) for this parser (stomach, in the language of TeX)
-    this.gullet = new MacroExpander(input, settings.macros);
-    // Use old \color behavior (same as LaTeX's \textcolor) if requested.
-    // We do this after the macros object has been copied by MacroExpander.
-    if (settings.colorIsTextColor) {
-        this.gullet.macros["\\color"] = "\\textcolor";
-    }
-    // Store the settings for use in parsing
-    this.settings = settings;
-    // Count leftright depth (for \middle errors)
-    this.leftrightDepth = 0;
-}
-
-const ParseNode = parseData.ParseNode;
-
-/**
  * An initial function (without its arguments), or an argument to a function.
  * The `result` argument should be a ParseNode.
  */
@@ -103,7 +52,41 @@
     this.isFunction = isFunction;
     this.token = token;
 }
->>>>>>> 0b4eaf4c
+
+class Parser {
+    constructor(input, settings) {
+        // Create a new macro expander (gullet) and (indirectly via that) also a
+        // new lexer (mouth) for this parser (stomach, in the language of TeX)
+        this.gullet = new MacroExpander(input, settings.macros);
+        // Use old \color behavior (same as LaTeX's \textcolor) if requested.
+        // We do this after the macros object has been copied by MacroExpander.
+        if (settings.colorIsTextColor) {
+            this.gullet.macros["\\color"] = "\\textcolor";
+        }
+        // Store the settings for use in parsing
+        this.settings = settings;
+        // Count leftright depth (for \middle errors)
+        this.leftrightDepth = 0;
+    }
+
+    /**
+     * Checks a result to make sure it has the right type, and throws an
+     * appropriate error otherwise.
+     *
+     * @param {boolean=} consume whether to consume the expected token,
+     *                           defaults to true
+     */
+    expect(text, consume) {
+        if (this.nextToken.text !== text) {
+            throw new ParseError(
+                "Expected '" + text + "', got '" + this.nextToken.text + "'",
+                this.nextToken
+            );
+        }
+        if (consume !== false) {
+            this.consume();
+        }
+    }
 
     /**
      * Considers the current look ahead token as consumed,
@@ -386,7 +369,6 @@
                 break;
             }
         }
-<<<<<<< HEAD
 
         if (superscript || subscript) {
             // If we got either a superscript or subscript, create a supsub
@@ -394,183 +376,17 @@
                 base: base,
                 sup: superscript,
                 sub: subscript,
-=======
-    }
-
-    if (superscript || subscript) {
-        // If we got either a superscript or subscript, create a supsub
-        return new ParseNode("supsub", {
-            base: base,
-            sup: superscript,
-            sub: subscript,
-        }, this.mode);
-    } else {
-        // Otherwise return the original body
-        return base;
-    }
-};
-
-// A list of the size-changing functions, for use in parseImplicitGroup
-const sizeFuncs = [
-    "\\tiny", "\\sixptsize", "\\scriptsize", "\\footnotesize", "\\small",
-    "\\normalsize", "\\large", "\\Large", "\\LARGE", "\\huge", "\\Huge",
-];
-
-// A list of the style-changing functions, for use in parseImplicitGroup
-const styleFuncs = [
-    "\\displaystyle", "\\textstyle", "\\scriptstyle", "\\scriptscriptstyle",
-];
-
-// Old font functions
-const oldFontFuncs = {
-    "\\rm": "mathrm",
-    "\\sf": "mathsf",
-    "\\tt": "mathtt",
-    "\\bf": "mathbf",
-    "\\it": "mathit",
-    //"\\sl": "textsl",
-    //"\\sc": "textsc",
-};
-
-/**
- * Parses an implicit group, which is a group that starts at the end of a
- * specified, and ends right before a higher explicit group ends, or at EOL. It
- * is used for functions that appear to affect the current style, like \Large or
- * \textrm, where instead of keeping a style we just pretend that there is an
- * implicit grouping after it until the end of the group. E.g.
- *   small text {\Large large text} small text again
- * It is also used for \left and \right to get the correct grouping.
- *
- * @return {?ParseNode}
- */
-Parser.prototype.parseImplicitGroup = function() {
-    const start = this.parseSymbol();
-
-    if (start == null) {
-        // If we didn't get anything we handle, fall back to parseFunction
-        return this.parseFunction();
-    }
-
-    const func = start.result;
-
-    if (func === "\\left") {
-        // If we see a left:
-        // Parse the entire left function (including the delimiter)
-        const left = this.parseFunction(start);
-        // Parse out the implicit body
-        ++this.leftrightDepth;
-        const body = this.parseExpression(false);
-        --this.leftrightDepth;
-        // Check the next token
-        this.expect("\\right", false);
-        const right = this.parseFunction();
-        return new ParseNode("leftright", {
-            body: body,
-            left: left.value.value,
-            right: right.value.value,
-        }, this.mode);
-    } else if (func === "\\begin") {
-        // begin...end is similar to left...right
-        const begin = this.parseFunction(start);
-        const envName = begin.value.name;
-        if (!environments.hasOwnProperty(envName)) {
-            throw new ParseError(
-                "No such environment: " + envName, begin.value.nameGroup);
-        }
-        // Build the environment object. Arguments and other information will
-        // be made available to the begin and end methods using properties.
-        const env = environments[envName];
-        const args = this.parseArguments("\\begin{" + envName + "}", env);
-        const context = {
-            mode: this.mode,
-            envName: envName,
-            parser: this,
-            positions: args.pop(),
-        };
-        const result = env.handler(context, args);
-        this.expect("\\end", false);
-        const endNameToken = this.nextToken;
-        const end = this.parseFunction();
-        if (end.value.name !== envName) {
-            throw new ParseError(
-                "Mismatch: \\begin{" + envName + "} matched " +
-                "by \\end{" + end.value.name + "}",
-                endNameToken);
-        }
-        result.position = end.position;
-        return result;
-    } else if (utils.contains(sizeFuncs, func)) {
-        // If we see a sizing function, parse out the implicit body
-        this.consumeSpaces();
-        const body = this.parseExpression(false);
-        return new ParseNode("sizing", {
-            // Figure out what size to use based on the list of functions above
-            size: utils.indexOf(sizeFuncs, func) + 1,
-            value: body,
-        }, this.mode);
-    } else if (utils.contains(styleFuncs, func)) {
-        // If we see a styling function, parse out the implicit body
-        this.consumeSpaces();
-        const body = this.parseExpression(true);
-        return new ParseNode("styling", {
-            // Figure out what style to use by pulling out the style from
-            // the function name
-            style: func.slice(1, func.length - 5),
-            value: body,
-        }, this.mode);
-    } else if (func in oldFontFuncs) {
-        const style = oldFontFuncs[func];
-        // If we see an old font function, parse out the implicit body
-        this.consumeSpaces();
-        const body = this.parseExpression(true);
-        if (style.slice(0, 4) === 'text') {
-            return new ParseNode("text", {
-                style: style,
-                body: new ParseNode("ordgroup", body, this.mode),
->>>>>>> 0b4eaf4c
             }, this.mode);
         } else {
             // Otherwise return the original body
             return base;
         }
-<<<<<<< HEAD
-=======
-    } else if (func === "\\color") {
-        // If we see a styling function, parse out the implicit body
-        const color = this.parseColorGroup(false);
-        if (!color) {
-            throw new ParseError("\\color not followed by color");
-        }
-        const body = this.parseExpression(true);
-        return new ParseNode("color", {
-            type: "color",
-            color: color.result.value,
-            value: body,
-        }, this.mode);
-    } else if (func === "$") {
-        if (this.mode === "math") {
-            throw new ParseError("$ within math mode");
-        }
-        this.consume();
-        const outerMode = this.mode;
-        this.switchMode("math");
-        const body = this.parseExpression(false, "$");
-        this.expect("$", true);
-        this.switchMode(outerMode);
-        return new ParseNode("styling", {
-            style: "text",
-            value: body,
-        }, "math");
-    } else {
-        // Defer to parseFunction if it's not a function we handle
-        return this.parseFunction(start);
->>>>>>> 0b4eaf4c
     }
 
     // A list of the size-changing functions, for use in parseImplicitGroup
     static sizeFuncs = [
-        "\\tiny", "\\scriptsize", "\\footnotesize", "\\small", "\\normalsize",
-        "\\large", "\\Large", "\\LARGE", "\\huge", "\\Huge",
+        "\\tiny", "\\sixptsize", "\\scriptsize", "\\footnotesize", "\\small",
+        "\\normalsize", "\\large", "\\Large", "\\LARGE", "\\huge", "\\Huge",
     ];
 
     // A list of the style-changing functions, for use in parseImplicitGroup
@@ -662,7 +478,7 @@
             const body = this.parseExpression(false);
             return new ParseNode("sizing", {
                 // Figure out what size to use based on the list of functions above
-                size: "size" + (utils.indexOf(Parser.sizeFuncs, func) + 1),
+                size: utils.indexOf(Parser.sizeFuncs, func) + 1,
                 value: body,
             }, this.mode);
         } else if (utils.contains(Parser.styleFuncs, func)) {
@@ -691,6 +507,32 @@
                     body: new ParseNode("ordgroup", body, this.mode),
                 }, this.mode);
             }
+        } else if (func === "\\color") {
+            // If we see a styling function, parse out the implicit body
+            const color = this.parseColorGroup(false);
+            if (!color) {
+                throw new ParseError("\\color not followed by color");
+            }
+            const body = this.parseExpression(true);
+            return new ParseNode("color", {
+                type: "color",
+                color: color.result.value,
+                value: body,
+            }, this.mode);
+        } else if (func === "$") {
+            if (this.mode === "math") {
+                throw new ParseError("$ within math mode");
+            }
+            this.consume();
+            const outerMode = this.mode;
+            this.switchMode("math");
+            const body = this.parseExpression(false, "$");
+            this.expect("$", true);
+            this.switchMode(outerMode);
+            return new ParseNode("styling", {
+                style: "text",
+                value: body,
+            }, "math");
         } else {
             // Defer to parseFunction if it's not a function we handle
             return this.parseFunction(start);
@@ -917,7 +759,6 @@
         return firstToken.range(lastToken, str);
     }
 
-<<<<<<< HEAD
     /**
      * Parses a color description.
      */
@@ -933,32 +774,6 @@
         return new ParseFuncOrArgument(
             new ParseNode("color", match[0], this.mode),
             false);
-=======
-/**
- * Parses a size specification, consisting of magnitude and unit.
- */
-Parser.prototype.parseSizeGroup = function(optional) {
-    let res;
-    if (!optional && this.nextToken.text !== "{") {
-        res = this.parseRegexGroup(
-            /^[-+]? *(?:$|\d+|\d+\.\d*|\.\d*) *[a-z]{0,2} *$/, "size");
-    } else {
-        res = this.parseStringGroup("size", optional);
-    }
-    if (!res) {
-        return null;
-    }
-    const match = (/([-+]?) *(\d+(?:\.\d*)?|\.\d+) *([a-z]{2})/).exec(res.text);
-    if (!match) {
-        throw new ParseError("Invalid size: '" + res.text + "'", res);
-    }
-    const data = {
-        number: +(match[1] + match[2]), // sign + magnitude, cast to number
-        unit: match[3],
-    };
-    if (data.unit !== "em" && data.unit !== "ex" && data.unit !== "mu") {
-        throw new ParseError("Invalid unit: '" + data.unit + "'", res);
->>>>>>> 0b4eaf4c
     }
 
     /**
@@ -968,7 +783,7 @@
         let res;
         if (!optional && this.nextToken.text !== "{") {
             res = this.parseRegexGroup(
-                /^[-+]? *(?:$|\d+|\d+\.\d*|\.\d*) *[a-z]{0,2}$/, "size");
+                /^[-+]? *(?:$|\d+|\d+\.\d*|\.\d*) *[a-z]{0,2} *$/, "size");
         } else {
             res = this.parseStringGroup("size", optional);
         }
@@ -1088,57 +903,16 @@
             return new ParseFuncOrArgument(
                 new ParseNode("textord", nucleus.text, this.mode, nucleus),
                 false, nucleus);
+        } else if (nucleus.text === "$") {
+            return new ParseFuncOrArgument(
+                nucleus.text,
+                false, nucleus);
         } else {
             return null;
         }
     }
 }
 
-/**
- * An initial function (without its arguments), or an argument to a function.
- * The `result` argument should be a ParseNode.
- */
-<<<<<<< HEAD
-class ParseFuncOrArgument {
-    constructor(result, isFunction, token) {
-        this.result = result;
-        // Is this a function (i.e. is it something defined in functions.js)?
-        this.isFunction = isFunction;
-        this.token = token;
-=======
-Parser.prototype.parseSymbol = function() {
-    const nucleus = this.nextToken;
-
-    if (functions[nucleus.text]) {
-        this.consume();
-        // If there exists a function with this name, we return the function and
-        // say that it is a function.
-        return new ParseFuncOrArgument(
-            nucleus.text,
-            true, nucleus);
-    } else if (symbols[this.mode][nucleus.text]) {
-        this.consume();
-        // Otherwise if this is a no-argument function, find the type it
-        // corresponds to in the symbols map
-        return new ParseFuncOrArgument(
-            new ParseNode(symbols[this.mode][nucleus.text].group,
-                          nucleus.text, this.mode, nucleus),
-            false, nucleus);
-    } else if (this.mode === "text" && cjkRegex.test(nucleus.text)) {
-        this.consume();
-        return new ParseFuncOrArgument(
-            new ParseNode("textord", nucleus.text, this.mode, nucleus),
-            false, nucleus);
-    } else if (nucleus.text === "$") {
-        return new ParseFuncOrArgument(
-            nucleus.text,
-            false, nucleus);
-    } else {
-        return null;
->>>>>>> 0b4eaf4c
-    }
-}
-
 Parser.prototype.ParseNode = ParseNode;
 
 module.exports = Parser;