--- conflicted
+++ resolved
@@ -147,13 +147,6 @@
 
     static endOfExpression = ["}", "\\endgroup", "\\end", "\\right", "&"];
 
-<<<<<<< HEAD
-    static endOfGroup = {
-        "[": "]",
-        "{": "}",
-        "\\begingroup": "\\endgroup",
-    }
-
     // Lookup table for parsing numbers in base 8 through 16
     // with decimal separators as -1
     static digitToNumber = {
@@ -196,8 +189,6 @@
         },
     };
 
-=======
->>>>>>> e61fb6fd
     /**
      * Parses an "expression", which is a list of atoms.
      *
@@ -564,16 +555,12 @@
             case "integer":
                 return this.parseIntegerOrVariable();
             case "size":
-<<<<<<< HEAD
             case "size_or_blank":
             case "dimen":
             case "mudimen":
             case "glue":
             case "muglue":
                 return this.parseSizeGroup(optional, type, name);
-=======
-                return this.parseSizeGroup(optional);
->>>>>>> e61fb6fd
             case "url":
                 return this.parseUrlGroup(optional);
             case "math":
@@ -766,8 +753,6 @@
     }
 
     /**
-<<<<<<< HEAD
-=======
      * Parses a regex-delimited group: the largest sequence of tokens
      * whose concatenated strings match `regex`. Returns the string
      * formed by the tokens plus some position information.
@@ -795,7 +780,6 @@
     }
 
     /**
->>>>>>> e61fb6fd
      * Parses a color description.
      */
     parseColorGroup(optional: boolean): ?ParseNode<"color-token"> {
@@ -828,7 +812,6 @@
      * <glue> -> <optional signs><internal glue>
      * <muglue> -> <optional signs><internal muglue>
      */
-<<<<<<< HEAD
     parseIntegerOrVariable(type: NumericType = "integer"): NumericParseNode  {
         this.gullet.scanning = true; // allow MacroExpander to return \relax
         // <optional signs> -> <optional spaces>
@@ -842,21 +825,6 @@
             }
             this.consume();
             this.consumeSpaces();
-=======
-    parseSizeGroup(optional: boolean): ?ParseNode<"size"> {
-        let res;
-        let isBlank = false;
-        // don't expand before parseStringGroup
-        this.gullet.consumeSpaces();
-        if (!optional && this.gullet.future().text !== "{") {
-            res = this.parseRegexGroup(
-                /^[-+]? *(?:$|\d+|\d+\.\d*|\.\d*) *[a-z]{0,2} *$/, "size");
-        } else {
-            res = this.parseStringGroup("size", optional);
-        }
-        if (!res) {
-            return null;
->>>>>>> e61fb6fd
         }
 
         // <unsigned number> -> <normal integer> | <coerced integer>
