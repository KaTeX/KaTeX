// @flow
/* eslint no-constant-condition:0 */
/* eslint no-console:0 */
import functions from "./functions";
import environments from "./environments";
import MacroExpander from "./MacroExpander";
import symbols from "./symbols";
import { validUnit } from "./units";
import { supportedCodepoint } from "./unicodeScripts";
import unicodeAccents from "./unicodeAccents";
import unicodeSymbols from "./unicodeSymbols";
import ParseNode from "./ParseNode";
import ParseError from "./ParseError";
import { combiningDiacriticalMarksEndRegex } from "./Lexer.js";
import Settings from "./Settings";
import { Token } from "./Token";

import type { Mode, ArgType, BreakToken } from "./types";
import type { FunctionContext, FunctionSpec } from "./defineFunction" ;
import type { EnvSpec } from "./defineEnvironment";

/**
 * This file contains the parser used to parse out a TeX expression from the
 * input. Since TeX isn't context-free, standard parsers don't work particularly
 * well.
 *
 * The strategy of this parser is as such:
 *
 * The main functions (the `.parse...` ones) take a position in the current
 * parse string to parse tokens from. The lexer (found in Lexer.js, stored at
 * this.lexer) also supports pulling out tokens at arbitrary places. When
 * individual tokens are needed at a position, the lexer is called to pull out a
 * token, which is then used.
 *
 * The parser has a property called "mode" indicating the mode that
 * the parser is currently in. Currently it has to be one of "math" or
 * "text", which denotes whether the current environment is a math-y
 * one or a text-y one (e.g. inside \text). Currently, this serves to
 * limit the functions which can be used in text mode.
 *
 * The main functions then return an object which contains the useful data that
 * was parsed at its given point, and a new position at the end of the parsed
 * data. The main functions can call each other and continue the parsing by
 * using the returned position as a new starting point.
 *
 * There are also extra `.handle...` functions, which pull out some reused
 * functionality into self-contained functions.
 *
 * The earlier functions return ParseNodes.
 * The later functions (which are called deeper in the parse) sometimes return
 * ParsedFuncOrArgOrDollar, which contain a ParseNode as well as some data about
 * whether the parsed object is a function which is missing some arguments, or a
 * standalone object which can be used as an argument to another function.
 */

type ParsedFunc = {|
    type: "fn",
    result: string, // Function name defined via defineFunction (e.g. "\\frac").
    token: Token,
|};
type ParsedArg = {|
    type: "arg",
    result: ParseNode,
    token: Token,
|};
type ParsedDollar = {|
    // Math mode switch
    type: "$",
    result: "$",
    token: Token,
|};
type ParsedFuncOrArgOrDollar = ParsedFunc | ParsedArg | ParsedDollar;
type ParsedFuncOrArg = ParsedFunc | ParsedArg;

function newArgument(result: ParseNode, token: Token): ParsedArg {
    return {type: "arg", result, token};
}

function newFunction(token: Token): ParsedFunc {
    return {type: "fn", result: token.text, token};
}

function newDollar(token: Token): ParsedDollar {
    return {type: "$", result: "$", token};
}

function assertFuncOrArg(parsed: ParsedFuncOrArgOrDollar): ParsedFuncOrArg {
    if (parsed.type === "$") {
        throw new ParseError("Unexpected $", parsed.token);
    }
    return parsed;
}

export default class Parser {
    mode: Mode;
    gullet: MacroExpander;
    settings: Settings;
    leftrightDepth: number;
    nextToken: Token;

    constructor(input: string, settings: Settings) {
        // Start in math mode
        this.mode = "math";
        // Create a new macro expander (gullet) and (indirectly via that) also a
        // new lexer (mouth) for this parser (stomach, in the language of TeX)
        this.gullet = new MacroExpander(input, settings.macros, this.mode);
        // Use old \color behavior (same as LaTeX's \textcolor) if requested.
        // We do this after the macros object has been copied by MacroExpander.
        if (settings.colorIsTextColor) {
            this.gullet.macros["\\color"] = "\\textcolor";
        }
        // Store the settings for use in parsing
        this.settings = settings;
        // Count leftright depth (for \middle errors)
        this.leftrightDepth = 0;
    }

    /**
     * Checks a result to make sure it has the right type, and throws an
     * appropriate error otherwise.
     */
    expect(text: string, consume?: boolean = true) {
        if (this.nextToken.text !== text) {
            throw new ParseError(
                "Expected '" + text + "', got '" + this.nextToken.text + "'",
                this.nextToken
            );
        }
        if (consume) {
            this.consume();
        }
    }

    /**
     * Considers the current look ahead token as consumed,
     * and fetches the one after that as the new look ahead.
     */
    consume() {
        this.nextToken = this.gullet.expandNextToken();
    }

    /**
     * Switches between "text" and "math" modes.
     */
    switchMode(newMode: Mode) {
        this.mode = newMode;
        this.gullet.switchMode(newMode);
    }

    /**
     * Main parsing function, which parses an entire input.
     */
    parse(): ParseNode[] {
        // Try to parse the input
        this.consume();
        const parse = this.parseInput();
        return parse;
    }

    /**
     * Parses an entire input tree.
     */
    parseInput(): ParseNode[] {
        // Parse an expression
        const expression = this.parseExpression(false);
        // If we succeeded, make sure there's an EOF at the end
        this.expect("EOF", false);
        return expression;
    }

    static endOfExpression = ["}", "\\end", "\\right", "&", "\\\\", "\\cr"];

    /**
     * Parses an "expression", which is a list of atoms.
     *
     * `breakOnInfix`: Should the parsing stop when we hit infix nodes? This
     *                 happens when functions have higher precendence han infix
     *                 nodes in implicit parses.
     *
     * `breakOnTokenText`: The text of the token that the expression should end
     *                     with, or `null` if something else should end the
     *                     expression.
     */
    parseExpression(
        breakOnInfix: boolean,
        breakOnTokenText?: BreakToken,
    ): ParseNode[] {
        const body = [];
        // Keep adding atoms to the body until we can't parse any more atoms (either
        // we reached the end, a }, or a \right)
        while (true) {
            // Ignore spaces in math mode
            if (this.mode === "math") {
                this.consumeSpaces();
            }
            const lex = this.nextToken;
            if (Parser.endOfExpression.indexOf(lex.text) !== -1) {
                break;
            }
            if (breakOnTokenText && lex.text === breakOnTokenText) {
                break;
            }
            if (breakOnInfix && functions[lex.text] && functions[lex.text].infix) {
                break;
            }
            const atom = this.parseAtom(breakOnTokenText);
            if (!atom) {
                if (!this.settings.throwOnError && lex.text[0] === "\\") {
                    const errorNode = this.handleUnsupportedCmd();
                    body.push(errorNode);
                    continue;
                }

                break;
            }
            body.push(atom);
        }
        return this.handleInfixNodes(body);
    }

    /**
     * Rewrites infix operators such as \over with corresponding commands such
     * as \frac.
     *
     * There can only be one infix operator per group.  If there's more than one
     * then the expression is ambiguous.  This can be resolved by adding {}.
     */
    handleInfixNodes(body: ParseNode[]): ParseNode[] {
        let overIndex = -1;
        let funcName;

        for (let i = 0; i < body.length; i++) {
            const node = body[i];
            if (node.type === "infix") {
                if (overIndex !== -1) {
                    throw new ParseError(
                        "only one infix operator per group",
                        node.value.token);
                }
                overIndex = i;
                funcName = node.value.replaceWith;
            }
        }

        if (overIndex !== -1 && funcName) {
            let numerNode;
            let denomNode;

            const numerBody = body.slice(0, overIndex);
            const denomBody = body.slice(overIndex + 1);

            if (numerBody.length === 1 && numerBody[0].type === "ordgroup") {
                numerNode = numerBody[0];
            } else {
                numerNode = new ParseNode("ordgroup", numerBody, this.mode);
            }

            if (denomBody.length === 1 && denomBody[0].type === "ordgroup") {
                denomNode = denomBody[0];
            } else {
                denomNode = new ParseNode("ordgroup", denomBody, this.mode);
            }

            const value = this.callFunction(funcName, [numerNode, denomNode], []);
            return [new ParseNode(value.type, value, this.mode)];
        } else {
            return body;
        }
    }

    // The greediness of a superscript or subscript
    static SUPSUB_GREEDINESS = 1;

    /**
     * Handle a subscript or superscript with nice errors.
     */
    handleSupSubscript(
        name: string,   // For error reporting.
    ): ParseNode {
        const symbolToken = this.nextToken;
        const symbol = symbolToken.text;
        this.consume();
        this.consumeSpaces(); // ignore spaces before sup/subscript argument
        const group = this.parseGroup();

        if (!group) {
            if (!this.settings.throwOnError && this.nextToken.text[0] === "\\") {
                return this.handleUnsupportedCmd();
            } else {
                throw new ParseError(
                    "Expected group after '" + symbol + "'",
                    symbolToken
                );
            }
        }

        const arg = assertFuncOrArg(group);
        if (arg.type === "fn") {
            // ^ and _ have a greediness, so handle interactions with functions'
            // greediness
            const funcGreediness = functions[arg.result].greediness;
            if (funcGreediness > Parser.SUPSUB_GREEDINESS) {
                return this.parseGivenFunction(group);
            } else {
                throw new ParseError(
                    "Got function '" + arg.result + "' with no arguments " +
                        "as " + name, symbolToken);
            }
        } else {
            return arg.result;
        }
    }

    /**
     * Converts the textual input of an unsupported command into a text node
     * contained within a color node whose color is determined by errorColor
     */
    handleUnsupportedCmd(): ParseNode {
        const text = this.nextToken.text;
        const textordArray = [];

        for (let i = 0; i < text.length; i++) {
            textordArray.push(new ParseNode("textord", text[i], "text"));
        }

        const textNode = new ParseNode(
            "text",
            {
                body: textordArray,
                type: "text",
            },
            this.mode);

        const colorNode = new ParseNode(
            "color",
            {
                color: this.settings.errorColor,
                value: [textNode],
                type: "color",
            },
            this.mode);

        this.consume();
        return colorNode;
    }

    /**
     * Parses a group with optional super/subscripts.
     */
    parseAtom(breakOnTokenText?: BreakToken): ?ParseNode {
        // The body of an atom is an implicit group, so that things like
        // \left(x\right)^2 work correctly.
        const base = this.parseImplicitGroup(breakOnTokenText);

        // In text mode, we don't have superscripts or subscripts
        if (this.mode === "text") {
            return base;
        }

        // Note that base may be empty (i.e. null) at this point.

        let superscript;
        let subscript;
        while (true) {
            // Guaranteed in math mode, so eat any spaces first.
            this.consumeSpaces();

            // Lex the first token
            const lex = this.nextToken;

            if (lex.text === "\\limits" || lex.text === "\\nolimits") {
                // We got a limit control
                if (!base || base.type !== "op") {
                    throw new ParseError(
                        "Limit controls must follow a math operator",
                        lex);
                } else {
                    const limits = lex.text === "\\limits";
                    base.value.limits = limits;
                    base.value.alwaysHandleSupSub = true;
                }
                this.consume();
            } else if (lex.text === "^") {
                // We got a superscript start
                if (superscript) {
                    throw new ParseError("Double superscript", lex);
                }
                superscript = this.handleSupSubscript("superscript");
            } else if (lex.text === "_") {
                // We got a subscript start
                if (subscript) {
                    throw new ParseError("Double subscript", lex);
                }
                subscript = this.handleSupSubscript("subscript");
            } else if (lex.text === "'") {
                // We got a prime
                if (superscript) {
                    throw new ParseError("Double superscript", lex);
                }
                const prime = new ParseNode("textord", "\\prime", this.mode);

                // Many primes can be grouped together, so we handle this here
                const primes = [prime];
                this.consume();
                // Keep lexing tokens until we get something that's not a prime
                while (this.nextToken.text === "'") {
                    // For each one, add another prime to the list
                    primes.push(prime);
                    this.consume();
                }
                // If there's a superscript following the primes, combine that
                // superscript in with the primes.
                if (this.nextToken.text === "^") {
                    primes.push(this.handleSupSubscript("superscript"));
                }
                // Put everything into an ordgroup as the superscript
                superscript = new ParseNode("ordgroup", primes, this.mode);
            } else {
                // If it wasn't ^, _, or ', stop parsing super/subscripts
                break;
            }
        }

        if (superscript || subscript) {
            // If we got either a superscript or subscript, create a supsub
            return new ParseNode("supsub", {
                base: base,
                sup: superscript,
                sub: subscript,
            }, this.mode);
        } else {
            // Otherwise return the original body
            return base;
        }
    }

    /**
     * Parses an implicit group, which is a group that starts at the end of a
     * specified, and ends right before a higher explicit group ends, or at EOL. It
     * is used for functions that appear to affect the current style, like \Large or
     * \textrm, where instead of keeping a style we just pretend that there is an
     * implicit grouping after it until the end of the group. E.g.
     *   small text {\Large large text} small text again
     */
    parseImplicitGroup(breakOnTokenText?: BreakToken): ?ParseNode {
        const start = this.parseSymbol();

        if (start == null) {
            // If we didn't get anything we handle, fall back to parseFunction
            return this.parseFunction();
        } else if (start.type === "arg") {
            // Defer to parseGivenFunction if it's not a function we handle
            return this.parseGivenFunction(start);
        }

        const func = start.result;

        if (func === "$") {
            if (this.mode === "math") {
                throw new ParseError("$ within math mode");
            }
            const outerMode = this.mode;
            this.switchMode("math");
            // Expand next symbol now that we're in math mode.
            this.consume();
            const body = this.parseExpression(false, "$");
            // We can't expand the next symbol after the $ until after
            // switching modes back.  So don't consume within expect.
            this.expect("$", false);
            this.switchMode(outerMode);
            this.consume();
            return new ParseNode("styling", {
                style: "text",
                mathStart: true,
                value: body,
            }, "math");
        } else if (func === "\\begin") {
            // begin...end is similar to left...right
            const begin = this.parseGivenFunction(start);
            const envName = begin.value.name;
            if (!environments.hasOwnProperty(envName)) {
                throw new ParseError(
                    "No such environment: " + envName, begin.value.nameGroup);
            }
            // Build the environment object. Arguments and other information will
            // be made available to the begin and end methods using properties.
            const env = environments[envName];
            const {args, optArgs} =
                this.parseArguments("\\begin{" + envName + "}", env);
            const context = {
                mode: this.mode,
                envName: envName,
                parser: this,
            };
            const result = env.handler(context, args, optArgs);
            this.expect("\\end", false);
            const endNameToken = this.nextToken;
            const end = this.parseFunction();
            if (!end) {
                throw new ParseError("failed to parse function after \\end");
            } else if (end.value.name !== envName) {
                throw new ParseError(
                    "Mismatch: \\begin{" + envName + "} matched " +
                    "by \\end{" + end.value.name + "}",
                    endNameToken);
            }
            return result;
<<<<<<< HEAD
        } else if (utils.contains(Parser.sizeFuncs, func)) {
            // If we see a sizing function, parse out the implicit body
            this.consumeSpaces();
            const body = this.parseExpression(false, breakOnTokenText);
            return new ParseNode("sizing", {
                // Figure out what size to use based on the list of functions above
                size: utils.indexOf(Parser.sizeFuncs, func) + 1,
                value: body,
            }, this.mode);
        } else if (utils.contains(Parser.styleFuncs, func)) {
            // If we see a styling function, parse out the implicit body
            this.consumeSpaces();
            const body = this.parseExpression(true, breakOnTokenText);
            return new ParseNode("styling", {
                // Figure out what style to use by pulling out the style from
                // the function name
                style: func.slice(1, func.length - 5),
                value: body,
            }, this.mode);
        } else if (func in Parser.oldFontFuncs) {
            const style = Parser.oldFontFuncs[func];
            // If we see an old font function, parse out the implicit body
            this.consumeSpaces();
            const body = this.parseExpression(true, breakOnTokenText);
            if (style.slice(0, 4) === 'text') {
                return new ParseNode("text", {
                    style: style,
                    body: new ParseNode("ordgroup", body, this.mode),
                }, this.mode);
            } else {
                return new ParseNode("font", {
                    font: style,
                    oldTextFont: true,
                    body: new ParseNode("ordgroup", body, this.mode),
                }, this.mode);
            }
        } else if (func === "\\color") {
            // If we see a styling function, parse out the implicit body
            const color = this.parseColorGroup(false);
            if (!color) {
                throw new ParseError("\\color not followed by color");
            }
            const body = this.parseExpression(true, breakOnTokenText);
            return new ParseNode("color", {
                type: "color",
                color: color.result.value,
                value: body,
            }, this.mode);
=======
>>>>>>> bceb7bd1
        } else {
            // Defer to parseGivenFunction if it's not a function we handle
            return this.parseGivenFunction(start, breakOnTokenText);
        }
    }

    /**
     * Parses an entire function, including its base and all of its arguments.
     * It also handles the case where the parsed node is not a function.
     */
    parseFunction(): ?ParseNode {
        const baseGroup = this.parseGroup();
        return baseGroup ? this.parseGivenFunction(baseGroup) : null;
    }

    /**
     * Same as parseFunction(), except that the base is provided, guaranteeing a
     * non-nullable result.
     */
    parseGivenFunction(
        baseGroup: ParsedFuncOrArgOrDollar,
        breakOnTokenText?: BreakToken,
    ): ParseNode {
        baseGroup = assertFuncOrArg(baseGroup);
        if (baseGroup.type === "fn") {
            const func = baseGroup.result;
            const funcData = functions[func];
            if (this.mode === "text" && !funcData.allowedInText) {
                throw new ParseError(
                    "Can't use function '" + func + "' in text mode",
                    baseGroup.token);
            } else if (this.mode === "math" &&
                funcData.allowedInMath === false) {
                throw new ParseError(
                    "Can't use function '" + func + "' in math mode",
                    baseGroup.token);
            }

            const {args, optArgs} = this.parseArguments(func, funcData);
            const token = baseGroup.token;
            const result =
                this.callFunction(func, args, optArgs, token, breakOnTokenText);
            return new ParseNode(result.type, result, this.mode);
        } else {
            return baseGroup.result;
        }
    }

    /**
     * Call a function handler with a suitable context and arguments.
     */
    callFunction(
        name: string,
        args: ParseNode[],
        optArgs: (?ParseNode)[],
        token?: Token,
        breakOnTokenText?: BreakToken,
    ): * {
        const context: FunctionContext = {
            funcName: name,
            parser: this,
            token,
            breakOnTokenText,
        };
        const func = functions[name];
        if (func && func.handler) {
            return func.handler(context, args, optArgs);
        } else {
            throw new ParseError(`No function handler for ${name}`);
        }
    }

    /**
     * Parses the arguments of a function or environment
     */
    parseArguments(
        func: string,   // Should look like "\name" or "\begin{name}".
        funcData: FunctionSpec | EnvSpec,
    ): {
        args: ParseNode[],
        optArgs: (?ParseNode)[],
    } {
        const totalArgs = funcData.numArgs + funcData.numOptionalArgs;
        if (totalArgs === 0) {
            return {args: [], optArgs: []};
        }

        const baseGreediness = funcData.greediness;
        const args = [];
        const optArgs = [];

        for (let i = 0; i < totalArgs; i++) {
            const argType = funcData.argTypes && funcData.argTypes[i];
            const isOptional = i < funcData.numOptionalArgs;
            // Ignore spaces between arguments.  As the TeXbook says:
            // "After you have said ‘\def\row#1#2{...}’, you are allowed to
            //  put spaces between the arguments (e.g., ‘\row x n’), because
            //  TeX doesn’t use single spaces as undelimited arguments."
            if (i > 0 && !isOptional) {
                this.consumeSpaces();
            }
            // Also consume leading spaces in math mode, as parseSymbol
            // won't know what to do with them.  This can only happen with
            // macros, e.g. \frac\foo\foo where \foo expands to a space symbol.
            // In LaTeX, the \foo's get treated as (blank) arguments).
            // In KaTeX, for now, both spaces will get consumed.
            // TODO(edemaine)
            if (i === 0 && !isOptional && this.mode === "math") {
                this.consumeSpaces();
            }
            const nextToken = this.nextToken;
            let arg = argType ?
                this.parseGroupOfType(argType, isOptional) :
                this.parseGroup(isOptional);
            if (!arg) {
                if (isOptional) {
                    optArgs.push(null);
                    continue;
                }
                if (!this.settings.throwOnError &&
                    this.nextToken.text[0] === "\\") {
                    arg = newArgument(this.handleUnsupportedCmd(), nextToken);
                } else {
                    throw new ParseError(
                        "Expected group after '" + func + "'", nextToken);
                }
            }
            let argNode: ParseNode;
            arg = assertFuncOrArg(arg);
            if (arg.type === "fn") {
                const argGreediness =
                    functions[arg.result].greediness;
                if (argGreediness > baseGreediness) {
                    argNode = this.parseGivenFunction(arg);
                } else {
                    throw new ParseError(
                        "Got function '" + arg.result + "' as " +
                        "argument to '" + func + "'", nextToken);
                }
            } else {
                argNode = arg.result;
            }
            (isOptional ? optArgs : args).push(argNode);
        }

        return {args, optArgs};
    }

    /**
     * Parses a group when the mode is changing.
     */
    parseGroupOfType(
        type: ArgType,  // Used to describe the mode in error messages.
        optional: boolean,
    ): ?ParsedFuncOrArgOrDollar {
        // Handle `original` argTypes
        if (type === "original") {
            type = this.mode;
        }

        if (type === "color") {
            return this.parseColorGroup(optional);
        }
        if (type === "size") {
            return this.parseSizeGroup(optional);
        }
        if (type === "url") {
            return this.parseUrlGroup(optional);
        }

        // By the time we get here, type is one of "text" or "math".
        // Specify this as mode to parseGroup.
        return this.parseGroup(optional, type);
    }

    consumeSpaces() {
        while (this.nextToken.text === " ") {
            this.consume();
        }
    }

    /**
     * Parses a group, essentially returning the string formed by the
     * brace-enclosed tokens plus some position information.
     */
    parseStringGroup(
        modeName: ArgType,  // Used to describe the mode in error messages.
        optional: boolean,
    ): ?Token {
        if (optional && this.nextToken.text !== "[") {
            return null;
        }
        const outerMode = this.mode;
        this.mode = "text";
        this.expect(optional ? "[" : "{");
        let str = "";
        const firstToken = this.nextToken;
        let lastToken = firstToken;
        while (this.nextToken.text !== (optional ? "]" : "}")) {
            if (this.nextToken.text === "EOF") {
                throw new ParseError(
                    "Unexpected end of input in " + modeName,
                    firstToken.range(this.nextToken, str));
            }
            lastToken = this.nextToken;
            str += lastToken.text;
            this.consume();
        }
        this.mode = outerMode;
        this.expect(optional ? "]" : "}");
        return firstToken.range(lastToken, str);
    }

    /**
     * Parses a group, essentially returning the string formed by the
     * brace-enclosed tokens plus some position information, possibly
     * with nested braces.
     */
    parseStringGroupWithBalancedBraces(
        modeName: ArgType,  // Used to describe the mode in error messages.
        optional: boolean,
    ): ?Token {
        if (optional && this.nextToken.text !== "[") {
            return null;
        }
        const outerMode = this.mode;
        this.mode = "text";
        this.expect(optional ? "[" : "{");
        let str = "";
        let nest = 0;
        const firstToken = this.nextToken;
        let lastToken = firstToken;
        while (nest > 0 || this.nextToken.text !== (optional ? "]" : "}")) {
            if (this.nextToken.text === "EOF") {
                throw new ParseError(
                    "Unexpected end of input in " + modeName,
                    firstToken.range(this.nextToken, str));
            }
            lastToken = this.nextToken;
            str += lastToken.text;
            if (lastToken.text === "{") {
                nest += 1;
            } else if (lastToken.text === "}") {
                if (nest <= 0) {
                    throw new ParseError(
                        "Unbalanced brace of input in " + modeName,
                        firstToken.range(this.nextToken, str));
                } else {
                    nest -= 1;
                }
            }
            this.consume();
        }
        this.mode = outerMode;
        this.expect(optional ? "]" : "}");
        return firstToken.range(lastToken, str);
    }

    /**
     * Parses a regex-delimited group: the largest sequence of tokens
     * whose concatenated strings match `regex`. Returns the string
     * formed by the tokens plus some position information.
     */
    parseRegexGroup(
        regex: RegExp,
        modeName: string,   // Used to describe the mode in error messages.
    ): Token {
        const outerMode = this.mode;
        this.mode = "text";
        const firstToken = this.nextToken;
        let lastToken = firstToken;
        let str = "";
        while (this.nextToken.text !== "EOF"
            && regex.test(str + this.nextToken.text)) {
            lastToken = this.nextToken;
            str += lastToken.text;
            this.consume();
        }
        if (str === "") {
            throw new ParseError(
                "Invalid " + modeName + ": '" + firstToken.text + "'",
                firstToken);
        }
        this.mode = outerMode;
        return firstToken.range(lastToken, str);
    }

    /**
     * Parses a color description.
     */
    parseColorGroup(optional: boolean): ?ParsedArg {
        const res = this.parseStringGroup("color", optional);
        if (!res) {
            return null;
        }
        const match = (/^(#[a-f0-9]{3}|#[a-f0-9]{6}|[a-z]+)$/i).exec(res.text);
        if (!match) {
            throw new ParseError("Invalid color: '" + res.text + "'", res);
        }
        return newArgument(new ParseNode("color", match[0], this.mode), res);
    }

    /**
     * Parses a url string.
     */
    parseUrlGroup(optional: boolean): ?ParsedArg {
        const res = this.parseStringGroupWithBalancedBraces("url", optional);
        if (!res) {
            return null;
        }
        const raw = res.text;
        // hyperref package allows backslashes alone in href, but doesn't generate
        // valid links in such cases; we interpret this as "undefiend" behaviour,
        // and keep them as-is. Some browser will replace backslashes with
        // forward slashes.
        const url = raw.replace(/\\([#$%&~_^{}])/g, '$1');
        return newArgument(new ParseNode("url", url, this.mode), res);
    }

    /**
     * Parses a size specification, consisting of magnitude and unit.
     */
    parseSizeGroup(optional: boolean): ?ParsedArg {
        let res;
        if (!optional && this.nextToken.text !== "{") {
            res = this.parseRegexGroup(
                /^[-+]? *(?:$|\d+|\d+\.\d*|\.\d*) *[a-z]{0,2} *$/, "size");
        } else {
            res = this.parseStringGroup("size", optional);
        }
        if (!res) {
            return null;
        }
        const match = (/([-+]?) *(\d+(?:\.\d*)?|\.\d+) *([a-z]{2})/).exec(res.text);
        if (!match) {
            throw new ParseError("Invalid size: '" + res.text + "'", res);
        }
        const data = {
            number: +(match[1] + match[2]), // sign + magnitude, cast to number
            unit: match[3],
        };
        if (!validUnit(data)) {
            throw new ParseError("Invalid unit: '" + data.unit + "'", res);
        }
        return newArgument(new ParseNode("size", data, this.mode), res);
    }

    /**
     * If `optional` is false or absent, this parses an ordinary group,
     * which is either a single nucleus (like "x") or an expression
     * in braces (like "{x+y}").
     * If `optional` is true, it parses either a bracket-delimited expression
     * (like "[x+y]") or returns null to indicate the absence of a
     * bracket-enclosed group.
     * If `mode` is present, switches to that mode while parsing the group,
     * and switches back after.
     */
    parseGroup(optional?: boolean, mode?: Mode): ?ParsedFuncOrArgOrDollar {
        const outerMode = this.mode;
        const firstToken = this.nextToken;
        // Try to parse an open brace
        if (this.nextToken.text === (optional ? "[" : "{")) {
            // Switch to specified mode before we expand symbol after brace
            if (mode) {
                this.switchMode(mode);
            }
            // If we get a brace, parse an expression
            this.consume();
            const expression = this.parseExpression(false, optional ? "]" : "}");
            const lastToken = this.nextToken;
            // Switch mode back before consuming symbol after close brace
            if (mode) {
                this.switchMode(outerMode);
            }
            // Make sure we get a close brace
            this.expect(optional ? "]" : "}");
            if (mode === "text") {
                this.formLigatures(expression);
            }
            return newArgument(
                new ParseNode(
                    "ordgroup", expression, this.mode, firstToken, lastToken),
                    firstToken.range(lastToken, firstToken.text));
        } else {
            // Otherwise, just return a nucleus, or nothing for an optional group
            if (mode) {
                this.switchMode(mode);
            }
            const result = optional ? null : this.parseSymbol();
            if (mode) {
                this.switchMode(outerMode);
            }
            return result;
        }
    }

    /**
     * Form ligature-like combinations of characters for text mode.
     * This includes inputs like "--", "---", "``" and "''".
     * The result will simply replace multiple textord nodes with a single
     * character in each value by a single textord node having multiple
     * characters in its value.  The representation is still ASCII source.
     * The group will be modified in place.
     */
    formLigatures(group: ParseNode[]) {
        let n = group.length - 1;
        for (let i = 0; i < n; ++i) {
            const a = group[i];
            const v = a.value;
            if (v === "-" && group[i + 1].value === "-") {
                if (i + 1 < n && group[i + 2].value === "-") {
                    group.splice(i, 3, new ParseNode(
                        "textord", "---", "text", a, group[i + 2]));
                    n -= 2;
                } else {
                    group.splice(i, 2, new ParseNode(
                        "textord", "--", "text", a, group[i + 1]));
                    n -= 1;
                }
            }
            if ((v === "'" || v === "`") && group[i + 1].value === v) {
                group.splice(i, 2, new ParseNode(
                    "textord", v + v, "text", a, group[i + 1]));
                n -= 1;
            }
        }
    }

    /**
     * Parse a single symbol out of the string. Here, we handle both the functions
     * we have defined, as well as the single character symbols
     */
    parseSymbol(): ?ParsedFuncOrArgOrDollar {
        const nucleus = this.nextToken;
        let text = nucleus.text;

        if (functions[text]) {
            this.consume();
            // If there exists a function with this name, we return the function and
            // say that it is a function.
            return newFunction(nucleus);
        } else if (/^\\verb[^a-zA-Z]/.test(text)) {
            this.consume();
            let arg = text.slice(5);
            const star = (arg.charAt(0) === "*");
            if (star) {
                arg = arg.slice(1);
            }
            // Lexer's tokenRegex is constructed to always have matching
            // first/last characters.
            if (arg.length < 2 || arg.charAt(0) !== arg.slice(-1)) {
                throw new ParseError(`\\verb assertion failed --
                    please report what input caused this bug`);
            }
            arg = arg.slice(1, -1);  // remove first and last char
            return newArgument(
                new ParseNode("verb", {
                    body: arg,
                    star: star,
                }, "text"), nucleus);
        } else if (text === "$") {
            return newDollar(nucleus);
        }
        // At this point, we should have a symbol, possibly with accents.
        // First expand any accented base symbol according to unicodeSymbols.
        if (unicodeSymbols.hasOwnProperty(text[0]) &&
            !symbols[this.mode][text[0]]) {
            text = unicodeSymbols[text[0]] + text.substr(1);
        }
        // Strip off any combining characters
        const match = combiningDiacriticalMarksEndRegex.exec(text);
        if (match) {
            text = text.substring(0, match.index);
            if (text === 'i') {
                text = '\u0131';  // dotless i, in math and text mode
            } else if (text === 'j') {
                text = '\u0237';  // dotless j, in math and text mode
            }
        }
        // Recognize base symbol
        let symbol = null;
        if (symbols[this.mode][text]) {
            symbol = new ParseNode(symbols[this.mode][text].group,
                            text, this.mode, nucleus);
        } else if (this.mode === "text" &&
                   supportedCodepoint(text.charCodeAt(0))) {
            symbol = new ParseNode("textord", text, this.mode, nucleus);
        } else {
            return null;  // EOF, ^, _, {, }, etc.
        }
        this.consume();
        // Transform combining characters into accents
        if (match) {
            for (let i = 0; i < match[0].length; i++) {
                const accent = match[0][i];
                if (!unicodeAccents[accent]) {
                    throw new ParseError(`Unknown accent ' ${accent}'`, nucleus);
                }
                const command = unicodeAccents[accent][this.mode];
                if (!command) {
                    throw new ParseError(
                        `Accent ${accent} unsupported in ${this.mode} mode`,
                        nucleus);
                }
                symbol = new ParseNode("accent", {
                    type: "accent",
                    label: command,
                    isStretchy: false,
                    isShifty: true,
                    base: symbol,
                }, this.mode, nucleus);
            }
        }
        return newArgument(symbol, nucleus);
    }
}<|MERGE_RESOLUTION|>--- conflicted
+++ resolved
@@ -505,57 +505,6 @@
                     endNameToken);
             }
             return result;
-<<<<<<< HEAD
-        } else if (utils.contains(Parser.sizeFuncs, func)) {
-            // If we see a sizing function, parse out the implicit body
-            this.consumeSpaces();
-            const body = this.parseExpression(false, breakOnTokenText);
-            return new ParseNode("sizing", {
-                // Figure out what size to use based on the list of functions above
-                size: utils.indexOf(Parser.sizeFuncs, func) + 1,
-                value: body,
-            }, this.mode);
-        } else if (utils.contains(Parser.styleFuncs, func)) {
-            // If we see a styling function, parse out the implicit body
-            this.consumeSpaces();
-            const body = this.parseExpression(true, breakOnTokenText);
-            return new ParseNode("styling", {
-                // Figure out what style to use by pulling out the style from
-                // the function name
-                style: func.slice(1, func.length - 5),
-                value: body,
-            }, this.mode);
-        } else if (func in Parser.oldFontFuncs) {
-            const style = Parser.oldFontFuncs[func];
-            // If we see an old font function, parse out the implicit body
-            this.consumeSpaces();
-            const body = this.parseExpression(true, breakOnTokenText);
-            if (style.slice(0, 4) === 'text') {
-                return new ParseNode("text", {
-                    style: style,
-                    body: new ParseNode("ordgroup", body, this.mode),
-                }, this.mode);
-            } else {
-                return new ParseNode("font", {
-                    font: style,
-                    oldTextFont: true,
-                    body: new ParseNode("ordgroup", body, this.mode),
-                }, this.mode);
-            }
-        } else if (func === "\\color") {
-            // If we see a styling function, parse out the implicit body
-            const color = this.parseColorGroup(false);
-            if (!color) {
-                throw new ParseError("\\color not followed by color");
-            }
-            const body = this.parseExpression(true, breakOnTokenText);
-            return new ParseNode("color", {
-                type: "color",
-                color: color.result.value,
-                value: body,
-            }, this.mode);
-=======
->>>>>>> bceb7bd1
         } else {
             // Defer to parseGivenFunction if it's not a function we handle
             return this.parseGivenFunction(start, breakOnTokenText);
