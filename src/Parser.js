// @flow
/* eslint no-constant-condition:0 */
import functions from "./functions";
import MacroExpander, {implicitCommands} from "./MacroExpander";
import symbols, {ATOMS, extraLatin} from "./symbols";
import {validUnit} from "./units";
import {supportedCodepoint} from "./unicodeScripts";
import unicodeAccents from "./unicodeAccents";
import unicodeSymbols from "./unicodeSymbols";
import utils from "./utils";
import {checkNodeType} from "./parseNode";
import ParseError from "./ParseError";
import {combiningDiacriticalMarksEndRegex} from "./Lexer";
import Settings from "./Settings";
import SourceLocation from "./SourceLocation";
import {Token} from "./Token";
import type {ParseNode, AnyParseNode, SymbolParseNode} from "./parseNode";
import type {Atom, Group} from "./symbols";
import type {Mode, ArgType, BreakToken} from "./types";
import type {FunctionContext, FunctionSpec} from "./defineFunction";
import type {EnvSpec} from "./defineEnvironment";

/**
 * This file contains the parser used to parse out a TeX expression from the
 * input. Since TeX isn't context-free, standard parsers don't work particularly
 * well.
 *
 * The strategy of this parser is as such:
 *
 * The main functions (the `.parse...` ones) take a position in the current
 * parse string to parse tokens from. The lexer (found in Lexer.js, stored at
 * this.gullet.lexer) also supports pulling out tokens at arbitrary places. When
 * individual tokens are needed at a position, the lexer is called to pull out a
 * token, which is then used.
 *
 * The parser has a property called "mode" indicating the mode that
 * the parser is currently in. Currently it has to be one of "math" or
 * "text", which denotes whether the current environment is a math-y
 * one or a text-y one (e.g. inside \text). Currently, this serves to
 * limit the functions which can be used in text mode.
 *
 * The main functions then return an object which contains the useful data that
 * was parsed at its given point, and a new position at the end of the parsed
 * data. The main functions can call each other and continue the parsing by
 * using the returned position as a new starting point.
 *
 * There are also extra `.handle...` functions, which pull out some reused
 * functionality into self-contained functions.
 *
 * The functions return ParseNodes.
 */

export default class Parser {
    mode: Mode;
    gullet: MacroExpander;
    settings: Settings;
    leftrightDepth: number;
    nextToken: Token;

    constructor(input: string, settings: Settings) {
        // Start in math mode
        this.mode = "math";
        // Create a new macro expander (gullet) and (indirectly via that) also a
        // new lexer (mouth) for this parser (stomach, in the language of TeX)
        this.gullet = new MacroExpander(input, settings, this.mode);
        // Store the settings for use in parsing
        this.settings = settings;
        // Count leftright depth (for \middle errors)
        this.leftrightDepth = 0;
    }

    /**
     * Checks a result to make sure it has the right type, and throws an
     * appropriate error otherwise.
     */
    expect(text: string, consume?: boolean = true) {
        if (this.nextToken.text !== text) {
            throw new ParseError(
                "Expected '" + text + "', got '" + this.nextToken.text + "'",
                this.nextToken
            );
        }
        if (consume) {
            this.consume();
        }
    }

    /**
     * Considers the current look ahead token as consumed,
     * and fetches the one after that as the new look ahead.
     */
    consume() {
        this.nextToken = this.gullet.expandNextToken();
    }

    /**
     * Switches between "text" and "math" modes.
     */
    switchMode(newMode: Mode) {
        this.mode = newMode;
        this.gullet.switchMode(newMode);
    }

    /**
     * Main parsing function, which parses an entire input.
     */
    parse(): AnyParseNode[] {
        // Create a group namespace for the math expression.
        // (LaTeX creates a new group for every $...$, $$...$$, \[...\].)
        this.gullet.beginGroup();

        // Use old \color behavior (same as LaTeX's \textcolor) if requested.
        // We do this within the group for the math expression, so it doesn't
        // pollute settings.macros.
        if (this.settings.colorIsTextColor) {
            this.gullet.macros.set("\\color", "\\textcolor");
        }

        // Try to parse the input
        this.consume();
        const parse = this.parseExpression(false);

        // If we succeeded, make sure there's an EOF at the end
        this.expect("EOF", false);

        // End the group namespace for the expression
        this.gullet.endGroup();
        return parse;
    }

    static endOfExpression = ["}", "\\endgroup", "\\end", "\\right", "&"];

    static endOfGroup = {
        "[": "]",
        "{": "}",
        "\\begingroup": "\\endgroup",
    }

    /**
     * Parses an "expression", which is a list of atoms.
     *
     * `breakOnInfix`: Should the parsing stop when we hit infix nodes? This
     *                 happens when functions have higher precendence han infix
     *                 nodes in implicit parses.
     *
     * `breakOnTokenText`: The text of the token that the expression should end
     *                     with, or `null` if something else should end the
     *                     expression.
     */
    parseExpression(
        breakOnInfix: boolean,
        breakOnTokenText?: BreakToken,
    ): AnyParseNode[] {
        const body = [];
        // Keep adding atoms to the body until we can't parse any more atoms (either
        // we reached the end, a }, or a \right)
        while (true) {
            // Ignore spaces in math mode
            if (this.mode === "math") {
                this.consumeSpaces();
            }
            const lex = this.nextToken;
            if (Parser.endOfExpression.indexOf(lex.text) !== -1) {
                break;
            }
            if (breakOnTokenText && lex.text === breakOnTokenText) {
                break;
            }
            if (breakOnInfix && functions[lex.text] && functions[lex.text].infix) {
                break;
            }
            const atom = this.parseAtom(breakOnTokenText);
            if (!atom) {
                break;
            }
            body.push(atom);
        }
        if (this.mode === "text") {
            this.formLigatures(body);
        }
        return this.handleInfixNodes(body);
    }

    /**
     * Rewrites infix operators such as \over with corresponding commands such
     * as \frac.
     *
     * There can only be one infix operator per group.  If there's more than one
     * then the expression is ambiguous.  This can be resolved by adding {}.
     */
    handleInfixNodes(body: AnyParseNode[]): AnyParseNode[] {
        let overIndex = -1;
        let funcName;

        for (let i = 0; i < body.length; i++) {
            const node = checkNodeType(body[i], "infix");
            if (node) {
                if (overIndex !== -1) {
                    throw new ParseError(
                        "only one infix operator per group",
                        node.token);
                }
                overIndex = i;
                funcName = node.replaceWith;
            }
        }

        if (overIndex !== -1 && funcName) {
            let numerNode;
            let denomNode;

            const numerBody = body.slice(0, overIndex);
            const denomBody = body.slice(overIndex + 1);

            if (numerBody.length === 1 && numerBody[0].type === "ordgroup") {
                numerNode = numerBody[0];
            } else {
                numerNode = {type: "ordgroup", mode: this.mode, body: numerBody};
            }

            if (denomBody.length === 1 && denomBody[0].type === "ordgroup") {
                denomNode = denomBody[0];
            } else {
                denomNode = {type: "ordgroup", mode: this.mode, body: denomBody};
            }

            let node;
            if (funcName === "\\\\abovefrac") {
                node = this.callFunction(funcName,
                    [numerNode, body[overIndex], denomNode], []);
            } else {
                node = this.callFunction(funcName, [numerNode, denomNode], []);
            }
            return [node];
        } else {
            return body;
        }
    }

    // The greediness of a superscript or subscript
    static SUPSUB_GREEDINESS = 1;

    /**
     * Handle a subscript or superscript with nice errors.
     */
    handleSupSubscript(
        name: string,   // For error reporting.
    ): AnyParseNode {
        const symbolToken = this.nextToken;
        const symbol = symbolToken.text;
        this.consume();
        this.consumeSpaces(); // ignore spaces before sup/subscript argument
        const group = this.parseGroup(name, false, Parser.SUPSUB_GREEDINESS);

        if (!group) {
            throw new ParseError(
                "Expected group after '" + symbol + "'",
                symbolToken
            );
        }

        return group;
    }

    /**
     * Converts the textual input of an unsupported command into a text node
     * contained within a color node whose color is determined by errorColor
     */
    handleUnsupportedCmd(): AnyParseNode {
        const text = this.nextToken.text;
        const textordArray = [];

        for (let i = 0; i < text.length; i++) {
            textordArray.push({type: "textord", mode: "text", text: text[i]});
        }

        const textNode = {
            type: "text",
            mode: this.mode,
            body: textordArray,
        };

        const colorNode = {
            type: "color",
            mode: this.mode,
            color: this.settings.errorColor,
            body: [textNode],
        };

        this.consume();
        return colorNode;
    }

    /**
     * Parses a group with optional super/subscripts.
     */
    parseAtom(breakOnTokenText?: BreakToken): ?AnyParseNode {
        // The body of an atom is an implicit group, so that things like
        // \left(x\right)^2 work correctly.
        const base = this.parseGroup("atom", false, null, breakOnTokenText);

        // In text mode, we don't have superscripts or subscripts
        if (this.mode === "text") {
            return base;
        }

        // Note that base may be empty (i.e. null) at this point.

        let superscript;
        let subscript;
        while (true) {
            // Guaranteed in math mode, so eat any spaces first.
            this.consumeSpaces();

            // Lex the first token
            const lex = this.nextToken;

            if (lex.text === "\\limits" || lex.text === "\\nolimits") {
                // We got a limit control
                const opNode = checkNodeType(base, "op");
                if (opNode) {
                    const limits = lex.text === "\\limits";
                    opNode.limits = limits;
                    opNode.alwaysHandleSupSub = true;
                } else {
                    throw new ParseError(
                        "Limit controls must follow a math operator",
                        lex);
                }
                this.consume();
            } else if (lex.text === "^") {
                // We got a superscript start
                if (superscript) {
                    throw new ParseError("Double superscript", lex);
                }
                superscript = this.handleSupSubscript("superscript");
            } else if (lex.text === "_") {
                // We got a subscript start
                if (subscript) {
                    throw new ParseError("Double subscript", lex);
                }
                subscript = this.handleSupSubscript("subscript");
            } else if (lex.text === "'") {
                // We got a prime
                if (superscript) {
                    throw new ParseError("Double superscript", lex);
                }
                const prime = {type: "textord", mode: this.mode, text: "\\prime"};

                // Many primes can be grouped together, so we handle this here
                const primes = [prime];
                this.consume();
                // Keep lexing tokens until we get something that's not a prime
                while (this.nextToken.text === "'") {
                    // For each one, add another prime to the list
                    primes.push(prime);
                    this.consume();
                }
                // If there's a superscript following the primes, combine that
                // superscript in with the primes.
                if (this.nextToken.text === "^") {
                    primes.push(this.handleSupSubscript("superscript"));
                }
                // Put everything into an ordgroup as the superscript
                superscript = {type: "ordgroup", mode: this.mode, body: primes};
            } else if (lex.text === "%") {
                this.consumeComment();
            } else {
                // If it wasn't ^, _, or ', stop parsing super/subscripts
                break;
            }
        }

        // Base must be set if superscript or subscript are set per logic above,
        // but need to check here for type check to pass.
        if (superscript || subscript) {
            // If we got either a superscript or subscript, create a supsub
            return {
                type: "supsub",
                mode: this.mode,
                base: base,
                sup: superscript,
                sub: subscript,
            };
        } else {
            // Otherwise return the original body
            return base;
        }
    }

    /**
     * Parses an entire function, including its base and all of its arguments.
     */
    parseFunction(
        breakOnTokenText?: BreakToken,
        name?: string, // For error reporting.
        greediness?: ?number,
    ): ?AnyParseNode {
        const token = this.nextToken;
        const func = token.text;
        const funcData = functions[func];
        if (!funcData) {
            return null;
        }
        if (greediness != null && funcData.greediness <= greediness) {
            throw new ParseError(
                "Got function '" + func + "' with no arguments" +
                (name ? " as " + name : ""), token);
        } else if (this.mode === "text" && !funcData.allowedInText) {
            throw new ParseError(
                "Can't use function '" + func + "' in text mode", token);
        } else if (this.mode === "math" && funcData.allowedInMath === false) {
            throw new ParseError(
                "Can't use function '" + func + "' in math mode", token);
        }

        // Consume the command token after possibly switching to the
        // mode specified by the function (for instant mode switching),
        // and then immediately switch back.
        if (funcData.consumeMode) {
            const oldMode = this.mode;
            this.switchMode(funcData.consumeMode);
            this.consume();
            this.switchMode(oldMode);
        } else {
            this.consume();
        }
        const {args, optArgs} = this.parseArguments(func, funcData);
        return this.callFunction(func, args, optArgs, token, breakOnTokenText);
    }

    /**
     * Call a function handler with a suitable context and arguments.
     */
    callFunction(
        name: string,
        args: AnyParseNode[],
        optArgs: (?AnyParseNode)[],
        token?: Token,
        breakOnTokenText?: BreakToken,
    ): AnyParseNode {
        const context: FunctionContext = {
            funcName: name,
            parser: this,
            token,
            breakOnTokenText,
        };
        const func = functions[name];
        if (func && func.handler) {
            return func.handler(context, args, optArgs);
        } else {
            throw new ParseError(`No function handler for ${name}`);
        }
    }

    /**
     * Parses the arguments of a function or environment
     */
    parseArguments(
        func: string,   // Should look like "\name" or "\begin{name}".
        funcData: FunctionSpec<*> | EnvSpec<*>,
    ): {
        args: AnyParseNode[],
        optArgs: (?AnyParseNode)[],
    } {
        const totalArgs = funcData.numArgs + funcData.numOptionalArgs;
        if (totalArgs === 0) {
            return {args: [], optArgs: []};
        }

        const baseGreediness = funcData.greediness;
        const args = [];
        const optArgs = [];

        for (let i = 0; i < totalArgs; i++) {
            const argType = funcData.argTypes && funcData.argTypes[i];
            const isOptional = i < funcData.numOptionalArgs;
            // Ignore spaces between arguments.  As the TeXbook says:
            // "After you have said ‘\def\row#1#2{...}’, you are allowed to
            //  put spaces between the arguments (e.g., ‘\row x n’), because
            //  TeX doesn’t use single spaces as undelimited arguments."
            if (i > 0 && !isOptional) {
                this.consumeSpaces();
            }
            // Also consume leading spaces in math mode, as parseSymbol
            // won't know what to do with them.  This can only happen with
            // macros, e.g. \frac\foo\foo where \foo expands to a space symbol.
            // In LaTeX, the \foo's get treated as (blank) arguments).
            // In KaTeX, for now, both spaces will get consumed.
            // TODO(edemaine)
            if (i === 0 && !isOptional && this.mode === "math") {
                this.consumeSpaces();
            }
            const nextToken = this.nextToken;
            const arg = this.parseGroupOfType("argument to '" + func + "'",
                argType, isOptional, baseGreediness);
            if (!arg) {
                if (isOptional) {
                    optArgs.push(null);
                    continue;
                }
                throw new ParseError(
                    "Expected group after '" + func + "'", nextToken);
            }
            (isOptional ? optArgs : args).push(arg);
        }

        return {args, optArgs};
    }

    /**
     * Parses a group when the mode is changing.
     */
    parseGroupOfType(
        name: string,
        type: ?ArgType,
        optional: boolean,
        greediness: ?number,
    ): ?AnyParseNode {
        switch (type) {
            case "color":
                return this.parseColorGroup(optional);
            case "size":
                return this.parseSizeGroup(optional);
            case "url":
                return this.parseUrlGroup(optional);
            case "math":
            case "text":
                return this.parseGroup(name, optional, greediness, undefined, type);
<<<<<<< HEAD
            case "raw":
                return {type: "raw", mode: "text",
                    string: this.parseStringGroup("raw", optional, true).text};
=======
            case "raw": {
                const token = this.parseStringGroup("raw", optional, true);
                if (token) {
                    return {
                        type: "raw",
                        mode: "text",
                        string: token.text,
                    };
                } else {
                    throw new ParseError("Expected raw group", this.nextToken);
                }
            }
>>>>>>> d41e4e44
            case "original":
            case null:
            case undefined:
                return this.parseGroup(name, optional, greediness);
            default:
                throw new ParseError(
                    "Unknown group type as " + name, this.nextToken);
        }
    }

    consumeSpaces() {
        while (this.nextToken.text === " ") {
            this.consume();
        }
    }

    consumeComment() {
        // the newline character is normalized in Lexer, check original source
        while (this.nextToken.text !== "EOF" && this.nextToken.loc &&
                this.nextToken.loc.getSource().indexOf("\n") === -1) {
            this.consume();
        }
        if (this.nextToken.text === "EOF") {
            this.settings.reportNonstrict("commentAtEnd",
                "% comment has no terminating newline; LaTeX would " +
                "fail because of commenting the end of math mode (e.g. $)");
        }
        if (this.mode === "math") {
            this.consumeSpaces(); // ignore spaces in math mode
        } else if (this.nextToken.loc) { // text mode
            const source = this.nextToken.loc.getSource();
            if (source.indexOf("\n") === source.length - 1) {
                this.consumeSpaces(); // if no space after the first newline
            }
        }
    }

    /**
     * Parses a group, essentially returning the string formed by the
     * brace-enclosed tokens plus some position information.
     */
    parseStringGroup(
        modeName: ArgType,  // Used to describe the mode in error messages.
        optional: boolean,
        raw?: boolean,
    ): ?Token {
        const groupBegin = optional ? "[" : "{";
        const groupEnd = optional ? "]" : "}";
        const nextToken = this.nextToken;
        if (nextToken.text !== groupBegin) {
            if (optional) {
                return null;
            } else if (raw && nextToken.text !== "EOF" &&
                    /[^{}[\]]/.test(nextToken.text)) {
                // allow a single character in raw string group
                this.consume();
                return nextToken;
            }
        }
        const outerMode = this.mode;
        this.mode = "text";
        this.expect(groupBegin);
        let str = "";
        const firstToken = this.nextToken;
        let nested = 0; // allow nested braces in raw string group
        let lastToken = firstToken;
        while ((raw && nested > 0) || this.nextToken.text !== groupEnd) {
            switch (this.nextToken.text) {
                case "EOF":
                    throw new ParseError(
                        "Unexpected end of input in " + modeName,
                        firstToken.range(lastToken, str));
                case "%":
                    if (!raw) { // allow % in raw string group
                        this.consumeComment();
                        continue;
                    }
                    break;
                case groupBegin:
                    nested++;
                    break;
                case groupEnd:
                    nested--;
                    break;
            }
            lastToken = this.nextToken;
            str += lastToken.text;
            this.consume();
        }
        this.mode = outerMode;
        this.expect(groupEnd);
        return firstToken.range(lastToken, str);
    }

    /**
     * Parses a regex-delimited group: the largest sequence of tokens
     * whose concatenated strings match `regex`. Returns the string
     * formed by the tokens plus some position information.
     */
    parseRegexGroup(
        regex: RegExp,
        modeName: string,   // Used to describe the mode in error messages.
    ): Token {
        const outerMode = this.mode;
        this.mode = "text";
        const firstToken = this.nextToken;
        let lastToken = firstToken;
        let str = "";
        while (this.nextToken.text !== "EOF" && (regex.test(
                str + this.nextToken.text) || this.nextToken.text === "%")) {
            if (this.nextToken.text === "%") {
                this.consumeComment();
                continue;
            }
            lastToken = this.nextToken;
            str += lastToken.text;
            this.consume();
        }
        if (str === "") {
            throw new ParseError(
                "Invalid " + modeName + ": '" + firstToken.text + "'",
                firstToken);
        }
        this.mode = outerMode;
        return firstToken.range(lastToken, str);
    }

    /**
     * Parses a color description.
     */
    parseColorGroup(optional: boolean): ?ParseNode<"color-token"> {
        const res = this.parseStringGroup("color", optional);
        if (!res) {
            return null;
        }
        const match = (/^(#[a-f0-9]{3}|#?[a-f0-9]{6}|[a-z]+)$/i).exec(res.text);
        if (!match) {
            throw new ParseError("Invalid color: '" + res.text + "'", res);
        }
        let color = match[0];
        if (/^[0-9a-f]{6}$/i.test(color)) {
            // We allow a 6-digit HTML color spec without a leading "#".
            // This follows the xcolor package's HTML color model.
            // Predefined color names are all missed by this RegEx pattern.
            color = "#" + color;
        }
        return {
            type: "color-token",
            mode: this.mode,
            color,
        };
    }

    /**
     * Parses a size specification, consisting of magnitude and unit.
     */
    parseSizeGroup(optional: boolean): ?ParseNode<"size"> {
        let res;
        let isBlank = false;
        if (!optional && this.nextToken.text !== "{") {
            res = this.parseRegexGroup(
                /^[-+]? *(?:$|\d+|\d+\.\d*|\.\d*) *[a-z]{0,2} *$/, "size");
        } else {
            res = this.parseStringGroup("size", optional);
        }
        if (!res) {
            return null;
        }
        if (!optional && res.text.length === 0) {
            // Because we've tested for what is !optional, this block won't
            // affect \kern, \hspace, etc. It will capture the mandatory arguments
            // to \genfrac and \above.
            res.text = "0pt";    // Enable \above{}
            isBlank = true;      // This is here specifically for \genfrac
        }
        const match = (/([-+]?) *(\d+(?:\.\d*)?|\.\d+) *([a-z]{2})/).exec(res.text);
        if (!match) {
            throw new ParseError("Invalid size: '" + res.text + "'", res);
        }
        const data = {
            number: +(match[1] + match[2]), // sign + magnitude, cast to number
            unit: match[3],
        };
        if (!validUnit(data)) {
            throw new ParseError("Invalid unit: '" + data.unit + "'", res);
        }
        return {
            type: "size",
            mode: this.mode,
            value: data,
            isBlank,
        };
    }

    /**
     * Parses an URL, checking escaped letters and allowed protocols.
     */
    parseUrlGroup(optional: boolean): ?ParseNode<"url"> {
        const res = this.parseStringGroup("url", optional, true); // get raw string
        if (!res) {
            return null;
        }
        // hyperref package allows backslashes alone in href, but doesn't
        // generate valid links in such cases; we interpret this as
        // "undefined" behaviour, and keep them as-is. Some browser will
        // replace backslashes with forward slashes.
        const url = res.text.replace(/\\([#$%&~_^{}])/g, '$1');
        let protocol = /^\s*([^\\/#]*?)(?::|&#0*58|&#x0*3a)/i.exec(url);
        protocol = (protocol != null ? protocol[1] : "_relative");
        const allowed = this.settings.allowedProtocols;
        if (!utils.contains(allowed,  "*") &&
            !utils.contains(allowed, protocol)) {
            throw new ParseError(
                `Forbidden protocol '${protocol}'`, res);
        }
        return {
            type: "url",
            mode: this.mode,
            url,
        };
    }

    /**
     * If `optional` is false or absent, this parses an ordinary group,
     * which is either a single nucleus (like "x") or an expression
     * in braces (like "{x+y}") or an implicit group, a group that starts
     * at the current position, and ends right before a higher explicit
     * group ends, or at EOF.
     * If `optional` is true, it parses either a bracket-delimited expression
     * (like "[x+y]") or returns null to indicate the absence of a
     * bracket-enclosed group.
     * If `mode` is present, switches to that mode while parsing the group,
     * and switches back after.
     */
    parseGroup(
        name: string, // For error reporting.
        optional?: boolean,
        greediness?: ?number,
        breakOnTokenText?: BreakToken,
        mode?: Mode,
    ): ?AnyParseNode {
        const outerMode = this.mode;
        const firstToken = this.nextToken;
        const text = firstToken.text;
        // Switch to specified mode
        if (mode) {
            this.switchMode(mode);
        }

        let groupEnd;
        let result;
        // Try to parse an open brace or \begingroup
        if (optional ? text === "["  : text === "{" || text === "\\begingroup") {
            groupEnd = Parser.endOfGroup[text];
            // Start a new group namespace
            this.gullet.beginGroup();
            // If we get a brace, parse an expression
            this.consume();
            const expression = this.parseExpression(false, groupEnd);
            const lastToken = this.nextToken;
            // End group namespace before consuming symbol after close brace
            this.gullet.endGroup();
            result = {
                type: "ordgroup",
                mode: this.mode,
                loc: SourceLocation.range(firstToken, lastToken),
                body: expression,
                // A group formed by \begingroup...\endgroup is a semi-simple group
                // which doesn't affect spacing in math mode, i.e., is transparent.
                // https://tex.stackexchange.com/questions/1930/when-should-one-
                // use-begingroup-instead-of-bgroup
                semisimple: text === "\\begingroup" || undefined,
            };
        } else if (optional) {
            // Return nothing for an optional group
            result = null;
        } else {
            // If there exists a function with this name, parse the function.
            // Otherwise, just return a nucleus
            result = this.parseFunction(breakOnTokenText, name, greediness) ||
                this.parseSymbol();
            if (result == null && text[0] === "\\" &&
                    !implicitCommands.hasOwnProperty(text)) {
                if (this.settings.throwOnError) {
                    throw new ParseError(
                        "Undefined control sequence: " + text, firstToken);
                }
                result = this.handleUnsupportedCmd();
            }
        }

        // Switch mode back
        if (mode) {
            this.switchMode(outerMode);
        }
        // Make sure we got a close brace
        if (groupEnd) {
            this.expect(groupEnd);
        }
        return result;
    }

    /**
     * Form ligature-like combinations of characters for text mode.
     * This includes inputs like "--", "---", "``" and "''".
     * The result will simply replace multiple textord nodes with a single
     * character in each value by a single textord node having multiple
     * characters in its value.  The representation is still ASCII source.
     * The group will be modified in place.
     */
    formLigatures(group: AnyParseNode[]) {
        let n = group.length - 1;
        for (let i = 0; i < n; ++i) {
            const a = group[i];
            // $FlowFixMe: Not every node type has a `text` property.
            const v = a.text;
            if (v === "-" && group[i + 1].text === "-") {
                if (i + 1 < n && group[i + 2].text === "-") {
                    group.splice(i, 3, {
                        type: "textord",
                        mode: "text",
                        loc: SourceLocation.range(a, group[i + 2]),
                        text: "---",
                    });
                    n -= 2;
                } else {
                    group.splice(i, 2, {
                        type: "textord",
                        mode: "text",
                        loc: SourceLocation.range(a, group[i + 1]),
                        text: "--",
                    });
                    n -= 1;
                }
            }
            if ((v === "'" || v === "`") && group[i + 1].text === v) {
                group.splice(i, 2, {
                    type: "textord",
                    mode: "text",
                    loc: SourceLocation.range(a, group[i + 1]),
                    text: v + v,
                });
                n -= 1;
            }
        }
    }

    /**
     * Parse a single symbol out of the string. Here, we handle single character
     * symbols and special functions like verbatim
     */
    parseSymbol(): ?AnyParseNode {
        const nucleus = this.nextToken;
        let text = nucleus.text;

        if (/^\\verb[^a-zA-Z]/.test(text)) {
            this.consume();
            let arg = text.slice(5);
            const star = (arg.charAt(0) === "*");
            if (star) {
                arg = arg.slice(1);
            }
            // Lexer's tokenRegex is constructed to always have matching
            // first/last characters.
            if (arg.length < 2 || arg.charAt(0) !== arg.slice(-1)) {
                throw new ParseError(`\\verb assertion failed --
                    please report what input caused this bug`);
            }
            arg = arg.slice(1, -1);  // remove first and last char
            return {
                type: "verb",
                mode: "text",
                body: arg,
                star,
            };
        } else if (text === "%") {
            this.consumeComment();
            return this.parseSymbol();
        }
        // At this point, we should have a symbol, possibly with accents.
        // First expand any accented base symbol according to unicodeSymbols.
        if (unicodeSymbols.hasOwnProperty(text[0]) &&
            !symbols[this.mode][text[0]]) {
            // This behavior is not strict (XeTeX-compatible) in math mode.
            if (this.settings.strict && this.mode === "math") {
                this.settings.reportNonstrict("unicodeTextInMathMode",
                    `Accented Unicode text character "${text[0]}" used in ` +
                    `math mode`, nucleus);
            }
            text = unicodeSymbols[text[0]] + text.substr(1);
        }
        // Strip off any combining characters
        const match = combiningDiacriticalMarksEndRegex.exec(text);
        if (match) {
            text = text.substring(0, match.index);
            if (text === 'i') {
                text = '\u0131';  // dotless i, in math and text mode
            } else if (text === 'j') {
                text = '\u0237';  // dotless j, in math and text mode
            }
        }
        // Recognize base symbol
        let symbol: AnyParseNode;
        if (symbols[this.mode][text]) {
            if (this.settings.strict && this.mode === 'math' &&
                extraLatin.indexOf(text) >= 0) {
                this.settings.reportNonstrict("unicodeTextInMathMode",
                    `Latin-1/Unicode text character "${text[0]}" used in ` +
                    `math mode`, nucleus);
            }
            const group: Group = symbols[this.mode][text].group;
            const loc = SourceLocation.range(nucleus);
            let s: SymbolParseNode;
            if (ATOMS.hasOwnProperty(group)) {
                // $FlowFixMe
                const family: Atom = group;
                s = {
                    type: "atom",
                    mode: this.mode,
                    family,
                    loc,
                    text,
                };
            } else {
                // $FlowFixMe
                s = {
                    type: group,
                    mode: this.mode,
                    loc,
                    text,
                };
            }
            symbol = s;
        } else if (text.charCodeAt(0) >= 0x80) { // no symbol for e.g. ^
            if (this.settings.strict) {
                if (!supportedCodepoint(text.charCodeAt(0))) {
                    this.settings.reportNonstrict("unknownSymbol",
                        `Unrecognized Unicode character "${text[0]}"` +
                        ` (${text.charCodeAt(0)})`, nucleus);
                } else if (this.mode === "math") {
                    this.settings.reportNonstrict("unicodeTextInMathMode",
                        `Unicode text character "${text[0]}" used in math mode`,
                        nucleus);
                }
            }
            symbol = {
                type: "textord",
                mode: this.mode,
                loc: SourceLocation.range(nucleus),
                text,
            };
        } else {
            return null;  // EOF, ^, _, {, }, etc.
        }
        this.consume();
        // Transform combining characters into accents
        if (match) {
            for (let i = 0; i < match[0].length; i++) {
                const accent: string = match[0][i];
                if (!unicodeAccents[accent]) {
                    throw new ParseError(`Unknown accent ' ${accent}'`, nucleus);
                }
                const command = unicodeAccents[accent][this.mode];
                if (!command) {
                    throw new ParseError(
                        `Accent ${accent} unsupported in ${this.mode} mode`,
                        nucleus);
                }
                symbol = {
                    type: "accent",
                    mode: this.mode,
                    loc: SourceLocation.range(nucleus),
                    label: command,
                    isStretchy: false,
                    isShifty: true,
                    base: symbol,
                };
            }
        }
        return symbol;
    }
}<|MERGE_RESOLUTION|>--- conflicted
+++ resolved
@@ -527,11 +527,6 @@
             case "math":
             case "text":
                 return this.parseGroup(name, optional, greediness, undefined, type);
-<<<<<<< HEAD
-            case "raw":
-                return {type: "raw", mode: "text",
-                    string: this.parseStringGroup("raw", optional, true).text};
-=======
             case "raw": {
                 const token = this.parseStringGroup("raw", optional, true);
                 if (token) {
@@ -544,7 +539,6 @@
                     throw new ParseError("Expected raw group", this.nextToken);
                 }
             }
->>>>>>> d41e4e44
             case "original":
             case null:
             case undefined:
