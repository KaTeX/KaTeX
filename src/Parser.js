--- conflicted
+++ resolved
@@ -5,30 +5,20 @@
 import symbols, {ATOMS, extraLatin} from "./symbols";
 import {convertSize, units, zeroPt, zeroMu} from "./units";
 import {supportedCodepoint} from "./unicodeScripts";
-<<<<<<< HEAD
-import unicodeAccents from "./unicodeAccents";
-import unicodeSymbols from "./unicodeSymbols";
 import {assertNodeType} from "./parseNode";
-=======
->>>>>>> 57492893
 import ParseError from "./ParseError";
 import {combiningDiacriticalMarksEndRegex} from "./Lexer";
 import Settings from "./Settings";
 import SourceLocation from "./SourceLocation";
 import {Token} from "./Token";
-<<<<<<< HEAD
+
+// Pre-evaluate both modules as unicodeSymbols require String.normalize()
+import unicodeAccents from /*preval*/ "./unicodeAccents";
+import unicodeSymbols from /*preval*/ "./unicodeSymbols";
+
 import {multiplySize, multiply} from "./functions/arithmetic";
 import type {ParseNode, AnyParseNode, SymbolParseNode, NumericParseNode,
     UnsupportedCmdParseNode} from "./parseNode";
-=======
-
-// Pre-evaluate both modules as unicodeSymbols require String.normalize()
-import unicodeAccents from /*preval*/ "./unicodeAccents";
-import unicodeSymbols from /*preval*/ "./unicodeSymbols";
-
-import type {ParseNode, AnyParseNode, SymbolParseNode, UnsupportedCmdParseNode}
-    from "./parseNode";
->>>>>>> 57492893
 import type {Atom, Group} from "./symbols";
 import type {Mode, ArgType, NumericType, BreakToken} from "./types";
 import type {FunctionContext, FunctionSpec} from "./defineFunction";
