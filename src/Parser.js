// @flow
/* eslint no-constant-condition:0 */
import functions from "./functions";
import MacroExpander, {implicitCommands} from "./MacroExpander";
import symbols, {ATOMS, extraLatin} from "./symbols";
import {validUnit} from "./units";
import {supportedCodepoint} from "./unicodeScripts";
import ParseError from "./ParseError";
import {combiningDiacriticalMarksEndRegex} from "./Lexer";
import Settings from "./Settings";
import SourceLocation from "./SourceLocation";
import {Token} from "./Token";

// Pre-evaluate both modules as unicodeSymbols require String.normalize()
import unicodeAccents from /*preval*/ "./unicodeAccents";
import unicodeSymbols from /*preval*/ "./unicodeSymbols";

import type {ParseNode, AnyParseNode, SymbolParseNode, UnsupportedCmdParseNode}
    from "./parseNode";
import type {Atom, Group} from "./symbols";
import type {Mode, ArgType, BreakToken} from "./types";
import type {FunctionContext, FunctionSpec} from "./defineFunction";
import type {EnvSpec} from "./defineEnvironment";

/**
 * This file contains the parser used to parse out a TeX expression from the
 * input. Since TeX isn't context-free, standard parsers don't work particularly
 * well.
 *
 * The strategy of this parser is as such:
 *
 * The main functions (the `.parse...` ones) take a position in the current
 * parse string to parse tokens from. The lexer (found in Lexer.js, stored at
 * this.gullet.lexer) also supports pulling out tokens at arbitrary places. When
 * individual tokens are needed at a position, the lexer is called to pull out a
 * token, which is then used.
 *
 * The parser has a property called "mode" indicating the mode that
 * the parser is currently in. Currently it has to be one of "math" or
 * "text", which denotes whether the current environment is a math-y
 * one or a text-y one (e.g. inside \text). Currently, this serves to
 * limit the functions which can be used in text mode.
 *
 * The main functions then return an object which contains the useful data that
 * was parsed at its given point, and a new position at the end of the parsed
 * data. The main functions can call each other and continue the parsing by
 * using the returned position as a new starting point.
 *
 * There are also extra `.handle...` functions, which pull out some reused
 * functionality into self-contained functions.
 *
 * The functions return ParseNodes.
 */

export default class Parser {
    mode: Mode;
    gullet: MacroExpander;
    settings: Settings;
    leftrightDepth: number;
    nextToken: ?Token;

    constructor(input: string, settings: Settings) {
        // Start in math mode
        this.mode = "math";
        // Create a new macro expander (gullet) and (indirectly via that) also a
        // new lexer (mouth) for this parser (stomach, in the language of TeX)
        this.gullet = new MacroExpander(input, settings, this.mode);
        // Store the settings for use in parsing
        this.settings = settings;
        // Count leftright depth (for \middle errors)
        this.leftrightDepth = 0;
    }

    /**
     * Checks a result to make sure it has the right type, and throws an
     * appropriate error otherwise.
     */
    expect(text: string, consume?: boolean = true) {
        if (this.fetch().text !== text) {
            throw new ParseError(
                `Expected '${text}', got '${this.fetch().text}'`, this.fetch()
            );
        }
        if (consume) {
            this.consume();
        }
    }

    /**
     * Discards the current lookahead token, considering it consumed.
     */
    consume() {
        this.nextToken = null;
    }

    /**
     * Return the current lookahead token, or if there isn't one (at the
     * beginning, or if the previous lookahead token was consume()d),
     * fetch the next token as the new lookahead token and return it.
     */
    fetch(): Token {
        if (this.nextToken == null) {
            this.nextToken = this.gullet.expandNextToken();
        }
        return this.nextToken;
    }

    /**
     * Switches between "text" and "math" modes.
     */
    switchMode(newMode: Mode) {
        this.mode = newMode;
        this.gullet.switchMode(newMode);
    }

    /**
     * Main parsing function, which parses an entire input.
     */
    parse(): AnyParseNode[] {
        if (!this.settings.globalGroup) {
            // Create a group namespace for the math expression.
            // (LaTeX creates a new group for every $...$, $$...$$, \[...\].)
            this.gullet.beginGroup();
        }

        // Use old \color behavior (same as LaTeX's \textcolor) if requested.
        // We do this within the group for the math expression, so it doesn't
        // pollute settings.macros.
        if (this.settings.colorIsTextColor) {
            this.gullet.macros.set("\\color", "\\textcolor");
        }

        // Try to parse the input
        const parse = this.parseExpression(false);

        // If we succeeded, make sure there's an EOF at the end
        this.expect("EOF");

        // End the group namespace for the expression
        if (!this.settings.globalGroup) {
            this.gullet.endGroup();
        }
        return parse;
    }

    static endOfExpression: string[] = ["}", "\\endgroup", "\\end", "\\right", "&"];

    /**
     * Parses an "expression", which is a list of atoms.
     *
     * `breakOnInfix`: Should the parsing stop when we hit infix nodes? This
     *                 happens when functions have higher precendence han infix
     *                 nodes in implicit parses.
     *
     * `breakOnTokenText`: The text of the token that the expression should end
     *                     with, or `null` if something else should end the
     *                     expression.
     */
    parseExpression(
        breakOnInfix: boolean,
        breakOnTokenText?: BreakToken,
    ): AnyParseNode[] {
        const body = [];
        // Keep adding atoms to the body until we can't parse any more atoms (either
        // we reached the end, a }, or a \right)
        while (true) {
            // Ignore spaces in math mode
            if (this.mode === "math") {
                this.consumeSpaces();
            }
            const lex = this.fetch();
            if (Parser.endOfExpression.indexOf(lex.text) !== -1) {
                break;
            }
            if (breakOnTokenText && lex.text === breakOnTokenText) {
                break;
            }
            if (breakOnInfix && functions[lex.text] && functions[lex.text].infix) {
                break;
            }
            const atom = this.parseAtom(breakOnTokenText);
            if (!atom) {
                break;
            } else if (atom.type === "internal") {
                continue;
            }
            body.push(atom);
        }
        if (this.mode === "text") {
            this.formLigatures(body);
        }
        return this.handleInfixNodes(body);
    }

    /**
     * Rewrites infix operators such as \over with corresponding commands such
     * as \frac.
     *
     * There can only be one infix operator per group.  If there's more than one
     * then the expression is ambiguous.  This can be resolved by adding {}.
     */
    handleInfixNodes(body: AnyParseNode[]): AnyParseNode[] {
        let overIndex = -1;
        let funcName;

        for (let i = 0; i < body.length; i++) {
            if (body[i].type === "infix") {
                if (overIndex !== -1) {
                    throw new ParseError(
                        "only one infix operator per group",
                        body[i].token);
                }
                overIndex = i;
                funcName = body[i].replaceWith;
            }
        }

        if (overIndex !== -1 && funcName) {
            let numerNode;
            let denomNode;

            const numerBody = body.slice(0, overIndex);
            const denomBody = body.slice(overIndex + 1);

            if (numerBody.length === 1 && numerBody[0].type === "ordgroup") {
                numerNode = numerBody[0];
            } else {
                numerNode = {type: "ordgroup", mode: this.mode, body: numerBody};
            }

            if (denomBody.length === 1 && denomBody[0].type === "ordgroup") {
                denomNode = denomBody[0];
            } else {
                denomNode = {type: "ordgroup", mode: this.mode, body: denomBody};
            }

            let node;
            if (funcName === "\\\\abovefrac") {
                node = this.callFunction(funcName,
                    [numerNode, body[overIndex], denomNode], []);
            } else {
                node = this.callFunction(funcName, [numerNode, denomNode], []);
            }
            return [node];
        } else {
            return body;
        }
    }

    /**
     * Handle a subscript or superscript with nice errors.
     */
    handleSupSubscript(
        name: string,   // For error reporting.
    ): AnyParseNode {
        const symbolToken = this.fetch();
        const symbol = symbolToken.text;
        this.consume();
        this.consumeSpaces(); // ignore spaces before sup/subscript argument
        const group = this.parseGroup(name);

        if (!group) {
            throw new ParseError(
                "Expected group after '" + symbol + "'",
                symbolToken
            );
        }

        return group;
    }

    /**
     * Converts the textual input of an unsupported command into a text node
     * contained within a color node whose color is determined by errorColor
     */
    formatUnsupportedCmd(text: string): UnsupportedCmdParseNode {
        const textordArray = [];

        for (let i = 0; i < text.length; i++) {
            textordArray.push({type: "textord", mode: "text", text: text[i]});
        }

        const textNode = {
            type: "text",
            mode: this.mode,
            body: textordArray,
        };

        const colorNode = {
            type: "color",
            mode: this.mode,
            color: this.settings.errorColor,
            body: [textNode],
        };

        return colorNode;
    }

    /**
     * Parses a group with optional super/subscripts.
     */
    parseAtom(breakOnTokenText?: BreakToken): ?AnyParseNode {
        // The body of an atom is an implicit group, so that things like
        // \left(x\right)^2 work correctly.
        const base = this.parseGroup("atom", breakOnTokenText);

        // In text mode, we don't have superscripts or subscripts
        if (this.mode === "text") {
            return base;
        }

        // Note that base may be empty (i.e. null) at this point.

        let superscript;
        let subscript;
        while (true) {
            // Guaranteed in math mode, so eat any spaces first.
            this.consumeSpaces();

            // Lex the first token
            const lex = this.fetch();

            if (lex.text === "\\limits" || lex.text === "\\nolimits") {
                // We got a limit control
                if (base && base.type === "op") {
                    const limits = lex.text === "\\limits";
                    base.limits = limits;
                    base.alwaysHandleSupSub = true;
                } else if (base && base.type === "operatorname"
                        && base.alwaysHandleSupSub) {
                    const limits = lex.text === "\\limits";
                    base.limits = limits;
                } else {
                    throw new ParseError(
                        "Limit controls must follow a math operator",
                        lex);
                }
                this.consume();
            } else if (lex.text === "^") {
                // We got a superscript start
                if (superscript) {
                    throw new ParseError("Double superscript", lex);
                }
                superscript = this.handleSupSubscript("superscript");
            } else if (lex.text === "_") {
                // We got a subscript start
                if (subscript) {
                    throw new ParseError("Double subscript", lex);
                }
                subscript = this.handleSupSubscript("subscript");
            } else if (lex.text === "'") {
                // We got a prime
                if (superscript) {
                    throw new ParseError("Double superscript", lex);
                }
                const prime = {type: "textord", mode: this.mode, text: "\\prime"};

                // Many primes can be grouped together, so we handle this here
                const primes = [prime];
                this.consume();
                // Keep lexing tokens until we get something that's not a prime
                while (this.fetch().text === "'") {
                    // For each one, add another prime to the list
                    primes.push(prime);
                    this.consume();
                }
                // If there's a superscript following the primes, combine that
                // superscript in with the primes.
                if (this.fetch().text === "^") {
                    primes.push(this.handleSupSubscript("superscript"));
                }
                // Put everything into an ordgroup as the superscript
                superscript = {type: "ordgroup", mode: this.mode, body: primes};
            } else {
                // If it wasn't ^, _, or ', stop parsing super/subscripts
                break;
            }
        }

        // Base must be set if superscript or subscript are set per logic above,
        // but need to check here for type check to pass.
        if (superscript || subscript) {
            // If we got either a superscript or subscript, create a supsub
            return {
                type: "supsub",
                mode: this.mode,
                base: base,
                sup: superscript,
                sub: subscript,
            };
        } else {
            // Otherwise return the original body
            return base;
        }
    }

    /**
     * Parses an entire function, including its base and all of its arguments.
     */
    parseFunction(
        breakOnTokenText?: BreakToken,
        name?: string, // For determining its context
    ): ?AnyParseNode {
        const token = this.fetch();
        const func = token.text;
        const funcData = functions[func];
        if (!funcData) {
            return null;
        }
        this.consume(); // consume command token

        if (name && name !== "atom" && !funcData.allowedInArgument) {
            throw new ParseError(
                "Got function '" + func + "' with no arguments" +
                (name ? " as " + name : ""), token);
        } else if (this.mode === "text" && !funcData.allowedInText) {
            throw new ParseError(
                "Can't use function '" + func + "' in text mode", token);
        } else if (this.mode === "math" && funcData.allowedInMath === false) {
            throw new ParseError(
                "Can't use function '" + func + "' in math mode", token);
        }

        const {args, optArgs} = this.parseArguments(func, funcData);
        return this.callFunction(func, args, optArgs, token, breakOnTokenText);
    }

    /**
     * Call a function handler with a suitable context and arguments.
     */
    callFunction(
        name: string,
        args: AnyParseNode[],
        optArgs: (?AnyParseNode)[],
        token?: Token,
        breakOnTokenText?: BreakToken,
    ): AnyParseNode {
        const context: FunctionContext = {
            funcName: name,
            parser: this,
            token,
            breakOnTokenText,
        };
        const func = functions[name];
        if (func && func.handler) {
            return func.handler(context, args, optArgs);
        } else {
            throw new ParseError(`No function handler for ${name}`);
        }
    }

    /**
     * Parses the arguments of a function or environment
     */
    parseArguments(
        func: string,   // Should look like "\name" or "\begin{name}".
        funcData: FunctionSpec<*> | EnvSpec<*>,
    ): {
        args: AnyParseNode[],
        optArgs: (?AnyParseNode)[],
    } {
        const totalArgs = funcData.numArgs + funcData.numOptionalArgs;
        if (totalArgs === 0) {
            return {args: [], optArgs: []};
        }

        const args = [];
        const optArgs = [];

        for (let i = 0; i < totalArgs; i++) {
            let argType = funcData.argTypes && funcData.argTypes[i];
            const isOptional = i < funcData.numOptionalArgs;

            if ((funcData.primitive && argType == null) ||
                // \sqrt expands into primitive if optional argument doesn't exist
                (funcData.type === "sqrt" && i === 1 && optArgs[0] == null)) {
                argType = "primitive";
            }

            const arg = this.parseGroupOfType(`argument to '${func}'`,
                argType, isOptional);
            if (isOptional) {
                optArgs.push(arg);
            } else if (arg != null) {
                args.push(arg);
            } else { // should be unreachable
                throw new ParseError("Null argument, please report this as a bug");
            }
        }

        return {args, optArgs};
    }

    /**
     * Parses a group when the mode is changing.
     */
    parseGroupOfType(
        name: string,
        type: ?ArgType,
        optional: boolean,
    ): ?AnyParseNode {
        switch (type) {
            case "color":
                return this.parseColorGroup(optional);
            case "size":
                return this.parseSizeGroup(optional);
            case "url":
                return this.parseUrlGroup(optional);
            case "math":
            case "text":
                return this.parseArgumentGroup(optional, type);
            case "hbox": {
                const boxIsUnecessary = /\\(lower|raise|vcenter)'$/.test(name) &&
                    !this.settings.strict;
                // hbox argument type wraps the argument in the equivalent of
                // \hbox, which is like \text but switching to \textstyle size.
<<<<<<< HEAD
                const group = this.parseGroup(name, optional, greediness,
                    undefined, (boxIsUnecessary ? undefined : "text"),
                    consumeSpaces);
                if (boxIsUnecessary || !group) {
                    return group;
                }
                const styledGroup = {
=======
                const group = this.parseArgumentGroup(optional, "text");
                return group != null ? {
>>>>>>> 85e8bd26
                    type: "styling",
                    mode: group.mode,
                    body: [group],
                    style: "text", // simulate \textstyle
                } : null;
            }
            case "raw": {
                const token = this.parseStringGroup("raw", optional);
                return token != null ? {
                    type: "raw",
                    mode: "text",
                    string: token.text,
                } : null;
            }
            case "primitive": {
                if (optional) {
                    throw new ParseError("A primitive argument cannot be optional");
                }
                const group = this.parseGroup(name);
                if (group == null) {
                    throw new ParseError("Expected group as " + name, this.fetch());
                }
                return group;
            }
            case "original":
            case null:
            case undefined:
                return this.parseArgumentGroup(optional);
            default:
                throw new ParseError(
                    "Unknown group type as " + name, this.fetch());
        }
    }

    /**
     * Discard any space tokens, fetching the next non-space token.
     */
    consumeSpaces() {
        while (this.fetch().text === " ") {
            this.consume();
        }
    }

    /**
     * Parses a group, essentially returning the string formed by the
     * brace-enclosed tokens plus some position information.
     */
    parseStringGroup(
        modeName: ArgType,  // Used to describe the mode in error messages.
        optional: boolean,
    ): ?Token {
        const argToken = this.gullet.scanArgument(optional);
        if (argToken == null) {
            return null;
        }
        let str = "";
        let nextToken;
        while ((nextToken = this.fetch()).text !== "EOF") {
            str += nextToken.text;
            this.consume();
        }
        this.consume(); // consume the end of the argument
        argToken.text = str;
        return argToken;
    }

    /**
     * Parses a regex-delimited group: the largest sequence of tokens
     * whose concatenated strings match `regex`. Returns the string
     * formed by the tokens plus some position information.
     */
    parseRegexGroup(
        regex: RegExp,
        modeName: string,   // Used to describe the mode in error messages.
    ): Token {
        const firstToken = this.fetch();
        let lastToken = firstToken;
        let str = "";
        let nextToken;
        while ((nextToken = this.fetch()).text !== "EOF" &&
               regex.test(str + nextToken.text)) {
            lastToken = nextToken;
            str += lastToken.text;
            this.consume();
        }
        if (str === "") {
            throw new ParseError(
                "Invalid " + modeName + ": '" + firstToken.text + "'",
                firstToken);
        }
        return firstToken.range(lastToken, str);
    }

    /**
     * Parses a color description.
     */
    parseColorGroup(optional: boolean): ?ParseNode<"color-token"> {
        const res = this.parseStringGroup("color", optional);
        if (res == null) {
            return null;
        }
        const match = (/^(#[a-f0-9]{3}|#?[a-f0-9]{6}|[a-z]+)$/i).exec(res.text);
        if (!match) {
            throw new ParseError("Invalid color: '" + res.text + "'", res);
        }
        let color = match[0];
        if (/^[0-9a-f]{6}$/i.test(color)) {
            // We allow a 6-digit HTML color spec without a leading "#".
            // This follows the xcolor package's HTML color model.
            // Predefined color names are all missed by this RegEx pattern.
            color = "#" + color;
        }
        return {
            type: "color-token",
            mode: this.mode,
            color,
        };
    }

    /**
     * Parses a size specification, consisting of magnitude and unit.
     */
    parseSizeGroup(optional: boolean): ?ParseNode<"size"> {
        let res;
        let isBlank = false;
        // don't expand before parseStringGroup
        this.gullet.consumeSpaces();
        if (!optional && this.gullet.future().text !== "{") {
            res = this.parseRegexGroup(
                /^[-+]? *(?:$|\d+|\d+\.\d*|\.\d*) *[a-z]{0,2} *$/, "size");
        } else {
            res = this.parseStringGroup("size", optional);
        }
        if (!res) {
            return null;
        }
        if (!optional && res.text.length === 0) {
            // Because we've tested for what is !optional, this block won't
            // affect \kern, \hspace, etc. It will capture the mandatory arguments
            // to \genfrac and \above.
            res.text = "0pt";    // Enable \above{}
            isBlank = true;      // This is here specifically for \genfrac
        }
        const match = (/([-+]?) *(\d+(?:\.\d*)?|\.\d+) *([a-z]{2})/).exec(res.text);
        if (!match) {
            throw new ParseError("Invalid size: '" + res.text + "'", res);
        }
        const data = {
            number: +(match[1] + match[2]), // sign + magnitude, cast to number
            unit: match[3],
        };
        if (!validUnit(data)) {
            throw new ParseError("Invalid unit: '" + data.unit + "'", res);
        }
        return {
            type: "size",
            mode: this.mode,
            value: data,
            isBlank,
        };
    }

    /**
     * Parses an URL, checking escaped letters and allowed protocols,
     * and setting the catcode of % as an active character (as in \hyperref).
     */
    parseUrlGroup(optional: boolean): ?ParseNode<"url"> {
        this.gullet.lexer.setCatcode("%", 13); // active character
        const res = this.parseStringGroup("url", optional);
        this.gullet.lexer.setCatcode("%", 14); // comment character
        if (res == null) {
            return null;
        }
        // hyperref package allows backslashes alone in href, but doesn't
        // generate valid links in such cases; we interpret this as
        // "undefined" behaviour, and keep them as-is. Some browser will
        // replace backslashes with forward slashes.
        const url = res.text.replace(/\\([#$%&~_^{}])/g, '$1');
        return {
            type: "url",
            mode: this.mode,
            url,
        };
    }

    /**
     * Parses an argument with the mode specified.
     */
    parseArgumentGroup(optional: boolean, mode?: Mode): ?ParseNode<"ordgroup"> {
        const argToken = this.gullet.scanArgument(optional);
        if (argToken == null) {
            return null;
        }
        const outerMode = this.mode;
        if (mode) { // Switch to specified mode
            this.switchMode(mode);
        }

        this.gullet.beginGroup();
        const expression = this.parseExpression(false, "EOF");
        // TODO: find an alternative way to denote the end
        this.expect("EOF"); // expect the end of the argument
        this.gullet.endGroup();
        const result = {
            type: "ordgroup",
            mode: this.mode,
            loc: argToken.loc,
            body: expression,
        };

        if (mode) { // Switch mode back
            this.switchMode(outerMode);
        }
        return result;
    }

    /**
     * Parses an ordinary group, which is either a single nucleus (like "x")
     * or an expression in braces (like "{x+y}") or an implicit group, a group
     * that starts at the current position, and ends right before a higher explicit
     * group ends, or at EOF.
     */
    parseGroup(
        name: string, // For error reporting.
        breakOnTokenText?: BreakToken,
    ): ?AnyParseNode {
        const firstToken = this.fetch();
        const text = firstToken.text;

        let result;
        // Try to parse an open brace or \begingroup
        if (text === "{" || text === "\\begingroup") {
            this.consume();
            const groupEnd = text === "{" ? "}" : "\\endgroup";

            this.gullet.beginGroup();
            // If we get a brace, parse an expression
            const expression = this.parseExpression(false, groupEnd);
            const lastToken = this.fetch();
            this.expect(groupEnd); // Check that we got a matching closing brace
            this.gullet.endGroup();
            result = {
                type: "ordgroup",
                mode: this.mode,
                loc: SourceLocation.range(firstToken, lastToken),
                body: expression,
                // A group formed by \begingroup...\endgroup is a semi-simple group
                // which doesn't affect spacing in math mode, i.e., is transparent.
                // https://tex.stackexchange.com/questions/1930/when-should-one-
                // use-begingroup-instead-of-bgroup
                semisimple: text === "\\begingroup" || undefined,
            };
        } else {
            // If there exists a function with this name, parse the function.
            // Otherwise, just return a nucleus
            result = this.parseFunction(breakOnTokenText, name) ||
                this.parseSymbol();
            if (result == null && text[0] === "\\" &&
                    !implicitCommands.hasOwnProperty(text)) {
                if (this.settings.throwOnError) {
                    throw new ParseError(
                        "Undefined control sequence: " + text, firstToken);
                }
                result = this.formatUnsupportedCmd(text);
                this.consume();
            }
        }
        return result;
    }

    /**
     * Form ligature-like combinations of characters for text mode.
     * This includes inputs like "--", "---", "``" and "''".
     * The result will simply replace multiple textord nodes with a single
     * character in each value by a single textord node having multiple
     * characters in its value.  The representation is still ASCII source.
     * The group will be modified in place.
     */
    formLigatures(group: AnyParseNode[]) {
        let n = group.length - 1;
        for (let i = 0; i < n; ++i) {
            const a = group[i];
            // $FlowFixMe: Not every node type has a `text` property.
            const v = a.text;
            if (v === "-" && group[i + 1].text === "-") {
                if (i + 1 < n && group[i + 2].text === "-") {
                    group.splice(i, 3, {
                        type: "textord",
                        mode: "text",
                        loc: SourceLocation.range(a, group[i + 2]),
                        text: "---",
                    });
                    n -= 2;
                } else {
                    group.splice(i, 2, {
                        type: "textord",
                        mode: "text",
                        loc: SourceLocation.range(a, group[i + 1]),
                        text: "--",
                    });
                    n -= 1;
                }
            }
            if ((v === "'" || v === "`") && group[i + 1].text === v) {
                group.splice(i, 2, {
                    type: "textord",
                    mode: "text",
                    loc: SourceLocation.range(a, group[i + 1]),
                    text: v + v,
                });
                n -= 1;
            }
        }
    }

    /**
     * Parse a single symbol out of the string. Here, we handle single character
     * symbols and special functions like \verb.
     */
    parseSymbol(): ?AnyParseNode {
        const nucleus = this.fetch();
        let text = nucleus.text;

        if (/^\\verb[^a-zA-Z]/.test(text)) {
            this.consume();
            let arg = text.slice(5);
            const star = (arg.charAt(0) === "*");
            if (star) {
                arg = arg.slice(1);
            }
            // Lexer's tokenRegex is constructed to always have matching
            // first/last characters.
            if (arg.length < 2 || arg.charAt(0) !== arg.slice(-1)) {
                throw new ParseError(`\\verb assertion failed --
                    please report what input caused this bug`);
            }
            arg = arg.slice(1, -1);  // remove first and last char
            return {
                type: "verb",
                mode: "text",
                body: arg,
                star,
            };
        }
        // At this point, we should have a symbol, possibly with accents.
        // First expand any accented base symbol according to unicodeSymbols.
        if (unicodeSymbols.hasOwnProperty(text[0]) &&
            !symbols[this.mode][text[0]]) {
            // This behavior is not strict (XeTeX-compatible) in math mode.
            if (this.settings.strict && this.mode === "math") {
                this.settings.reportNonstrict("unicodeTextInMathMode",
                    `Accented Unicode text character "${text[0]}" used in ` +
                    `math mode`, nucleus);
            }
            text = unicodeSymbols[text[0]] + text.substr(1);
        }
        // Strip off any combining characters
        const match = combiningDiacriticalMarksEndRegex.exec(text);
        if (match) {
            text = text.substring(0, match.index);
            if (text === 'i') {
                text = '\u0131';  // dotless i, in math and text mode
            } else if (text === 'j') {
                text = '\u0237';  // dotless j, in math and text mode
            }
        }
        // Recognize base symbol
        let symbol: AnyParseNode;
        if (symbols[this.mode][text]) {
            if (this.settings.strict && this.mode === 'math' &&
                extraLatin.indexOf(text) >= 0) {
                this.settings.reportNonstrict("unicodeTextInMathMode",
                    `Latin-1/Unicode text character "${text[0]}" used in ` +
                    `math mode`, nucleus);
            }
            const group: Group = symbols[this.mode][text].group;
            const loc = SourceLocation.range(nucleus);
            let s: SymbolParseNode;
            if (ATOMS.hasOwnProperty(group)) {
                // $FlowFixMe
                const family: Atom = group;
                s = {
                    type: "atom",
                    mode: this.mode,
                    family,
                    loc,
                    text,
                };
            } else {
                // $FlowFixMe
                s = {
                    type: group,
                    mode: this.mode,
                    loc,
                    text,
                };
            }
            // $FlowFixMe
            symbol = s;
        } else if (text.charCodeAt(0) >= 0x80) { // no symbol for e.g. ^
            if (this.settings.strict) {
                if (!supportedCodepoint(text.charCodeAt(0))) {
                    this.settings.reportNonstrict("unknownSymbol",
                        `Unrecognized Unicode character "${text[0]}"` +
                        ` (${text.charCodeAt(0)})`, nucleus);
                } else if (this.mode === "math") {
                    this.settings.reportNonstrict("unicodeTextInMathMode",
                        `Unicode text character "${text[0]}" used in math mode`,
                        nucleus);
                }
            }
            // All nonmathematical Unicode characters are rendered as if they
            // are in text mode (wrapped in \text) because that's what it
            // takes to render them in LaTeX.  Setting `mode: this.mode` is
            // another natural choice (the user requested math mode), but
            // this makes it more difficult for getCharacterMetrics() to
            // distinguish Unicode characters without metrics and those for
            // which we want to simulate the letter M.
            symbol = {
                type: "textord",
                mode: "text",
                loc: SourceLocation.range(nucleus),
                text,
            };
        } else {
            return null;  // EOF, ^, _, {, }, etc.
        }
        this.consume();
        // Transform combining characters into accents
        if (match) {
            for (let i = 0; i < match[0].length; i++) {
                const accent: string = match[0][i];
                if (!unicodeAccents[accent]) {
                    throw new ParseError(`Unknown accent ' ${accent}'`, nucleus);
                }
                const command = unicodeAccents[accent][this.mode];
                if (!command) {
                    throw new ParseError(
                        `Accent ${accent} unsupported in ${this.mode} mode`,
                        nucleus);
                }
                symbol = {
                    type: "accent",
                    mode: this.mode,
                    loc: SourceLocation.range(nucleus),
                    label: command,
                    isStretchy: false,
                    isShifty: true,
                    // $FlowFixMe
                    base: symbol,
                };
            }
        }
        // $FlowFixMe
        return symbol;
    }
}<|MERGE_RESOLUTION|>--- conflicted
+++ resolved
@@ -514,18 +514,8 @@
                     !this.settings.strict;
                 // hbox argument type wraps the argument in the equivalent of
                 // \hbox, which is like \text but switching to \textstyle size.
-<<<<<<< HEAD
-                const group = this.parseGroup(name, optional, greediness,
-                    undefined, (boxIsUnecessary ? undefined : "text"),
-                    consumeSpaces);
-                if (boxIsUnecessary || !group) {
-                    return group;
-                }
-                const styledGroup = {
-=======
                 const group = this.parseArgumentGroup(optional, "text");
-                return group != null ? {
->>>>>>> 85e8bd26
+                return group != null && !boxIsUnecessary ? {
                     type: "styling",
                     mode: group.mode,
                     body: [group],
