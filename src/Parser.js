/* eslint no-constant-condition:0 */
import functions from "./functions";
import environments from "./environments";
import MacroExpander from "./MacroExpander";
import symbols from "./symbols";
import utils from "./utils";
import { cjkRegex } from "./unicodeRegexes";
import { ParseNode } from "./parseData";
import ParseError from "./ParseError";

/**
 * This file contains the parser used to parse out a TeX expression from the
 * input. Since TeX isn't context-free, standard parsers don't work particularly
 * well.
 *
 * The strategy of this parser is as such:
 *
 * The main functions (the `.parse...` ones) take a position in the current
 * parse string to parse tokens from. The lexer (found in Lexer.js, stored at
 * this.lexer) also supports pulling out tokens at arbitrary places. When
 * individual tokens are needed at a position, the lexer is called to pull out a
 * token, which is then used.
 *
 * The parser has a property called "mode" indicating the mode that
 * the parser is currently in. Currently it has to be one of "math" or
 * "text", which denotes whether the current environment is a math-y
 * one or a text-y one (e.g. inside \text). Currently, this serves to
 * limit the functions which can be used in text mode.
 *
 * The main functions then return an object which contains the useful data that
 * was parsed at its given point, and a new position at the end of the parsed
 * data. The main functions can call each other and continue the parsing by
 * using the returned position as a new starting point.
 *
 * There are also extra `.handle...` functions, which pull out some reused
 * functionality into self-contained functions.
 *
 * The earlier functions return ParseNodes.
 * The later functions (which are called deeper in the parse) sometimes return
 * ParseFuncOrArgument, which contain a ParseNode as well as some data about
 * whether the parsed object is a function which is missing some arguments, or a
 * standalone object which can be used as an argument to another function.
 */

/**
 * Main Parser class
 */
class Parser {
    constructor(input, settings) {
        // Create a new macro expander (gullet) and (indirectly via that) also a
        // new lexer (mouth) for this parser (stomach, in the language of TeX)
        this.gullet = new MacroExpander(input, settings.macros);
        // Store the settings for use in parsing
        this.settings = settings;
        // Count leftright depth (for \middle errors)
        this.leftrightDepth = 0;
    }

    /**
     * Checks a result to make sure it has the right type, and throws an
     * appropriate error otherwise.
     *
     * @param {boolean=} consume whether to consume the expected token,
     *                           defaults to true
     */
    expect(text, consume) {
        if (this.nextToken.text !== text) {
            throw new ParseError(
                "Expected '" + text + "', got '" + this.nextToken.text + "'",
                this.nextToken
            );
        }
        if (consume !== false) {
            this.consume();
        }
    }

    /**
     * Considers the current look ahead token as consumed,
     * and fetches the one after that as the new look ahead.
     */
    consume() {
        this.nextToken = this.gullet.get(this.mode === "math");
    }

    switchMode(newMode) {
        this.gullet.unget(this.nextToken);
        this.mode = newMode;
        this.consume();
    }

    /**
     * Main parsing function, which parses an entire input.
     *
     * @return {?Array.<ParseNode>}
     */
    parse() {
        // Try to parse the input
        this.mode = "math";
        this.consume();
        const parse = this.parseInput();
        return parse;
    }

    /**
     * Parses an entire input tree.
     */
    parseInput() {
        // Parse an expression
        const expression = this.parseExpression(false);
        // If we succeeded, make sure there's an EOF at the end
        this.expect("EOF", false);
        return expression;
    }

    static endOfExpression = ["}", "\\end", "\\right", "&", "\\\\", "\\cr"];

    /**
     * Parses an "expression", which is a list of atoms.
     *
     * @param {boolean} breakOnInfix  Should the parsing stop when we hit infix
     *                  nodes? This happens when functions have higher precendence
     *                  than infix nodes in implicit parses.
     *
     * @param {?string} breakOnTokenText  The text of the token that the expression
     *                  should end with, or `null` if something else should end the
     *                  expression.
     *
     * @return {ParseNode}
     */
    parseExpression(breakOnInfix, breakOnTokenText) {
        const body = [];
        // Keep adding atoms to the body until we can't parse any more atoms (either
        // we reached the end, a }, or a \right)
        while (true) {
            const lex = this.nextToken;
            if (Parser.endOfExpression.indexOf(lex.text) !== -1) {
                break;
            }
            if (breakOnTokenText && lex.text === breakOnTokenText) {
                break;
            }
            if (breakOnInfix && functions[lex.text] && functions[lex.text].infix) {
                break;
            }
            const atom = this.parseAtom();
            if (!atom) {
                if (!this.settings.throwOnError && lex.text[0] === "\\") {
                    const errorNode = this.handleUnsupportedCmd();
                    body.push(errorNode);
                    continue;
                }

                break;
            }
            body.push(atom);
        }
        return this.handleInfixNodes(body);
    }

    /**
     * Rewrites infix operators such as \over with corresponding commands such
     * as \frac.
     *
     * There can only be one infix operator per group.  If there's more than one
     * then the expression is ambiguous.  This can be resolved by adding {}.
     *
     * @returns {Array}
     */
    handleInfixNodes(body) {
        let overIndex = -1;
        let funcName;

        for (let i = 0; i < body.length; i++) {
            const node = body[i];
            if (node.type === "infix") {
                if (overIndex !== -1) {
                    throw new ParseError(
                        "only one infix operator per group",
                        node.value.token);
                }
                overIndex = i;
                funcName = node.value.replaceWith;
            }
        }

        if (overIndex !== -1) {
            let numerNode;
            let denomNode;

            const numerBody = body.slice(0, overIndex);
            const denomBody = body.slice(overIndex + 1);

            if (numerBody.length === 1 && numerBody[0].type === "ordgroup") {
                numerNode = numerBody[0];
            } else {
                numerNode = new ParseNode("ordgroup", numerBody, this.mode);
            }

            if (denomBody.length === 1 && denomBody[0].type === "ordgroup") {
                denomNode = denomBody[0];
            } else {
                denomNode = new ParseNode("ordgroup", denomBody, this.mode);
            }

            const value = this.callFunction(
                funcName, [numerNode, denomNode], null);
            return [new ParseNode(value.type, value, this.mode)];
        } else {
            return body;
        }
    }

    // The greediness of a superscript or subscript
    static SUPSUB_GREEDINESS = 1;

    /**
     * Handle a subscript or superscript with nice errors.
     */
    handleSupSubscript(name) {
        const symbolToken = this.nextToken;
        const symbol = symbolToken.text;
        this.consume();
        const group = this.parseGroup();

        if (!group) {
            if (!this.settings.throwOnError && this.nextToken.text[0] === "\\") {
                return this.handleUnsupportedCmd();
            } else {
                throw new ParseError(
                    "Expected group after '" + symbol + "'",
                    symbolToken
                );
            }
        } else if (group.isFunction) {
            // ^ and _ have a greediness, so handle interactions with functions'
            // greediness
            const funcGreediness = functions[group.result].greediness;
            if (funcGreediness > Parser.SUPSUB_GREEDINESS) {
                return this.parseFunction(group);
            } else {
                throw new ParseError(
                    "Got function '" + group.result + "' with no arguments " +
                        "as " + name, symbolToken);
            }
        } else {
            return group.result;
        }
    }

    /**
     * Converts the textual input of an unsupported command into a text node
     * contained within a color node whose color is determined by errorColor
     */
    handleUnsupportedCmd() {
        const text = this.nextToken.text;
        const textordArray = [];

        for (let i = 0; i < text.length; i++) {
            textordArray.push(new ParseNode("textord", text[i], "text"));
        }

        const textNode = new ParseNode(
            "text",
            {
                body: textordArray,
                type: "text",
            },
            this.mode);

        const colorNode = new ParseNode(
            "color",
            {
                color: this.settings.errorColor,
                value: [textNode],
                type: "color",
            },
            this.mode);

        this.consume();
        return colorNode;
    }

    /**
     * Parses a group with optional super/subscripts.
     *
     * @return {?ParseNode}
     */
    parseAtom() {
        // The body of an atom is an implicit group, so that things like
        // \left(x\right)^2 work correctly.
        const base = this.parseImplicitGroup();

        // In text mode, we don't have superscripts or subscripts
        if (this.mode === "text") {
            return base;
        }

        // Note that base may be empty (i.e. null) at this point.

        let superscript;
        let subscript;
        while (true) {
            // Lex the first token
            const lex = this.nextToken;

            if (lex.text === "\\limits" || lex.text === "\\nolimits") {
                // We got a limit control
                if (!base || base.type !== "op") {
                    throw new ParseError(
                        "Limit controls must follow a math operator",
                        lex);
                } else {
                    const limits = lex.text === "\\limits";
                    base.value.limits = limits;
                    base.value.alwaysHandleSupSub = true;
                }
                this.consume();
            } else if (lex.text === "^") {
                // We got a superscript start
                if (superscript) {
                    throw new ParseError("Double superscript", lex);
                }
                superscript = this.handleSupSubscript("superscript");
            } else if (lex.text === "_") {
                // We got a subscript start
                if (subscript) {
                    throw new ParseError("Double subscript", lex);
                }
                subscript = this.handleSupSubscript("subscript");
            } else if (lex.text === "'") {
                // We got a prime
                if (superscript) {
                    throw new ParseError("Double superscript", lex);
                }
                const prime = new ParseNode("textord", "\\prime", this.mode);

                // Many primes can be grouped together, so we handle this here
                const primes = [prime];
                this.consume();
                // Keep lexing tokens until we get something that's not a prime
                while (this.nextToken.text === "'") {
                    // For each one, add another prime to the list
                    primes.push(prime);
                    this.consume();
                }
                // If there's a superscript following the primes, combine that
                // superscript in with the primes.
                if (this.nextToken.text === "^") {
                    primes.push(this.handleSupSubscript("superscript"));
                }
                // Put everything into an ordgroup as the superscript
                superscript = new ParseNode("ordgroup", primes, this.mode);
            } else {
                // If it wasn't ^, _, or ', stop parsing super/subscripts
                break;
            }
        }

        if (superscript || subscript) {
            // If we got either a superscript or subscript, create a supsub
            return new ParseNode("supsub", {
                base: base,
                sup: superscript,
                sub: subscript,
            }, this.mode);
        } else {
            // Otherwise return the original body
            return base;
        }
    }

<<<<<<< HEAD
    // A list of the size-changing functions, for use in parseImplicitGroup
    static sizeFuncs = [
        "\\tiny", "\\scriptsize", "\\footnotesize", "\\small", "\\normalsize",
        "\\large", "\\Large", "\\LARGE", "\\huge", "\\Huge",
    ];

    // A list of the style-changing functions, for use in parseImplicitGroup
    static styleFuncs = [
        "\\displaystyle", "\\textstyle", "\\scriptstyle", "\\scriptscriptstyle",
    ];

    /**
     * Parses an implicit group, which is a group that starts at the end of a
     * specified, and ends right before a higher explicit group ends, or at EOL. It
     * is used for functions that appear to affect the current style, like \Large or
     * \textrm, where instead of keeping a style we just pretend that there is an
     * implicit grouping after it until the end of the group. E.g.
     *   small text {\Large large text} small text again
     * It is also used for \left and \right to get the correct grouping.
     *
     * @return {?ParseNode}
     */
    parseImplicitGroup() {
        const start = this.parseSymbol();

        if (start == null) {
            // If we didn't get anything we handle, fall back to parseFunction
            return this.parseFunction();
        }
=======
    if (superscript || subscript) {
        // If we got either a superscript or subscript, create a supsub
        return new ParseNode("supsub", {
            base: base,
            sup: superscript,
            sub: subscript,
        }, this.mode);
    } else {
        // Otherwise return the original body
        return base;
    }
};

// A list of the size-changing functions, for use in parseImplicitGroup
const sizeFuncs = [
    "\\tiny", "\\scriptsize", "\\footnotesize", "\\small", "\\normalsize",
    "\\large", "\\Large", "\\LARGE", "\\huge", "\\Huge",
];

// A list of the style-changing functions, for use in parseImplicitGroup
const styleFuncs = [
    "\\displaystyle", "\\textstyle", "\\scriptstyle", "\\scriptscriptstyle",
];

// Old font functions
const oldFontFuncs = {
    "\\rm": "mathrm",
    "\\sf": "mathsf",
    "\\tt": "mathtt",
    "\\bf": "mathbf",
    "\\it": "mathit",
    //"\\sl": "textsl",
    //"\\sc": "textsc",
};

/**
 * Parses an implicit group, which is a group that starts at the end of a
 * specified, and ends right before a higher explicit group ends, or at EOL. It
 * is used for functions that appear to affect the current style, like \Large or
 * \textrm, where instead of keeping a style we just pretend that there is an
 * implicit grouping after it until the end of the group. E.g.
 *   small text {\Large large text} small text again
 * It is also used for \left and \right to get the correct grouping.
 *
 * @return {?ParseNode}
 */
Parser.prototype.parseImplicitGroup = function() {
    const start = this.parseSymbol();

    if (start == null) {
        // If we didn't get anything we handle, fall back to parseFunction
        return this.parseFunction();
    }

    const func = start.result;

    if (func === "\\left") {
        // If we see a left:
        // Parse the entire left function (including the delimiter)
        const left = this.parseFunction(start);
        // Parse out the implicit body
        ++this.leftrightDepth;
        const body = this.parseExpression(false);
        --this.leftrightDepth;
        // Check the next token
        this.expect("\\right", false);
        const right = this.parseFunction();
        return new ParseNode("leftright", {
            body: body,
            left: left.value.value,
            right: right.value.value,
        }, this.mode);
    } else if (func === "\\begin") {
        // begin...end is similar to left...right
        const begin = this.parseFunction(start);
        const envName = begin.value.name;
        if (!environments.hasOwnProperty(envName)) {
            throw new ParseError(
                "No such environment: " + envName, begin.value.nameGroup);
        }
        // Build the environment object. Arguments and other information will
        // be made available to the begin and end methods using properties.
        const env = environments[envName];
        const args = this.parseArguments("\\begin{" + envName + "}", env);
        const context = {
            mode: this.mode,
            envName: envName,
            parser: this,
            positions: args.pop(),
        };
        const result = env.handler(context, args);
        this.expect("\\end", false);
        const endNameToken = this.nextToken;
        const end = this.parseFunction();
        if (end.value.name !== envName) {
            throw new ParseError(
                "Mismatch: \\begin{" + envName + "} matched " +
                "by \\end{" + end.value.name + "}",
                endNameToken);
        }
        result.position = end.position;
        return result;
    } else if (utils.contains(sizeFuncs, func)) {
        // If we see a sizing function, parse out the implicit body
        this.consumeSpaces();
        const body = this.parseExpression(false);
        return new ParseNode("sizing", {
            // Figure out what size to use based on the list of functions above
            size: "size" + (utils.indexOf(sizeFuncs, func) + 1),
            value: body,
        }, this.mode);
    } else if (utils.contains(styleFuncs, func)) {
        // If we see a styling function, parse out the implicit body
        this.consumeSpaces();
        const body = this.parseExpression(true);
        return new ParseNode("styling", {
            // Figure out what style to use by pulling out the style from
            // the function name
            style: func.slice(1, func.length - 5),
            value: body,
        }, this.mode);
    } else if (func in oldFontFuncs) {
        const style = oldFontFuncs[func];
        // If we see an old font function, parse out the implicit body
        this.consumeSpaces();
        const body = this.parseExpression(true);
        if (style.slice(0, 4) === 'text') {
            return new ParseNode("text", {
                style: style,
                body: new ParseNode("ordgroup", body, this.mode),
            }, this.mode);
        } else {
            return new ParseNode("font", {
                font: style,
                body: new ParseNode("ordgroup", body, this.mode),
            }, this.mode);
        }
    } else {
        // Defer to parseFunction if it's not a function we handle
        return this.parseFunction(start);
    }
};

/**
 * Parses an entire function, including its base and all of its arguments.
 * The base might either have been parsed already, in which case
 * it is provided as an argument, or it's the next group in the input.
 *
 * @param {ParseFuncOrArgument=} baseGroup optional as described above
 * @return {?ParseNode}
 */
Parser.prototype.parseFunction = function(baseGroup) {
    if (!baseGroup) {
        baseGroup = this.parseGroup();
    }
>>>>>>> 171e38f2

        const func = start.result;

        if (func === "\\left") {
            // If we see a left:
            // Parse the entire left function (including the delimiter)
            const left = this.parseFunction(start);
            // Parse out the implicit body
            ++this.leftrightDepth;
            const body = this.parseExpression(false);
            --this.leftrightDepth;
            // Check the next token
            this.expect("\\right", false);
            const right = this.parseFunction();
            return new ParseNode("leftright", {
                body: body,
                left: left.value.value,
                right: right.value.value,
            }, this.mode);
        } else if (func === "\\begin") {
            // begin...end is similar to left...right
            const begin = this.parseFunction(start);
            const envName = begin.value.name;
            if (!environments.hasOwnProperty(envName)) {
                throw new ParseError(
                    "No such environment: " + envName, begin.value.nameGroup);
            }
            // Build the environment object. Arguments and other information will
            // be made available to the begin and end methods using properties.
            const env = environments[envName];
            const args = this.parseArguments("\\begin{" + envName + "}", env);
            const context = {
                mode: this.mode,
                envName: envName,
                parser: this,
                positions: args.pop(),
            };
            const result = env.handler(context, args);
            this.expect("\\end", false);
            const endNameToken = this.nextToken;
            const end = this.parseFunction();
            if (end.value.name !== envName) {
                throw new ParseError(
                    "Mismatch: \\begin{" + envName + "} matched " +
                    "by \\end{" + end.value.name + "}",
                    endNameToken);
            }
            result.position = end.position;
            return result;
        } else if (utils.contains(Parser.sizeFuncs, func)) {
            // If we see a sizing function, parse out the implict body
            const body = this.parseExpression(false);
            return new ParseNode("sizing", {
                // Figure out what size to use based on the list of functions above
                size: "size" + (utils.indexOf(Parser.sizeFuncs, func) + 1),
                value: body,
            }, this.mode);
        } else if (utils.contains(Parser.styleFuncs, func)) {
            // If we see a styling function, parse out the implict body
            const body = this.parseExpression(true);
            return new ParseNode("styling", {
                // Figure out what style to use by pulling out the style from
                // the function name
                style: func.slice(1, func.length - 5),
                value: body,
            }, this.mode);
        } else {
            // Defer to parseFunction if it's not a function we handle
            return this.parseFunction(start);
        }
    }

    /**
     * Parses an entire function, including its base and all of its arguments.
     * The base might either have been parsed already, in which case
     * it is provided as an argument, or it's the next group in the input.
     *
     * @param {ParseFuncOrArgument=} baseGroup optional as described above
     * @return {?ParseNode}
     */
    parseFunction(baseGroup) {
        if (!baseGroup) {
            baseGroup = this.parseGroup();
        }

        if (baseGroup) {
            if (baseGroup.isFunction) {
                const func = baseGroup.result;
                const funcData = functions[func];
                if (this.mode === "text" && !funcData.allowedInText) {
                    throw new ParseError(
                        "Can't use function '" + func + "' in text mode",
                        baseGroup.token);
                }

                const args = this.parseArguments(func, funcData);
                const token = baseGroup.token;
                const result = this.callFunction(func, args, args.pop(), token);
                return new ParseNode(result.type, result, this.mode);
            } else {
                return baseGroup.result;
            }
        } else {
            return null;
        }
    }

    /**
     * Call a function handler with a suitable context and arguments.
     */
    callFunction(name, args, positions, token) {
        const context = {
            funcName: name,
            parser: this,
            positions: positions,
            token: token,
        };
        return functions[name].handler(context, args);
    }

    /**
     * Parses the arguments of a function or environment
     *
     * @param {string} func  "\name" or "\begin{name}"
     * @param {{numArgs:number,numOptionalArgs:number|undefined}} funcData
     * @return the array of arguments, with the list of positions as last element
     */
    parseArguments(func, funcData) {
        const totalArgs = funcData.numArgs + funcData.numOptionalArgs;
        if (totalArgs === 0) {
            return [[this.pos]];
        }

        const baseGreediness = funcData.greediness;
        const positions = [this.pos];
        const args = [];

        for (let i = 0; i < totalArgs; i++) {
            const nextToken = this.nextToken;
            const argType = funcData.argTypes && funcData.argTypes[i];
            let arg;
            if (i < funcData.numOptionalArgs) {
                if (argType) {
                    arg = this.parseGroupOfType(argType, true);
                } else {
                    arg = this.parseGroup(true);
                }
                if (!arg) {
                    args.push(null);
                    positions.push(this.pos);
                    continue;
                }
            } else {
                if (argType) {
                    arg = this.parseGroupOfType(argType);
                } else {
                    arg = this.parseGroup();
                }
                if (!arg) {
                    if (!this.settings.throwOnError &&
                        this.nextToken.text[0] === "\\") {
                        arg = new ParseFuncOrArgument(
                            this.handleUnsupportedCmd(this.nextToken.text),
                            false);
                    } else {
                        throw new ParseError(
                            "Expected group after '" + func + "'", nextToken);
                    }
                }
            }
            let argNode;
            if (arg.isFunction) {
                const argGreediness =
                    functions[arg.result].greediness;
                if (argGreediness > baseGreediness) {
                    argNode = this.parseFunction(arg);
                } else {
                    throw new ParseError(
                        "Got function '" + arg.result + "' as " +
                        "argument to '" + func + "'", nextToken);
                }
            } else {
                argNode = arg.result;
            }
            args.push(argNode);
            positions.push(this.pos);
        }

        args.push(positions);

        return args;
    }

    /**
     * Parses a group when the mode is changing.
     *
     * @return {?ParseFuncOrArgument}
     */
    parseGroupOfType(innerMode, optional) {
        const outerMode = this.mode;
        // Handle `original` argTypes
        if (innerMode === "original") {
            innerMode = outerMode;
        }

<<<<<<< HEAD
        if (innerMode === "color") {
            return this.parseColorGroup(optional);
        }
        if (innerMode === "size") {
            return this.parseSizeGroup(optional);
        }

        this.switchMode(innerMode);
        if (innerMode === "text") {
            // text mode is special because it should ignore the whitespace before
            // it
            while (this.nextToken.text === " ") {
                this.consume();
            }
        }
        // By the time we get here, innerMode is one of "text" or "math".
        // We switch the mode of the parser, recurse, then restore the old mode.
        const res = this.parseGroup(optional);
        this.switchMode(outerMode);
        return res;
    }

    /**
     * Parses a group, essentially returning the string formed by the
     * brace-enclosed tokens plus some position information.
     *
     * @param {string} modeName  Used to describe the mode in error messages
     * @param {boolean=} optional  Whether the group is optional or required
     */
    parseStringGroup(modeName, optional) {
        if (optional && this.nextToken.text !== "[") {
            return null;
        }
        const outerMode = this.mode;
        this.mode = "text";
        this.expect(optional ? "[" : "{");
        let str = "";
        const firstToken = this.nextToken;
        let lastToken = firstToken;
        while (this.nextToken.text !== (optional ? "]" : "}")) {
            if (this.nextToken.text === "EOF") {
                throw new ParseError(
                    "Unexpected end of input in " + modeName,
                    firstToken.range(this.nextToken, str));
            }
            lastToken = this.nextToken;
            str += lastToken.text;
            this.consume();
        }
        this.mode = outerMode;
        this.expect(optional ? "]" : "}");
        return firstToken.range(lastToken, str);
    }

    /**
     * Parses a regex-delimited group: the largest sequence of tokens
     * whose concatenated strings match `regex`. Returns the string
     * formed by the tokens plus some position information.
     *
     * @param {RegExp} regex
     * @param {string} modeName  Used to describe the mode in error messages
     */
    parseRegexGroup(regex, modeName) {
        const outerMode = this.mode;
        this.mode = "text";
        const firstToken = this.nextToken;
        let lastToken = firstToken;
        let str = "";
        while (this.nextToken.text !== "EOF"
            && regex.test(str + this.nextToken.text)) {
            lastToken = this.nextToken;
            str += lastToken.text;
            this.consume();
        }
        if (str === "") {
=======
    this.switchMode(innerMode);
    if (innerMode === "text") {
        // text mode is special because it should ignore the whitespace before
        // it
        this.consumeSpaces();
    }
    // By the time we get here, innerMode is one of "text" or "math".
    // We switch the mode of the parser, recurse, then restore the old mode.
    const res = this.parseGroup(optional);
    this.switchMode(outerMode);
    return res;
};

Parser.prototype.consumeSpaces = function() {
    while (this.nextToken.text === " ") {
        this.consume();
    }
};

/**
 * Parses a group, essentially returning the string formed by the
 * brace-enclosed tokens plus some position information.
 *
 * @param {string} modeName  Used to describe the mode in error messages
 * @param {boolean=} optional  Whether the group is optional or required
 */
Parser.prototype.parseStringGroup = function(modeName, optional) {
    if (optional && this.nextToken.text !== "[") {
        return null;
    }
    const outerMode = this.mode;
    this.mode = "text";
    this.expect(optional ? "[" : "{");
    let str = "";
    const firstToken = this.nextToken;
    let lastToken = firstToken;
    while (this.nextToken.text !== (optional ? "]" : "}")) {
        if (this.nextToken.text === "EOF") {
>>>>>>> 171e38f2
            throw new ParseError(
                "Invalid " + modeName + ": '" + firstToken.text + "'",
                firstToken);
        }
        this.mode = outerMode;
        return firstToken.range(lastToken, str);
    }

    /**
     * Parses a color description.
     */
    parseColorGroup(optional) {
        const res = this.parseStringGroup("color", optional);
        if (!res) {
            return null;
        }
        const match = (/^(#[a-z0-9]+|[a-z]+)$/i).exec(res.text);
        if (!match) {
            throw new ParseError("Invalid color: '" + res.text + "'", res);
        }
        return new ParseFuncOrArgument(
            new ParseNode("color", match[0], this.mode),
            false);
    }

    /**
     * Parses a size specification, consisting of magnitude and unit.
     */
    parseSizeGroup(optional) {
        let res;
        if (!optional && this.nextToken.text !== "{") {
            res = this.parseRegexGroup(
                /^[-+]? *(?:$|\d+|\d+\.\d*|\.\d*) *[a-z]{0,2}$/, "size");
        } else {
            res = this.parseStringGroup("size", optional);
        }
        if (!res) {
            return null;
        }
        const match = (/([-+]?) *(\d+(?:\.\d*)?|\.\d+) *([a-z]{2})/).exec(res.text);
        if (!match) {
            throw new ParseError("Invalid size: '" + res.text + "'", res);
        }
        const data = {
            number: +(match[1] + match[2]), // sign + magnitude, cast to number
            unit: match[3],
        };
        if (data.unit !== "em" && data.unit !== "ex" && data.unit !== "mu") {
            throw new ParseError("Invalid unit: '" + data.unit + "'", res);
        }
        return new ParseFuncOrArgument(
            new ParseNode("color", data, this.mode),
            false);
    }

    /**
     * If the argument is false or absent, this parses an ordinary group,
     * which is either a single nucleus (like "x") or an expression
     * in braces (like "{x+y}").
     * If the argument is true, it parses either a bracket-delimited expression
     * (like "[x+y]") or returns null to indicate the absence of a
     * bracket-enclosed group.
     *
     * @param {boolean=} optional  Whether the group is optional or required
     * @return {?ParseFuncOrArgument}
     */
    parseGroup(optional) {
        const firstToken = this.nextToken;
        // Try to parse an open brace
        if (this.nextToken.text === (optional ? "[" : "{")) {
            // If we get a brace, parse an expression
            this.consume();
            const expression = this.parseExpression(false, optional ? "]" : null);
            const lastToken = this.nextToken;
            // Make sure we get a close brace
            this.expect(optional ? "]" : "}");
            if (this.mode === "text") {
                this.formLigatures(expression);
            }
            return new ParseFuncOrArgument(
                new ParseNode("ordgroup", expression, this.mode,
                            firstToken, lastToken),
                false);
        } else {
            // Otherwise, just return a nucleus, or nothing for an optional group
            return optional ? null : this.parseSymbol();
        }
    }

    /**
     * Form ligature-like combinations of characters for text mode.
     * This includes inputs like "--", "---", "``" and "''".
     * The result will simply replace multiple textord nodes with a single
     * character in each value by a single textord node having multiple
     * characters in its value.  The representation is still ASCII source.
     *
     * @param {Array.<ParseNode>} group  the nodes of this group,
     *                                   list will be moified in place
     */
    formLigatures(group) {
        let n = group.length - 1;
        for (let i = 0; i < n; ++i) {
            const a = group[i];
            const v = a.value;
            if (v === "-" && group[i + 1].value === "-") {
                if (i + 1 < n && group[i + 2].value === "-") {
                    group.splice(i, 3, new ParseNode(
                        "textord", "---", "text", a, group[i + 2]));
                    n -= 2;
                } else {
                    group.splice(i, 2, new ParseNode(
                        "textord", "--", "text", a, group[i + 1]));
                    n -= 1;
                }
            }
            if ((v === "'" || v === "`") && group[i + 1].value === v) {
                group.splice(i, 2, new ParseNode(
                    "textord", v + v, "text", a, group[i + 1]));
                n -= 1;
            }
        }
    }

    /**
     * Parse a single symbol out of the string. Here, we handle both the functions
     * we have defined, as well as the single character symbols
     *
     * @return {?ParseFuncOrArgument}
     */
    parseSymbol() {
        const nucleus = this.nextToken;

        if (functions[nucleus.text]) {
            this.consume();
            // If there exists a function with this name, we return the function and
            // say that it is a function.
            return new ParseFuncOrArgument(
                nucleus.text,
                true, nucleus);
        } else if (symbols[this.mode][nucleus.text]) {
            this.consume();
            // Otherwise if this is a no-argument function, find the type it
            // corresponds to in the symbols map
            return new ParseFuncOrArgument(
                new ParseNode(symbols[this.mode][nucleus.text].group,
                            nucleus.text, this.mode, nucleus),
                false, nucleus);
        } else if (this.mode === "text" && cjkRegex.test(nucleus.text)) {
            this.consume();
            return new ParseFuncOrArgument(
                new ParseNode("textord", nucleus.text, this.mode, nucleus),
                false, nucleus);
        } else {
            return null;
        }
    }
}

/**
 * An initial function (without its arguments), or an argument to a function.
 * The `result` argument should be a ParseNode.
 */
class ParseFuncOrArgument {
    constructor(result, isFunction, token) {
        this.result = result;
        // Is this a function (i.e. is it something defined in functions.js)?
        this.isFunction = isFunction;
        this.token = token;
    }
}

Parser.prototype.ParseNode = ParseNode;

module.exports = Parser;<|MERGE_RESOLUTION|>--- conflicted
+++ resolved
@@ -370,7 +370,6 @@
         }
     }
 
-<<<<<<< HEAD
     // A list of the size-changing functions, for use in parseImplicitGroup
     static sizeFuncs = [
         "\\tiny", "\\scriptsize", "\\footnotesize", "\\small", "\\normalsize",
@@ -381,6 +380,17 @@
     static styleFuncs = [
         "\\displaystyle", "\\textstyle", "\\scriptstyle", "\\scriptscriptstyle",
     ];
+
+    // Old font functions
+    static oldFontFuncs = {
+        "\\rm": "mathrm",
+        "\\sf": "mathsf",
+        "\\tt": "mathtt",
+        "\\bf": "mathbf",
+        "\\it": "mathit",
+        //"\\sl": "textsl",
+        //"\\sc": "textsc",
+    };
 
     /**
      * Parses an implicit group, which is a group that starts at the end of a
@@ -400,163 +410,6 @@
             // If we didn't get anything we handle, fall back to parseFunction
             return this.parseFunction();
         }
-=======
-    if (superscript || subscript) {
-        // If we got either a superscript or subscript, create a supsub
-        return new ParseNode("supsub", {
-            base: base,
-            sup: superscript,
-            sub: subscript,
-        }, this.mode);
-    } else {
-        // Otherwise return the original body
-        return base;
-    }
-};
-
-// A list of the size-changing functions, for use in parseImplicitGroup
-const sizeFuncs = [
-    "\\tiny", "\\scriptsize", "\\footnotesize", "\\small", "\\normalsize",
-    "\\large", "\\Large", "\\LARGE", "\\huge", "\\Huge",
-];
-
-// A list of the style-changing functions, for use in parseImplicitGroup
-const styleFuncs = [
-    "\\displaystyle", "\\textstyle", "\\scriptstyle", "\\scriptscriptstyle",
-];
-
-// Old font functions
-const oldFontFuncs = {
-    "\\rm": "mathrm",
-    "\\sf": "mathsf",
-    "\\tt": "mathtt",
-    "\\bf": "mathbf",
-    "\\it": "mathit",
-    //"\\sl": "textsl",
-    //"\\sc": "textsc",
-};
-
-/**
- * Parses an implicit group, which is a group that starts at the end of a
- * specified, and ends right before a higher explicit group ends, or at EOL. It
- * is used for functions that appear to affect the current style, like \Large or
- * \textrm, where instead of keeping a style we just pretend that there is an
- * implicit grouping after it until the end of the group. E.g.
- *   small text {\Large large text} small text again
- * It is also used for \left and \right to get the correct grouping.
- *
- * @return {?ParseNode}
- */
-Parser.prototype.parseImplicitGroup = function() {
-    const start = this.parseSymbol();
-
-    if (start == null) {
-        // If we didn't get anything we handle, fall back to parseFunction
-        return this.parseFunction();
-    }
-
-    const func = start.result;
-
-    if (func === "\\left") {
-        // If we see a left:
-        // Parse the entire left function (including the delimiter)
-        const left = this.parseFunction(start);
-        // Parse out the implicit body
-        ++this.leftrightDepth;
-        const body = this.parseExpression(false);
-        --this.leftrightDepth;
-        // Check the next token
-        this.expect("\\right", false);
-        const right = this.parseFunction();
-        return new ParseNode("leftright", {
-            body: body,
-            left: left.value.value,
-            right: right.value.value,
-        }, this.mode);
-    } else if (func === "\\begin") {
-        // begin...end is similar to left...right
-        const begin = this.parseFunction(start);
-        const envName = begin.value.name;
-        if (!environments.hasOwnProperty(envName)) {
-            throw new ParseError(
-                "No such environment: " + envName, begin.value.nameGroup);
-        }
-        // Build the environment object. Arguments and other information will
-        // be made available to the begin and end methods using properties.
-        const env = environments[envName];
-        const args = this.parseArguments("\\begin{" + envName + "}", env);
-        const context = {
-            mode: this.mode,
-            envName: envName,
-            parser: this,
-            positions: args.pop(),
-        };
-        const result = env.handler(context, args);
-        this.expect("\\end", false);
-        const endNameToken = this.nextToken;
-        const end = this.parseFunction();
-        if (end.value.name !== envName) {
-            throw new ParseError(
-                "Mismatch: \\begin{" + envName + "} matched " +
-                "by \\end{" + end.value.name + "}",
-                endNameToken);
-        }
-        result.position = end.position;
-        return result;
-    } else if (utils.contains(sizeFuncs, func)) {
-        // If we see a sizing function, parse out the implicit body
-        this.consumeSpaces();
-        const body = this.parseExpression(false);
-        return new ParseNode("sizing", {
-            // Figure out what size to use based on the list of functions above
-            size: "size" + (utils.indexOf(sizeFuncs, func) + 1),
-            value: body,
-        }, this.mode);
-    } else if (utils.contains(styleFuncs, func)) {
-        // If we see a styling function, parse out the implicit body
-        this.consumeSpaces();
-        const body = this.parseExpression(true);
-        return new ParseNode("styling", {
-            // Figure out what style to use by pulling out the style from
-            // the function name
-            style: func.slice(1, func.length - 5),
-            value: body,
-        }, this.mode);
-    } else if (func in oldFontFuncs) {
-        const style = oldFontFuncs[func];
-        // If we see an old font function, parse out the implicit body
-        this.consumeSpaces();
-        const body = this.parseExpression(true);
-        if (style.slice(0, 4) === 'text') {
-            return new ParseNode("text", {
-                style: style,
-                body: new ParseNode("ordgroup", body, this.mode),
-            }, this.mode);
-        } else {
-            return new ParseNode("font", {
-                font: style,
-                body: new ParseNode("ordgroup", body, this.mode),
-            }, this.mode);
-        }
-    } else {
-        // Defer to parseFunction if it's not a function we handle
-        return this.parseFunction(start);
-    }
-};
-
-/**
- * Parses an entire function, including its base and all of its arguments.
- * The base might either have been parsed already, in which case
- * it is provided as an argument, or it's the next group in the input.
- *
- * @param {ParseFuncOrArgument=} baseGroup optional as described above
- * @return {?ParseNode}
- */
-Parser.prototype.parseFunction = function(baseGroup) {
-    if (!baseGroup) {
-        baseGroup = this.parseGroup();
-    }
->>>>>>> 171e38f2
 
         const func = start.result;
 
@@ -607,7 +460,8 @@
             result.position = end.position;
             return result;
         } else if (utils.contains(Parser.sizeFuncs, func)) {
-            // If we see a sizing function, parse out the implict body
+            // If we see a sizing function, parse out the implicit body
+            this.consumeSpaces();
             const body = this.parseExpression(false);
             return new ParseNode("sizing", {
                 // Figure out what size to use based on the list of functions above
@@ -615,7 +469,8 @@
                 value: body,
             }, this.mode);
         } else if (utils.contains(Parser.styleFuncs, func)) {
-            // If we see a styling function, parse out the implict body
+            // If we see a styling function, parse out the implicit body
+            this.consumeSpaces();
             const body = this.parseExpression(true);
             return new ParseNode("styling", {
                 // Figure out what style to use by pulling out the style from
@@ -623,6 +478,22 @@
                 style: func.slice(1, func.length - 5),
                 value: body,
             }, this.mode);
+        } else if (func in Parser.oldFontFuncs) {
+            const style = Parser.oldFontFuncs[func];
+            // If we see an old font function, parse out the implicit body
+            this.consumeSpaces();
+            const body = this.parseExpression(true);
+            if (style.slice(0, 4) === 'text') {
+                return new ParseNode("text", {
+                    style: style,
+                    body: new ParseNode("ordgroup", body, this.mode),
+                }, this.mode);
+            } else {
+                return new ParseNode("font", {
+                    font: style,
+                    body: new ParseNode("ordgroup", body, this.mode),
+                }, this.mode);
+            }
         } else {
             // Defer to parseFunction if it's not a function we handle
             return this.parseFunction(start);
@@ -762,7 +633,6 @@
             innerMode = outerMode;
         }
 
-<<<<<<< HEAD
         if (innerMode === "color") {
             return this.parseColorGroup(optional);
         }
@@ -774,15 +644,19 @@
         if (innerMode === "text") {
             // text mode is special because it should ignore the whitespace before
             // it
-            while (this.nextToken.text === " ") {
-                this.consume();
-            }
+            this.consumeSpaces();
         }
         // By the time we get here, innerMode is one of "text" or "math".
         // We switch the mode of the parser, recurse, then restore the old mode.
         const res = this.parseGroup(optional);
         this.switchMode(outerMode);
         return res;
+    }
+
+    consumeSpaces() {
+        while (this.nextToken.text === " ") {
+            this.consume();
+        }
     }
 
     /**
@@ -838,46 +712,6 @@
             this.consume();
         }
         if (str === "") {
-=======
-    this.switchMode(innerMode);
-    if (innerMode === "text") {
-        // text mode is special because it should ignore the whitespace before
-        // it
-        this.consumeSpaces();
-    }
-    // By the time we get here, innerMode is one of "text" or "math".
-    // We switch the mode of the parser, recurse, then restore the old mode.
-    const res = this.parseGroup(optional);
-    this.switchMode(outerMode);
-    return res;
-};
-
-Parser.prototype.consumeSpaces = function() {
-    while (this.nextToken.text === " ") {
-        this.consume();
-    }
-};
-
-/**
- * Parses a group, essentially returning the string formed by the
- * brace-enclosed tokens plus some position information.
- *
- * @param {string} modeName  Used to describe the mode in error messages
- * @param {boolean=} optional  Whether the group is optional or required
- */
-Parser.prototype.parseStringGroup = function(modeName, optional) {
-    if (optional && this.nextToken.text !== "[") {
-        return null;
-    }
-    const outerMode = this.mode;
-    this.mode = "text";
-    this.expect(optional ? "[" : "{");
-    let str = "";
-    const firstToken = this.nextToken;
-    let lastToken = firstToken;
-    while (this.nextToken.text !== (optional ? "]" : "}")) {
-        if (this.nextToken.text === "EOF") {
->>>>>>> 171e38f2
             throw new ParseError(
                 "Invalid " + modeName + ": '" + firstToken.text + "'",
                 firstToken);
