// @flow
/* eslint no-constant-condition:0 */
import functions from "./functions";
import MacroExpander, {implicitCommands} from "./MacroExpander";
import symbols, {ATOMS, extraLatin} from "./symbols";
import {validUnit} from "./units";
import {supportedCodepoint} from "./unicodeScripts";
import ParseError from "./ParseError";
import {combiningDiacriticalMarksEndRegex} from "./Lexer";
import Settings from "./Settings";
import SourceLocation from "./SourceLocation";
import {Token} from "./Token";

// Pre-evaluate both modules as unicodeSymbols require String.normalize()
import unicodeAccents from /*preval*/ "./unicodeAccents";
import unicodeSymbols from /*preval*/ "./unicodeSymbols";

import type {ParseNode, AnyParseNode, SymbolParseNode, UnsupportedCmdParseNode}
    from "./parseNode";
import type {Atom, Group} from "./symbols";
import type {Mode, ArgType, BreakToken} from "./types";
import type {FunctionContext, FunctionSpec} from "./defineFunction";
import type {EnvSpec} from "./defineEnvironment";

/**
 * This file contains the parser used to parse out a TeX expression from the
 * input. Since TeX isn't context-free, standard parsers don't work particularly
 * well.
 *
 * The strategy of this parser is as such:
 *
 * The main functions (the `.parse...` ones) take a position in the current
 * parse string to parse tokens from. The lexer (found in Lexer.js, stored at
 * this.gullet.lexer) also supports pulling out tokens at arbitrary places. When
 * individual tokens are needed at a position, the lexer is called to pull out a
 * token, which is then used.
 *
 * The parser has a property called "mode" indicating the mode that
 * the parser is currently in. Currently it has to be one of "math" or
 * "text", which denotes whether the current environment is a math-y
 * one or a text-y one (e.g. inside \text). Currently, this serves to
 * limit the functions which can be used in text mode.
 *
 * The main functions then return an object which contains the useful data that
 * was parsed at its given point, and a new position at the end of the parsed
 * data. The main functions can call each other and continue the parsing by
 * using the returned position as a new starting point.
 *
 * There are also extra `.handle...` functions, which pull out some reused
 * functionality into self-contained functions.
 *
 * The functions return ParseNodes.
 */

export default class Parser {
    mode: Mode;
    gullet: MacroExpander;
    settings: Settings;
    leftrightDepth: number;
    nextToken: ?Token;

    constructor(input: string, settings: Settings) {
        // Start in math mode
        this.mode = "math";
        // Create a new macro expander (gullet) and (indirectly via that) also a
        // new lexer (mouth) for this parser (stomach, in the language of TeX)
        this.gullet = new MacroExpander(input, settings, this.mode);
        // Store the settings for use in parsing
        this.settings = settings;
        // Count leftright depth (for \middle errors)
        this.leftrightDepth = 0;
    }

    /**
     * Checks a result to make sure it has the right type, and throws an
     * appropriate error otherwise.
     */
    expect(text: string, consume?: boolean = true) {
        if (this.fetch().text !== text) {
            throw new ParseError(
                `Expected '${text}', got '${this.fetch().text}'`, this.fetch()
            );
        }
        if (consume) {
            this.consume();
        }
    }

    /**
     * Discards the current lookahead token, considering it consumed.
     */
    consume() {
        this.nextToken = null;
    }

    /**
     * Return the current lookahead token, or if there isn't one (at the
     * beginning, or if the previous lookahead token was consume()d),
     * fetch the next token as the new lookahead token and return it.
     */
    fetch(): Token {
        if (this.nextToken == null) {
            this.nextToken = this.gullet.expandNextToken();
        }
        return this.nextToken;
    }

    /**
     * Switches between "text" and "math" modes.
     */
    switchMode(newMode: Mode) {
        this.mode = newMode;
        this.gullet.switchMode(newMode);
    }

    /**
     * Main parsing function, which parses an entire input.
     */
    parse(): AnyParseNode[] {
        if (!this.settings.globalGroup) {
            // Create a group namespace for the math expression.
            // (LaTeX creates a new group for every $...$, $$...$$, \[...\].)
            this.gullet.beginGroup();
        }

        // Use old \color behavior (same as LaTeX's \textcolor) if requested.
        // We do this within the group for the math expression, so it doesn't
        // pollute settings.macros.
        if (this.settings.colorIsTextColor) {
            this.gullet.macros.set("\\color", "\\textcolor");
        }

        // Try to parse the input
        const parse = this.parseExpression(false);

        // If we succeeded, make sure there's an EOF at the end
        this.expect("EOF");

        // End the group namespace for the expression
        if (!this.settings.globalGroup) {
            this.gullet.endGroup();
        }
        return parse;
    }

    static endOfExpression = ["}", "\\endgroup", "\\end", "\\right", "&"];

    /**
     * Parses an "expression", which is a list of atoms.
     *
     * `breakOnInfix`: Should the parsing stop when we hit infix nodes? This
     *                 happens when functions have higher precendence han infix
     *                 nodes in implicit parses.
     *
     * `breakOnTokenText`: The text of the token that the expression should end
     *                     with, or `null` if something else should end the
     *                     expression.
     */
    parseExpression(
        breakOnInfix: boolean,
        breakOnTokenText?: BreakToken,
    ): AnyParseNode[] {
        const body = [];
        // Keep adding atoms to the body until we can't parse any more atoms (either
        // we reached the end, a }, or a \right)
        while (true) {
            // Ignore spaces in math mode
            if (this.mode === "math") {
                this.consumeSpaces();
            }
            const lex = this.fetch();
            if (Parser.endOfExpression.indexOf(lex.text) !== -1) {
                break;
            }
            if (breakOnTokenText && lex.text === breakOnTokenText) {
                break;
            }
            if (breakOnInfix && functions[lex.text] && functions[lex.text].infix) {
                break;
            }
            const atom = this.parseAtom(breakOnTokenText);
            if (!atom) {
                break;
            } else if (atom.type === "internal") {
                continue;
            }
            body.push(atom);
        }
        if (this.mode === "text") {
            this.formLigatures(body);
        }
        return this.handleInfixNodes(body);
    }

    /**
     * Rewrites infix operators such as \over with corresponding commands such
     * as \frac.
     *
     * There can only be one infix operator per group.  If there's more than one
     * then the expression is ambiguous.  This can be resolved by adding {}.
     */
    handleInfixNodes(body: AnyParseNode[]): AnyParseNode[] {
        let overIndex = -1;
        let funcName;

        for (let i = 0; i < body.length; i++) {
            if (body[i].type === "infix") {
                if (overIndex !== -1) {
                    throw new ParseError(
                        "only one infix operator per group",
                        body[i].token);
                }
                overIndex = i;
                funcName = body[i].replaceWith;
            }
        }

        if (overIndex !== -1 && funcName) {
            let numerNode;
            let denomNode;

            const numerBody = body.slice(0, overIndex);
            const denomBody = body.slice(overIndex + 1);

            if (numerBody.length === 1 && numerBody[0].type === "ordgroup") {
                numerNode = numerBody[0];
            } else {
                numerNode = {type: "ordgroup", mode: this.mode, body: numerBody};
            }

            if (denomBody.length === 1 && denomBody[0].type === "ordgroup") {
                denomNode = denomBody[0];
            } else {
                denomNode = {type: "ordgroup", mode: this.mode, body: denomBody};
            }

            let node;
            if (funcName === "\\\\abovefrac") {
                node = this.callFunction(funcName,
                    [numerNode, body[overIndex], denomNode], []);
            } else {
                node = this.callFunction(funcName, [numerNode, denomNode], []);
            }
            return [node];
        } else {
            return body;
        }
    }

    /**
     * Handle a subscript or superscript with nice errors.
     */
    handleSupSubscript(
        name: string,   // For error reporting.
    ): AnyParseNode {
        const symbolToken = this.fetch();
        const symbol = symbolToken.text;
        this.consume();
<<<<<<< HEAD
        // ignore spaces before sup/subscript argument
        const group = this.parseGroup(name, false, undefined, undefined, true);
=======
        this.consumeSpaces(); // ignore spaces before sup/subscript argument
        const group = this.parseGroup(name, Parser.SUPSUB_GREEDINESS);
>>>>>>> dc5f97aa

        if (!group) {
            throw new ParseError(
                "Expected group after '" + symbol + "'",
                symbolToken
            );
        }

        return group;
    }

    /**
     * Converts the textual input of an unsupported command into a text node
     * contained within a color node whose color is determined by errorColor
     */
    formatUnsupportedCmd(text: string): UnsupportedCmdParseNode {
        const textordArray = [];

        for (let i = 0; i < text.length; i++) {
            textordArray.push({type: "textord", mode: "text", text: text[i]});
        }

        const textNode = {
            type: "text",
            mode: this.mode,
            body: textordArray,
        };

        const colorNode = {
            type: "color",
            mode: this.mode,
            color: this.settings.errorColor,
            body: [textNode],
        };

        return colorNode;
    }

    /**
     * Parses a group with optional super/subscripts.
     */
    parseAtom(breakOnTokenText?: BreakToken): ?AnyParseNode {
        // The body of an atom is an implicit group, so that things like
        // \left(x\right)^2 work correctly.
<<<<<<< HEAD
        const base = this.parseGroup("atom", false, breakOnTokenText);
=======
        const base = this.parseGroup("atom", null, breakOnTokenText);
>>>>>>> dc5f97aa

        // In text mode, we don't have superscripts or subscripts
        if (this.mode === "text") {
            return base;
        }

        // Note that base may be empty (i.e. null) at this point.

        let superscript;
        let subscript;
        while (true) {
            // Guaranteed in math mode, so eat any spaces first.
            this.consumeSpaces();

            // Lex the first token
            const lex = this.fetch();

            if (lex.text === "\\limits" || lex.text === "\\nolimits") {
                // We got a limit control
                if (base && base.type === "op") {
                    const limits = lex.text === "\\limits";
                    base.limits = limits;
                    base.alwaysHandleSupSub = true;
                } else if (base && base.type === "operatorname"
                        && base.alwaysHandleSupSub) {
                    const limits = lex.text === "\\limits";
                    base.limits = limits;
                } else {
                    throw new ParseError(
                        "Limit controls must follow a math operator",
                        lex);
                }
                this.consume();
            } else if (lex.text === "^") {
                // We got a superscript start
                if (superscript) {
                    throw new ParseError("Double superscript", lex);
                }
                superscript = this.handleSupSubscript("superscript");
            } else if (lex.text === "_") {
                // We got a subscript start
                if (subscript) {
                    throw new ParseError("Double subscript", lex);
                }
                subscript = this.handleSupSubscript("subscript");
            } else if (lex.text === "'") {
                // We got a prime
                if (superscript) {
                    throw new ParseError("Double superscript", lex);
                }
                const prime = {type: "textord", mode: this.mode, text: "\\prime"};

                // Many primes can be grouped together, so we handle this here
                const primes = [prime];
                this.consume();
                // Keep lexing tokens until we get something that's not a prime
                while (this.fetch().text === "'") {
                    // For each one, add another prime to the list
                    primes.push(prime);
                    this.consume();
                }
                // If there's a superscript following the primes, combine that
                // superscript in with the primes.
                if (this.fetch().text === "^") {
                    primes.push(this.handleSupSubscript("superscript"));
                }
                // Put everything into an ordgroup as the superscript
                superscript = {type: "ordgroup", mode: this.mode, body: primes};
            } else {
                // If it wasn't ^, _, or ', stop parsing super/subscripts
                break;
            }
        }

        // Base must be set if superscript or subscript are set per logic above,
        // but need to check here for type check to pass.
        if (superscript || subscript) {
            // If we got either a superscript or subscript, create a supsub
            return {
                type: "supsub",
                mode: this.mode,
                base: base,
                sup: superscript,
                sub: subscript,
            };
        } else {
            // Otherwise return the original body
            return base;
        }
    }

    /**
     * Parses an entire function, including its base and all of its arguments.
     */
    parseFunction(
        breakOnTokenText?: BreakToken,
        name?: string, // For determining its context
    ): ?AnyParseNode {
        const token = this.fetch();
        const func = token.text;
        const funcData = functions[func];
        if (!funcData) {
            return null;
        }
        this.consume(); // consume command token

        if (name && name !== "atom" && !funcData.allowedInArgument) {
            throw new ParseError(
                "Got function '" + func + "' with no arguments" +
                (name ? " as " + name : ""), token);
        } else if (this.mode === "text" && !funcData.allowedInText) {
            throw new ParseError(
                "Can't use function '" + func + "' in text mode", token);
        } else if (this.mode === "math" && funcData.allowedInMath === false) {
            throw new ParseError(
                "Can't use function '" + func + "' in math mode", token);
        }

        const {args, optArgs} = this.parseArguments(func, funcData);
        return this.callFunction(func, args, optArgs, token, breakOnTokenText);
    }

    /**
     * Call a function handler with a suitable context and arguments.
     */
    callFunction(
        name: string,
        args: AnyParseNode[],
        optArgs: (?AnyParseNode)[],
        token?: Token,
        breakOnTokenText?: BreakToken,
    ): AnyParseNode {
        const context: FunctionContext = {
            funcName: name,
            parser: this,
            token,
            breakOnTokenText,
        };
        const func = functions[name];
        if (func && func.handler) {
            return func.handler(context, args, optArgs);
        } else {
            throw new ParseError(`No function handler for ${name}`);
        }
    }

    /**
     * Parses the arguments of a function or environment
     */
    parseArguments(
        func: string,   // Should look like "\name" or "\begin{name}".
        funcData: FunctionSpec<*> | EnvSpec<*>,
    ): {
        args: AnyParseNode[],
        optArgs: (?AnyParseNode)[],
    } {
        const totalArgs = funcData.numArgs + funcData.numOptionalArgs;
        if (totalArgs === 0) {
            return {args: [], optArgs: []};
        }

        const args = [];
        const optArgs = [];

        for (let i = 0; i < totalArgs; i++) {
            let argType = funcData.argTypes && funcData.argTypes[i];
            const isOptional = i < funcData.numOptionalArgs;

            if ((funcData.primitive && argType == null) ||
                // \sqrt expands into primitive if optional argument doesn't exist
                (funcData.type === "sqrt" && i === 1 && optArgs[0] == null)) {
                argType = "primitive";
            }

            const arg = this.parseGroupOfType(`argument to '${func}'`,
<<<<<<< HEAD
                argType, isOptional, consumeSpaces);
            if (!arg) {
                if (isOptional) {
                    optArgs.push(null);
                    continue;
                }
                throw new ParseError(
                    `Expected group after '${func}'`, this.fetch());
=======
                argType, isOptional, baseGreediness);
            if (isOptional) {
                optArgs.push(arg);
            } else if (arg != null) {
                args.push(arg);
            } else { // should be unreachable
                throw new ParseError("Null argument, please report this as a bug");
>>>>>>> dc5f97aa
            }
        }

        return {args, optArgs};
    }

    /**
     * Parses a group when the mode is changing.
     */
    parseGroupOfType(
        name: string,
        type: ?ArgType,
        optional: boolean,
<<<<<<< HEAD
        consumeSpaces: boolean,
=======
        greediness: ?number,
>>>>>>> dc5f97aa
    ): ?AnyParseNode {
        switch (type) {
            case "color":
                return this.parseColorGroup(optional);
            case "size":
                return this.parseSizeGroup(optional);
            case "url":
                return this.parseUrlGroup(optional);
            case "math":
            case "text":
<<<<<<< HEAD
                return this.parseGroup(
                    name, optional, undefined, type, consumeSpaces);
            case "hbox": {
                // hbox argument type wraps the argument in the equivalent of
                // \hbox, which is like \text but switching to \textstyle size.
                const group = this.parseGroup(name, optional,
                    undefined, "text", consumeSpaces);
                if (!group) {
                    return group;
                }
                const styledGroup = {
=======
                return this.parseArgumentGroup(optional, type);
            case "hbox": {
                // hbox argument type wraps the argument in the equivalent of
                // \hbox, which is like \text but switching to \textstyle size.
                const group = this.parseArgumentGroup(optional, "text");
                return group != null ? {
>>>>>>> dc5f97aa
                    type: "styling",
                    mode: group.mode,
                    body: [group],
                    style: "text", // simulate \textstyle
                } : null;
            }
            case "raw": {
                const token = this.parseStringGroup("raw", optional);
                return token != null ? {
                    type: "raw",
                    mode: "text",
                    string: token.text,
                } : null;
            }
            case "primitive": {
                if (optional) {
                    throw new ParseError("A primitive argument cannot be optional");
                }
                const group = this.parseGroup(name, greediness);
                if (group == null) {
                    throw new ParseError("Expected group as " + name, this.fetch());
                }
                return group;
            }
            case "original":
            case null:
            case undefined:
<<<<<<< HEAD
                return this.parseGroup(name, optional,
                    undefined, undefined, consumeSpaces);
=======
                return this.parseArgumentGroup(optional);
>>>>>>> dc5f97aa
            default:
                throw new ParseError(
                    "Unknown group type as " + name, this.fetch());
        }
    }

    /**
     * Discard any space tokens, fetching the next non-space token.
     */
    consumeSpaces() {
        while (this.fetch().text === " ") {
            this.consume();
        }
    }

    /**
     * Parses a group, essentially returning the string formed by the
     * brace-enclosed tokens plus some position information.
     */
    parseStringGroup(
        modeName: ArgType,  // Used to describe the mode in error messages.
        optional: boolean,
    ): ?Token {
        const argToken = this.gullet.scanArgument(optional);
        if (argToken == null) {
            return null;
        }
        let str = "";
        let nextToken;
        while ((nextToken = this.fetch()).text !== "EOF") {
            str += nextToken.text;
            this.consume();
        }
        this.consume(); // consume the end of the argument
        argToken.text = str;
        return argToken;
    }

    /**
     * Parses a regex-delimited group: the largest sequence of tokens
     * whose concatenated strings match `regex`. Returns the string
     * formed by the tokens plus some position information.
     */
    parseRegexGroup(
        regex: RegExp,
        modeName: string,   // Used to describe the mode in error messages.
    ): Token {
        const firstToken = this.fetch();
        let lastToken = firstToken;
        let str = "";
        let nextToken;
        while ((nextToken = this.fetch()).text !== "EOF" &&
               regex.test(str + nextToken.text)) {
            lastToken = nextToken;
            str += lastToken.text;
            this.consume();
        }
        if (str === "") {
            throw new ParseError(
                "Invalid " + modeName + ": '" + firstToken.text + "'",
                firstToken);
        }
        return firstToken.range(lastToken, str);
    }

    /**
     * Parses a color description.
     */
    parseColorGroup(optional: boolean): ?ParseNode<"color-token"> {
        const res = this.parseStringGroup("color", optional);
        if (res == null) {
            return null;
        }
        const match = (/^(#[a-f0-9]{3}|#?[a-f0-9]{6}|[a-z]+)$/i).exec(res.text);
        if (!match) {
            throw new ParseError("Invalid color: '" + res.text + "'", res);
        }
        let color = match[0];
        if (/^[0-9a-f]{6}$/i.test(color)) {
            // We allow a 6-digit HTML color spec without a leading "#".
            // This follows the xcolor package's HTML color model.
            // Predefined color names are all missed by this RegEx pattern.
            color = "#" + color;
        }
        return {
            type: "color-token",
            mode: this.mode,
            color,
        };
    }

    /**
     * Parses a size specification, consisting of magnitude and unit.
     */
    parseSizeGroup(optional: boolean): ?ParseNode<"size"> {
        let res;
        let isBlank = false;
        // don't expand before parseStringGroup
        this.gullet.consumeSpaces();
        if (!optional && this.gullet.future().text !== "{") {
            res = this.parseRegexGroup(
                /^[-+]? *(?:$|\d+|\d+\.\d*|\.\d*) *[a-z]{0,2} *$/, "size");
        } else {
            res = this.parseStringGroup("size", optional);
        }
        if (!res) {
            return null;
        }
        if (!optional && res.text.length === 0) {
            // Because we've tested for what is !optional, this block won't
            // affect \kern, \hspace, etc. It will capture the mandatory arguments
            // to \genfrac and \above.
            res.text = "0pt";    // Enable \above{}
            isBlank = true;      // This is here specifically for \genfrac
        }
        const match = (/([-+]?) *(\d+(?:\.\d*)?|\.\d+) *([a-z]{2})/).exec(res.text);
        if (!match) {
            throw new ParseError("Invalid size: '" + res.text + "'", res);
        }
        const data = {
            number: +(match[1] + match[2]), // sign + magnitude, cast to number
            unit: match[3],
        };
        if (!validUnit(data)) {
            throw new ParseError("Invalid unit: '" + data.unit + "'", res);
        }
        return {
            type: "size",
            mode: this.mode,
            value: data,
            isBlank,
        };
    }

    /**
     * Parses an URL, checking escaped letters and allowed protocols,
     * and setting the catcode of % as an active character (as in \hyperref).
     */
    parseUrlGroup(optional: boolean): ?ParseNode<"url"> {
        this.gullet.lexer.setCatcode("%", 13); // active character
        const res = this.parseStringGroup("url", optional);
        this.gullet.lexer.setCatcode("%", 14); // comment character
        if (res == null) {
            return null;
        }
        // hyperref package allows backslashes alone in href, but doesn't
        // generate valid links in such cases; we interpret this as
        // "undefined" behaviour, and keep them as-is. Some browser will
        // replace backslashes with forward slashes.
        const url = res.text.replace(/\\([#$%&~_^{}])/g, '$1');
        return {
            type: "url",
            mode: this.mode,
            url,
        };
    }

    /**
     * Parses an argument with the mode specified.
     */
    parseArgumentGroup(optional: boolean, mode?: Mode): ?ParseNode<"ordgroup"> {
        const argToken = this.gullet.scanArgument(optional);
        if (argToken == null) {
            return null;
        }
        const outerMode = this.mode;
        if (mode) { // Switch to specified mode
            this.switchMode(mode);
        }

        this.gullet.beginGroup();
        const expression = this.parseExpression(false, "EOF");
        // TODO: find an alternative way to denote the end
        this.expect("EOF"); // expect the end of the argument
        this.gullet.endGroup();
        const result = {
            type: "ordgroup",
            mode: this.mode,
            loc: argToken.loc,
            body: expression,
        };

        if (mode) { // Switch mode back
            this.switchMode(outerMode);
        }
        return result;
    }

    /**
     * Parses an ordinary group, which is either a single nucleus (like "x")
     * or an expression in braces (like "{x+y}") or an implicit group, a group
     * that starts at the current position, and ends right before a higher explicit
     * group ends, or at EOF.
     */
    parseGroup(
<<<<<<< HEAD
        name: string,
        optional?: boolean,
=======
        name: string, // For error reporting.
        greediness?: ?number,
>>>>>>> dc5f97aa
        breakOnTokenText?: BreakToken,
    ): ?AnyParseNode {
        const firstToken = this.fetch();
        const text = firstToken.text;

        let result;
        // Try to parse an open brace or \begingroup
        if (text === "{" || text === "\\begingroup") {
            this.consume();
            const groupEnd = text === "{" ? "}" : "\\endgroup";

            this.gullet.beginGroup();
            // If we get a brace, parse an expression
            const expression = this.parseExpression(false, groupEnd);
            const lastToken = this.fetch();
            this.expect(groupEnd); // Check that we got a matching closing brace
            this.gullet.endGroup();
            result = {
                type: "ordgroup",
                mode: this.mode,
                loc: SourceLocation.range(firstToken, lastToken),
                body: expression,
                // A group formed by \begingroup...\endgroup is a semi-simple group
                // which doesn't affect spacing in math mode, i.e., is transparent.
                // https://tex.stackexchange.com/questions/1930/when-should-one-
                // use-begingroup-instead-of-bgroup
                semisimple: text === "\\begingroup" || undefined,
            };
        } else {
            // If there exists a function with this name, parse the function.
            // Otherwise, just return a nucleus
            result = this.parseFunction(breakOnTokenText, name) ||
                this.parseSymbol();
            if (result == null && text[0] === "\\" &&
                    !implicitCommands.hasOwnProperty(text)) {
                if (this.settings.throwOnError) {
                    throw new ParseError(
                        "Undefined control sequence: " + text, firstToken);
                }
                result = this.formatUnsupportedCmd(text);
                this.consume();
            }
        }
        return result;
    }

    /**
     * Form ligature-like combinations of characters for text mode.
     * This includes inputs like "--", "---", "``" and "''".
     * The result will simply replace multiple textord nodes with a single
     * character in each value by a single textord node having multiple
     * characters in its value.  The representation is still ASCII source.
     * The group will be modified in place.
     */
    formLigatures(group: AnyParseNode[]) {
        let n = group.length - 1;
        for (let i = 0; i < n; ++i) {
            const a = group[i];
            // $FlowFixMe: Not every node type has a `text` property.
            const v = a.text;
            if (v === "-" && group[i + 1].text === "-") {
                if (i + 1 < n && group[i + 2].text === "-") {
                    group.splice(i, 3, {
                        type: "textord",
                        mode: "text",
                        loc: SourceLocation.range(a, group[i + 2]),
                        text: "---",
                    });
                    n -= 2;
                } else {
                    group.splice(i, 2, {
                        type: "textord",
                        mode: "text",
                        loc: SourceLocation.range(a, group[i + 1]),
                        text: "--",
                    });
                    n -= 1;
                }
            }
            if ((v === "'" || v === "`") && group[i + 1].text === v) {
                group.splice(i, 2, {
                    type: "textord",
                    mode: "text",
                    loc: SourceLocation.range(a, group[i + 1]),
                    text: v + v,
                });
                n -= 1;
            }
        }
    }

    /**
     * Parse a single symbol out of the string. Here, we handle single character
     * symbols and special functions like \verb.
     */
    parseSymbol(): ?AnyParseNode {
        const nucleus = this.fetch();
        let text = nucleus.text;

        if (/^\\verb[^a-zA-Z]/.test(text)) {
            this.consume();
            let arg = text.slice(5);
            const star = (arg.charAt(0) === "*");
            if (star) {
                arg = arg.slice(1);
            }
            // Lexer's tokenRegex is constructed to always have matching
            // first/last characters.
            if (arg.length < 2 || arg.charAt(0) !== arg.slice(-1)) {
                throw new ParseError(`\\verb assertion failed --
                    please report what input caused this bug`);
            }
            arg = arg.slice(1, -1);  // remove first and last char
            return {
                type: "verb",
                mode: "text",
                body: arg,
                star,
            };
        }
        // At this point, we should have a symbol, possibly with accents.
        // First expand any accented base symbol according to unicodeSymbols.
        if (unicodeSymbols.hasOwnProperty(text[0]) &&
            !symbols[this.mode][text[0]]) {
            // This behavior is not strict (XeTeX-compatible) in math mode.
            if (this.settings.strict && this.mode === "math") {
                this.settings.reportNonstrict("unicodeTextInMathMode",
                    `Accented Unicode text character "${text[0]}" used in ` +
                    `math mode`, nucleus);
            }
            text = unicodeSymbols[text[0]] + text.substr(1);
        }
        // Strip off any combining characters
        const match = combiningDiacriticalMarksEndRegex.exec(text);
        if (match) {
            text = text.substring(0, match.index);
            if (text === 'i') {
                text = '\u0131';  // dotless i, in math and text mode
            } else if (text === 'j') {
                text = '\u0237';  // dotless j, in math and text mode
            }
        }
        // Recognize base symbol
        let symbol: AnyParseNode;
        if (symbols[this.mode][text]) {
            if (this.settings.strict && this.mode === 'math' &&
                extraLatin.indexOf(text) >= 0) {
                this.settings.reportNonstrict("unicodeTextInMathMode",
                    `Latin-1/Unicode text character "${text[0]}" used in ` +
                    `math mode`, nucleus);
            }
            const group: Group = symbols[this.mode][text].group;
            const loc = SourceLocation.range(nucleus);
            let s: SymbolParseNode;
            if (ATOMS.hasOwnProperty(group)) {
                // $FlowFixMe
                const family: Atom = group;
                s = {
                    type: "atom",
                    mode: this.mode,
                    family,
                    loc,
                    text,
                };
            } else {
                // $FlowFixMe
                s = {
                    type: group,
                    mode: this.mode,
                    loc,
                    text,
                };
            }
            // $FlowFixMe
            symbol = s;
        } else if (text.charCodeAt(0) >= 0x80) { // no symbol for e.g. ^
            if (this.settings.strict) {
                if (!supportedCodepoint(text.charCodeAt(0))) {
                    this.settings.reportNonstrict("unknownSymbol",
                        `Unrecognized Unicode character "${text[0]}"` +
                        ` (${text.charCodeAt(0)})`, nucleus);
                } else if (this.mode === "math") {
                    this.settings.reportNonstrict("unicodeTextInMathMode",
                        `Unicode text character "${text[0]}" used in math mode`,
                        nucleus);
                }
            }
            // All nonmathematical Unicode characters are rendered as if they
            // are in text mode (wrapped in \text) because that's what it
            // takes to render them in LaTeX.  Setting `mode: this.mode` is
            // another natural choice (the user requested math mode), but
            // this makes it more difficult for getCharacterMetrics() to
            // distinguish Unicode characters without metrics and those for
            // which we want to simulate the letter M.
            symbol = {
                type: "textord",
                mode: "text",
                loc: SourceLocation.range(nucleus),
                text,
            };
        } else {
            return null;  // EOF, ^, _, {, }, etc.
        }
        this.consume();
        // Transform combining characters into accents
        if (match) {
            for (let i = 0; i < match[0].length; i++) {
                const accent: string = match[0][i];
                if (!unicodeAccents[accent]) {
                    throw new ParseError(`Unknown accent ' ${accent}'`, nucleus);
                }
                const command = unicodeAccents[accent][this.mode];
                if (!command) {
                    throw new ParseError(
                        `Accent ${accent} unsupported in ${this.mode} mode`,
                        nucleus);
                }
                symbol = {
                    type: "accent",
                    mode: this.mode,
                    loc: SourceLocation.range(nucleus),
                    label: command,
                    isStretchy: false,
                    isShifty: true,
                    // $FlowFixMe
                    base: symbol,
                };
            }
        }
        // $FlowFixMe
        return symbol;
    }
}<|MERGE_RESOLUTION|>--- conflicted
+++ resolved
@@ -256,13 +256,8 @@
         const symbolToken = this.fetch();
         const symbol = symbolToken.text;
         this.consume();
-<<<<<<< HEAD
-        // ignore spaces before sup/subscript argument
-        const group = this.parseGroup(name, false, undefined, undefined, true);
-=======
         this.consumeSpaces(); // ignore spaces before sup/subscript argument
-        const group = this.parseGroup(name, Parser.SUPSUB_GREEDINESS);
->>>>>>> dc5f97aa
+        const group = this.parseGroup(name);
 
         if (!group) {
             throw new ParseError(
@@ -307,11 +302,7 @@
     parseAtom(breakOnTokenText?: BreakToken): ?AnyParseNode {
         // The body of an atom is an implicit group, so that things like
         // \left(x\right)^2 work correctly.
-<<<<<<< HEAD
-        const base = this.parseGroup("atom", false, breakOnTokenText);
-=======
-        const base = this.parseGroup("atom", null, breakOnTokenText);
->>>>>>> dc5f97aa
+        const base = this.parseGroup("atom", breakOnTokenText);
 
         // In text mode, we don't have superscripts or subscripts
         if (this.mode === "text") {
@@ -487,24 +478,13 @@
             }
 
             const arg = this.parseGroupOfType(`argument to '${func}'`,
-<<<<<<< HEAD
-                argType, isOptional, consumeSpaces);
-            if (!arg) {
-                if (isOptional) {
-                    optArgs.push(null);
-                    continue;
-                }
-                throw new ParseError(
-                    `Expected group after '${func}'`, this.fetch());
-=======
-                argType, isOptional, baseGreediness);
+                argType, isOptional);
             if (isOptional) {
                 optArgs.push(arg);
             } else if (arg != null) {
                 args.push(arg);
             } else { // should be unreachable
                 throw new ParseError("Null argument, please report this as a bug");
->>>>>>> dc5f97aa
             }
         }
 
@@ -518,11 +498,6 @@
         name: string,
         type: ?ArgType,
         optional: boolean,
-<<<<<<< HEAD
-        consumeSpaces: boolean,
-=======
-        greediness: ?number,
->>>>>>> dc5f97aa
     ): ?AnyParseNode {
         switch (type) {
             case "color":
@@ -533,26 +508,12 @@
                 return this.parseUrlGroup(optional);
             case "math":
             case "text":
-<<<<<<< HEAD
-                return this.parseGroup(
-                    name, optional, undefined, type, consumeSpaces);
-            case "hbox": {
-                // hbox argument type wraps the argument in the equivalent of
-                // \hbox, which is like \text but switching to \textstyle size.
-                const group = this.parseGroup(name, optional,
-                    undefined, "text", consumeSpaces);
-                if (!group) {
-                    return group;
-                }
-                const styledGroup = {
-=======
                 return this.parseArgumentGroup(optional, type);
             case "hbox": {
                 // hbox argument type wraps the argument in the equivalent of
                 // \hbox, which is like \text but switching to \textstyle size.
                 const group = this.parseArgumentGroup(optional, "text");
                 return group != null ? {
->>>>>>> dc5f97aa
                     type: "styling",
                     mode: group.mode,
                     body: [group],
@@ -571,7 +532,7 @@
                 if (optional) {
                     throw new ParseError("A primitive argument cannot be optional");
                 }
-                const group = this.parseGroup(name, greediness);
+                const group = this.parseGroup(name);
                 if (group == null) {
                     throw new ParseError("Expected group as " + name, this.fetch());
                 }
@@ -580,12 +541,7 @@
             case "original":
             case null:
             case undefined:
-<<<<<<< HEAD
-                return this.parseGroup(name, optional,
-                    undefined, undefined, consumeSpaces);
-=======
                 return this.parseArgumentGroup(optional);
->>>>>>> dc5f97aa
             default:
                 throw new ParseError(
                     "Unknown group type as " + name, this.fetch());
@@ -781,13 +737,7 @@
      * group ends, or at EOF.
      */
     parseGroup(
-<<<<<<< HEAD
-        name: string,
-        optional?: boolean,
-=======
         name: string, // For error reporting.
-        greediness?: ?number,
->>>>>>> dc5f97aa
         breakOnTokenText?: BreakToken,
     ): ?AnyParseNode {
         const firstToken = this.fetch();
