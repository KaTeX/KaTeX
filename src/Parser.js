// @flow
/* eslint no-constant-condition:0 */
import functions from "./functions";
import MacroExpander, {implicitCommands} from "./MacroExpander";
import symbols, {ATOMS, extraLatin} from "./symbols";
import {convertSize, units, zeroPt, zeroMu} from "./units";
import {supportedCodepoint} from "./unicodeScripts";
import {assertNodeType} from "./parseNode";
import ParseError from "./ParseError";
import {combiningDiacriticalMarksEndRegex} from "./Lexer";
import Settings from "./Settings";
import SourceLocation from "./SourceLocation";
import {Token} from "./Token";

// Pre-evaluate both modules as unicodeSymbols require String.normalize()
import unicodeAccents from /*preval*/ "./unicodeAccents";
import unicodeSymbols from /*preval*/ "./unicodeSymbols";

import {multiplySize, multiply} from "./functions/arithmetic";
import type {ParseNode, AnyParseNode, SymbolParseNode, NumericParseNode,
    UnsupportedCmdParseNode} from "./parseNode";
import type {Atom, Group} from "./symbols";
import type {Mode, ArgType, NumericType, BreakToken} from "./types";
import type {FunctionContext, FunctionSpec} from "./defineFunction";
import type {EnvSpec} from "./defineEnvironment";

/**
 * This file contains the parser used to parse out a TeX expression from the
 * input. Since TeX isn't context-free, standard parsers don't work particularly
 * well.
 *
 * The strategy of this parser is as such:
 *
 * The main functions (the `.parse...` ones) take a position in the current
 * parse string to parse tokens from. The lexer (found in Lexer.js, stored at
 * this.gullet.lexer) also supports pulling out tokens at arbitrary places. When
 * individual tokens are needed at a position, the lexer is called to pull out a
 * token, which is then used.
 *
 * The parser has a property called "mode" indicating the mode that
 * the parser is currently in. Currently it has to be one of "math" or
 * "text", which denotes whether the current environment is a math-y
 * one or a text-y one (e.g. inside \text). Currently, this serves to
 * limit the functions which can be used in text mode.
 *
 * The main functions then return an object which contains the useful data that
 * was parsed at its given point, and a new position at the end of the parsed
 * data. The main functions can call each other and continue the parsing by
 * using the returned position as a new starting point.
 *
 * There are also extra `.handle...` functions, which pull out some reused
 * functionality into self-contained functions.
 *
 * The functions return ParseNodes.
 */

export default class Parser {
    mode: Mode;
    gullet: MacroExpander;
    settings: Settings;
    leftrightDepth: number;
    nextToken: ?Token;

    constructor(input: string, settings: Settings) {
        // Start in math mode
        this.mode = "math";
        // Create a new macro expander (gullet) and (indirectly via that) also a
        // new lexer (mouth) for this parser (stomach, in the language of TeX)
        this.gullet = new MacroExpander(input, settings, this.mode);
        // Store the settings for use in parsing
        this.settings = settings;
        // Count leftright depth (for \middle errors)
        this.leftrightDepth = 0;
    }

    /**
     * Checks a result to make sure it has the right type, and throws an
     * appropriate error otherwise.
     */
    expect(text: string, consume?: boolean = true) {
        if (this.fetch().text !== text) {
            throw new ParseError(
                `Expected '${text}', got '${this.fetch().text}'`, this.fetch()
            );
        }
        if (consume) {
            this.consume();
        }
    }

    /**
     * Discards the current lookahead token, considering it consumed.
     */
    consume() {
        this.nextToken = null;
    }

    /**
     * Return the current lookahead token, or if there isn't one (at the
     * beginning, or if the previous lookahead token was consume()d),
     * fetch the next token as the new lookahead token and return it.
     */
    fetch(): Token {
        if (this.nextToken == null) {
            this.nextToken = this.gullet.expandNextToken();
        }
        return this.nextToken;
    }

    /**
     * Switches between "text" and "math" modes.
     */
    switchMode(newMode: Mode) {
        this.mode = newMode;
        this.gullet.switchMode(newMode);
    }

    /**
     * Main parsing function, which parses an entire input.
     */
    parse(): AnyParseNode[] {
        if (!this.settings.globalGroup) {
            // Create a group namespace for the math expression.
            // (LaTeX creates a new group for every $...$, $$...$$, \[...\].)
            this.gullet.beginGroup();
        }

        // Use old \color behavior (same as LaTeX's \textcolor) if requested.
        // We do this within the group for the math expression, so it doesn't
        // pollute settings.macros.
        if (this.settings.colorIsTextColor) {
            this.gullet.macros.set("\\color", "\\textcolor");
        }

        // Try to parse the input
        const parse = this.parseExpression(false);

        // If we succeeded, make sure there's an EOF at the end
        this.expect("EOF");

        // End the group namespace for the expression
        if (!this.settings.globalGroup) {
            this.gullet.endGroup();
        }
        return parse;
    }

    static endOfExpression: string[] = ["}", "\\endgroup", "\\end", "\\right", "&"];

    // Lookup table for parsing numbers in base 8 through 16
    // with decimal separators as -1
    static digitToNumber = {
        "0": 0, "1": 1, "2": 2, "3": 3, "4": 4, "5": 5, "6": 6, "7": 7, "8": 8,
        "9": 9, "a": 10, "A": 10, "b": 11, "B": 11, "c": 12, "C": 12,
        "d": 13, "D": 13, "e": 14, "E": 14, "f": 15, "F": 15, ".": -1, ",": -1,
    };

    static register = {
        "\\count": "integer",
        "\\dimen": "dimen",
        "\\skip": "glue",
        "\\muskip": "muglue",
    };

    static defaultRegister = {
        integer: {
            type: "integer",
            mode: "text",
            value: 0,
        },
        dimen: {
            type: "dimen",
            mode: "text",
            value: zeroPt,
        },
        glue: {
            type: "glue",
            mode: "text",
            value: zeroPt,
            stretch: zeroPt,
            shrink: zeroPt,
        },
        muglue: {
            type: "glue",
            mode: "math",
            value: zeroMu,
            stretch: zeroMu,
            shrink: zeroMu,
        },
    };

    /**
     * Parses an "expression", which is a list of atoms.
     *
     * `breakOnInfix`: Should the parsing stop when we hit infix nodes? This
     *                 happens when functions have higher precendence han infix
     *                 nodes in implicit parses.
     *
     * `breakOnTokenText`: The text of the token that the expression should end
     *                     with, or `null` if something else should end the
     *                     expression.
     */
    parseExpression(
        breakOnInfix: boolean,
        breakOnTokenText?: BreakToken,
    ): AnyParseNode[] {
        const body = [];
        // Keep adding atoms to the body until we can't parse any more atoms (either
        // we reached the end, a }, or a \right)
        while (true) {
            // Ignore spaces in math mode
            if (this.mode === "math") {
                this.consumeSpaces();
            }
            const lex = this.fetch();
            if (Parser.endOfExpression.indexOf(lex.text) !== -1) {
                break;
            }
            if (breakOnTokenText && lex.text === breakOnTokenText) {
                break;
            }
            if (breakOnInfix && functions[lex.text] && functions[lex.text].infix) {
                break;
            }
            const atom = this.parseAtom(breakOnTokenText);
            if (!atom) {
                break;
            } else if (atom.type === "internal") {
                continue;
            }
            body.push(atom);
        }
        if (this.mode === "text") {
            this.formLigatures(body);
        }
        return this.handleInfixNodes(body);
    }

    /**
     * Rewrites infix operators such as \over with corresponding commands such
     * as \frac.
     *
     * There can only be one infix operator per group.  If there's more than one
     * then the expression is ambiguous.  This can be resolved by adding {}.
     */
    handleInfixNodes(body: AnyParseNode[]): AnyParseNode[] {
        let overIndex = -1;
        let funcName;

        for (let i = 0; i < body.length; i++) {
            if (body[i].type === "infix") {
                if (overIndex !== -1) {
                    throw new ParseError(
                        "only one infix operator per group",
                        body[i].token);
                }
                overIndex = i;
                funcName = body[i].replaceWith;
            }
        }

        if (overIndex !== -1 && funcName) {
            let numerNode;
            let denomNode;

            const numerBody = body.slice(0, overIndex);
            const denomBody = body.slice(overIndex + 1);

            if (numerBody.length === 1 && numerBody[0].type === "ordgroup") {
                numerNode = numerBody[0];
            } else {
                numerNode = {type: "ordgroup", mode: this.mode, body: numerBody};
            }

            if (denomBody.length === 1 && denomBody[0].type === "ordgroup") {
                denomNode = denomBody[0];
            } else {
                denomNode = {type: "ordgroup", mode: this.mode, body: denomBody};
            }

            let node;
            if (funcName === "\\\\abovefrac") {
                node = this.callFunction(funcName,
                    [numerNode, body[overIndex], denomNode], []);
            } else {
                node = this.callFunction(funcName, [numerNode, denomNode], []);
            }
            return [node];
        } else {
            return body;
        }
    }

    /**
     * Handle a subscript or superscript with nice errors.
     */
    handleSupSubscript(
        name: string,   // For error reporting.
    ): AnyParseNode {
        const symbolToken = this.fetch();
        const symbol = symbolToken.text;
        this.consume();
        this.consumeSpaces(); // ignore spaces before sup/subscript argument
        const group = this.parseGroup(name);

        if (!group) {
            throw new ParseError(
                "Expected group after '" + symbol + "'",
                symbolToken
            );
        }

        return group;
    }

    /**
     * Converts the textual input of an unsupported command into a text node
     * contained within a color node whose color is determined by errorColor
     */
    formatUnsupportedCmd(text: string): UnsupportedCmdParseNode {
        const textordArray = [];

        for (let i = 0; i < text.length; i++) {
            textordArray.push({type: "textord", mode: "text", text: text[i]});
        }

        const textNode = {
            type: "text",
            mode: this.mode,
            body: textordArray,
        };

        const colorNode = {
            type: "color",
            mode: this.mode,
            color: this.settings.errorColor,
            body: [textNode],
        };

        return colorNode;
    }

    /**
     * Parses a group with optional super/subscripts.
     */
    parseAtom(breakOnTokenText?: BreakToken): ?AnyParseNode {
        // The body of an atom is an implicit group, so that things like
        // \left(x\right)^2 work correctly.
        const base = this.parseGroup("atom", breakOnTokenText);

        // In text mode, we don't have superscripts or subscripts
        if (this.mode === "text") {
            return base;
        }

        // Note that base may be empty (i.e. null) at this point.

        let superscript;
        let subscript;
        while (true) {
            // Guaranteed in math mode, so eat any spaces first.
            this.consumeSpaces();

            // Lex the first token
            const lex = this.fetch();

            if (lex.text === "\\limits" || lex.text === "\\nolimits") {
                // We got a limit control
                if (base && base.type === "op") {
                    const limits = lex.text === "\\limits";
                    base.limits = limits;
                    base.alwaysHandleSupSub = true;
                } else if (base && base.type === "operatorname"
                        && base.alwaysHandleSupSub) {
                    const limits = lex.text === "\\limits";
                    base.limits = limits;
                } else {
                    throw new ParseError(
                        "Limit controls must follow a math operator",
                        lex);
                }
                this.consume();
            } else if (lex.text === "^") {
                // We got a superscript start
                if (superscript) {
                    throw new ParseError("Double superscript", lex);
                }
                superscript = this.handleSupSubscript("superscript");
            } else if (lex.text === "_") {
                // We got a subscript start
                if (subscript) {
                    throw new ParseError("Double subscript", lex);
                }
                subscript = this.handleSupSubscript("subscript");
            } else if (lex.text === "'") {
                // We got a prime
                if (superscript) {
                    throw new ParseError("Double superscript", lex);
                }
                const prime = {type: "textord", mode: this.mode, text: "\\prime"};

                // Many primes can be grouped together, so we handle this here
                const primes = [prime];
                this.consume();
                // Keep lexing tokens until we get something that's not a prime
                while (this.fetch().text === "'") {
                    // For each one, add another prime to the list
                    primes.push(prime);
                    this.consume();
                }
                // If there's a superscript following the primes, combine that
                // superscript in with the primes.
                if (this.fetch().text === "^") {
                    primes.push(this.handleSupSubscript("superscript"));
                }
                // Put everything into an ordgroup as the superscript
                superscript = {type: "ordgroup", mode: this.mode, body: primes};
            } else {
                // If it wasn't ^, _, or ', stop parsing super/subscripts
                break;
            }
        }

        // Base must be set if superscript or subscript are set per logic above,
        // but need to check here for type check to pass.
        if (superscript || subscript) {
            // If we got either a superscript or subscript, create a supsub
            return {
                type: "supsub",
                mode: this.mode,
                base: base,
                sup: superscript,
                sub: subscript,
            };
        } else {
            // Otherwise return the original body
            return base;
        }
    }

    /**
     * Parses an entire function, including its base and all of its arguments.
     */
    parseFunction(
        breakOnTokenText?: BreakToken,
        name?: string, // For determining its context
    ): ?AnyParseNode {
        const token = this.fetch();
        const func = token.text;
        const funcData = functions[func];
        if (!funcData) {
            return null;
        }
        this.consume(); // consume command token

        if (name && name !== "atom" && !funcData.allowedInArgument) {
            throw new ParseError(
                "Got function '" + func + "' with no arguments" +
                (name ? " as " + name : ""), token);
        } else if (this.mode === "text" && !funcData.allowedInText) {
            throw new ParseError(
                "Can't use function '" + func + "' in text mode", token);
        } else if (this.mode === "math" && funcData.allowedInMath === false) {
            throw new ParseError(
                "Can't use function '" + func + "' in math mode", token);
        }

        const {args, optArgs} = this.parseArguments(func, funcData);
        return this.callFunction(func, args, optArgs, token, breakOnTokenText);
    }

    /**
     * Call a function handler with a suitable context and arguments.
     */
    callFunction(
        name: string,
        args: AnyParseNode[],
        optArgs: (?AnyParseNode)[],
        token?: Token,
        breakOnTokenText?: BreakToken,
    ): AnyParseNode {
        const context: FunctionContext = {
            funcName: name,
            parser: this,
            token,
            breakOnTokenText,
        };
        const func = functions[name];
        if (func && func.handler) {
            return func.handler(context, args, optArgs);
        } else {
            throw new ParseError(`No function handler for ${name}`);
        }
    }

    /**
     * Parses the arguments of a function or environment
     */
    parseArguments(
        func: string,   // Should look like "\name" or "\begin{name}".
        funcData: FunctionSpec<*> | EnvSpec<*>,
    ): {
        args: AnyParseNode[],
        optArgs: (?AnyParseNode)[],
    } {
        const totalArgs = funcData.numArgs + funcData.numOptionalArgs;
        if (totalArgs === 0) {
            return {args: [], optArgs: []};
        }

        const args = [];
        const optArgs = [];

        for (let i = 0; i < totalArgs; i++) {
            let argType = funcData.argTypes && funcData.argTypes[i];
            const isOptional = i < funcData.numOptionalArgs;

            if ((funcData.primitive && argType == null) ||
                // \sqrt expands into primitive if optional argument doesn't exist
                (funcData.type === "sqrt" && i === 1 && optArgs[0] == null)) {
                argType = "primitive";
            }

            const arg = this.parseGroupOfType(`argument to '${func}'`,
                argType, isOptional);
            if (isOptional) {
                optArgs.push(arg);
            } else if (arg != null) {
                args.push(arg);
            } else { // should be unreachable
                throw new ParseError("Null argument, please report this as a bug");
            }
        }

        return {args, optArgs};
    }

    /**
     * Parses a group when the mode is changing.
     */
    parseGroupOfType(
        name: string,
        type: ?ArgType,
        optional: boolean,
    ): ?AnyParseNode {
        switch (type) {
            case "color":
                return this.parseColorGroup(optional);
            case "integer":
                return this.parseIntegerOrVariable();
            case "size":
            case "size_or_blank":
            case "dimen":
            case "mudimen":
            case "glue":
            case "muglue":
                return this.parseSizeGroup(optional, type, name);
            case "url":
                return this.parseUrlGroup(optional);
            case "math":
            case "text":
                return this.parseArgumentGroup(optional, type);
            case "hbox": {
                // hbox argument type wraps the argument in the equivalent of
                // \hbox, which is like \text but switching to \textstyle size.
                const group = this.parseArgumentGroup(optional, "text");
                return group != null ? {
                    type: "styling",
                    mode: group.mode,
                    body: [group],
                    style: "text", // simulate \textstyle
                } : null;
            }
            case "raw": {
                const token = this.parseStringGroup("raw", optional);
                return token != null ? {
                    type: "raw",
                    mode: "text",
                    string: token.text,
                } : null;
            }
            case "primitive": {
                if (optional) {
                    throw new ParseError("A primitive argument cannot be optional");
                }
                const group = this.parseGroup(name);
                if (group == null) {
                    throw new ParseError("Expected group as " + name, this.fetch());
                }
                return group;
            }
            case "original":
            case null:
            case undefined:
                return this.parseArgumentGroup(optional);
            default:
                throw new ParseError(
                    "Unknown group type as " + name, this.fetch());
        }
    }

    /**
     * Discard any space tokens, fetching the next non-space token.
     */
    consumeSpaces() {
        while (this.fetch().text === " ") {
            this.consume();
        }
    }

    consumeKeyword(keywords: string[]): ?string {
        this.gullet.scanning = true; // allow MacroExpander to return \relax
        this.consumeSpaces();
        const tokens = [];
        for (let i = 0; keywords.length > 1 ||
                (keywords.length === 1 && i < keywords[0].length); i++) {
            const tok = this.fetch();
            keywords = keywords.filter(keyword => keyword[i] === tok.text);
            tokens.push(tok);
            this.consume();
        }
        if (keywords.length) {
            return keywords[0];
        }
        tokens.reverse();
        if (tokens[0].text === "\\relax") { // expansion stopped by \relax
            tokens.shift();
        }
        this.gullet.scanning = false;
        this.gullet.pushTokens(tokens);
        return null;
    }

    getVariable(): ?{|name: string, type: NumericType, value: NumericParseNode|} {
        const token = this.fetch();
        let name = token.text;
        const registerType = Parser.register[name];
        if (registerType) {
            this.consume();
            const number = assertNodeType(this.parseIntegerOrVariable(), "integer");
            if (number.value < 0) {
                throw new ParseError("Register number should be positive");
            }
            name += number.value;
        }
        const value = this.gullet.macros.get(name);
        if (value != null && !value.tokens &&
                typeof value !== "function" && typeof value !== "string") {
            if (!registerType) {
                this.consume();
            }
            return {
                name,
                type: value.type === "glue" && value.mode === "math"
                    ? "muglue" : value.type,
                value,
            };
        } else if (registerType) { // sparse, TODO: consider using a TypedArray
            const defaultValue = Parser.defaultRegister[registerType];
            this.gullet.macros.set(name, defaultValue);
            return {name, type: registerType, value: defaultValue};
        }
        return null;
    }

    getVariableValue(
        type: NumericType,
        intToDimen: boolean,
        negative?: boolean,
    ): NumericParseNode {
        const variable = this.getVariable();
        if (variable == null) {
            throw new ParseError(`Expected a ${type} variable`);
        }
        const varType = variable.type;
        const varValue = variable.value;
        if (type === varType) {
            // <normal integer> -> <internal integer>
            // <normal dimen> -> <internal dimen>
            // <glue> -> <optional signs><internal glue>
            return negative ? multiply(varValue, -1) : varValue;
        } else if (type[0] === "m" &&
                (varType !== "glue" || varValue.mode === "text")) { // not a muglue
            throw new ParseError(`Can't coerce ${varType} into ${type}`);
        }
        let value;
        if (varValue.type === "integer") {
            if (!intToDimen) {
                throw new ParseError("Can't coerce integer into dimen");
            }
            value = {
                number: varValue.value,
                unit: "sp",
            };
        } else {
            value = varValue.value;
        }
        if (negative) {
            value = multiplySize(value, -1);
        }
        if (type === "dimen" || type === "glue") {
            // <coerced dimen> -> <internal glue>
            // <coerced mudimen> -> <internal muglue>
            // <internal unit> -> <internal integer> | <internal dimen>
            //   | <internal glue>
            // An internal glue value can be coerced to be a dimension
            // by omitting the stretchability and shrinkability
            // <glue> -> <dimen><stretch><shrink>
            return {
                type: "dimen",
                mode: this.mode,
                value,
            };
        }
        // <coerced integer> -> <internal dimen> | <internal glue>
        // An internal dimension can be “coerced” to be an integer
        // by assuming units of scaled points.
        value = convertSize(value, "sp");
        return {
            type: "integer",
            mode: this.mode,
            value,
        };
    }

    /**
     * Parses a group, essentially returning the string formed by the
     * brace-enclosed tokens plus some position information.
     */
    parseStringGroup(
        modeName: ArgType,  // Used to describe the mode in error messages.
        optional: boolean,
    ): ?Token {
        const argToken = this.gullet.scanArgument(optional);
        if (argToken == null) {
            return null;
        }
        let str = "";
        let nextToken;
        while ((nextToken = this.fetch()).text !== "EOF") {
            str += nextToken.text;
            this.consume();
        }
        this.consume(); // consume the end of the argument
        argToken.text = str;
        return argToken;
    }

    /**
     * Parses a regex-delimited group: the largest sequence of tokens
     * whose concatenated strings match `regex`. Returns the string
     * formed by the tokens plus some position information.
     */
    parseRegexGroup(
        regex: RegExp,
        modeName: string,   // Used to describe the mode in error messages.
    ): Token {
        const firstToken = this.fetch();
        let lastToken = firstToken;
        let str = "";
        let nextToken;
        while ((nextToken = this.fetch()).text !== "EOF" &&
               regex.test(str + nextToken.text)) {
            lastToken = nextToken;
            str += lastToken.text;
            this.consume();
        }
        if (str === "") {
            throw new ParseError(
                "Invalid " + modeName + ": '" + firstToken.text + "'",
                firstToken);
        }
        return firstToken.range(lastToken, str);
    }

    /**
     * Parses a color description.
     */
    parseColorGroup(optional: boolean): ?ParseNode<"color-token"> {
        const res = this.parseStringGroup("color", optional);
        if (res == null) {
            return null;
        }
        const match = (/^(#[a-f0-9]{3}|#?[a-f0-9]{6}|[a-z]+)$/i).exec(res.text);
        if (!match) {
            throw new ParseError("Invalid color: '" + res.text + "'", res);
        }
        let color = match[0];
        if (/^[0-9a-f]{6}$/i.test(color)) {
            // We allow a 6-digit HTML color spec without a leading "#".
            // This follows the xcolor package's HTML color model.
            // Predefined color names are all missed by this RegEx pattern.
            color = "#" + color;
        }
        return {
            type: "color-token",
            mode: this.mode,
            color,
        };
    }

    /**
     * <number> -> <optional signs><unsigned number>
     * <dimen> -> <optional signs><unsigned dimen>
     * <mudimen> -> <optional signs><unsigned mudimen>
     * <glue> -> <optional signs><internal glue>
     * <muglue> -> <optional signs><internal muglue>
     */
    parseIntegerOrVariable(type: NumericType = "integer"): NumericParseNode  {
        this.gullet.scanning = true; // allow MacroExpander to return \relax
        // <optional signs> -> <optional spaces>
        //   | <optional signs><plus or minus><optional spaces>
        let negative = false;
        this.consumeSpaces();
        let token;
        while ((token = this.fetch()).text === "+" || token.text === "-") {
            if (token.text === "-") {
                negative = !negative;
            }
            this.consume();
            this.consumeSpaces();
        }

        // <unsigned number> -> <normal integer> | <coerced integer>
        // <unsigned dimen> -> <normal dimen> | <coerced dimen>
        // <unsigned mudimen> -> <normal mudimen> | <coerced mudimen>
        // <normal dimen> -> <factor><unit of measure>
        // <normal mudimen> -> <factor><mu unit>
        // <factor> -> <normal integer> | <decimal constant>
        let number = 0;
        let base;
        if (token.text[0] === "\\") {
            this.gullet.scanning = false;
            return this.getVariableValue(type, false, negative);
        } else if (token.text === "'") {
            // <normal integer> -> '<octal constant><one optional space>
            base = 8;
            this.consume();
        } else if (token.text === '"') {
            // <normal integer> -> "<hexademical constant><one optional space>
            base = 16;
            this.consume();
        } else if (token.text === "`") {
            // <normal integer> -> `<character token><one optional space>
            // An alphabetic constant denotes the character code in
            // a <character token>; TeX does not expand this token.
            this.consume();
            token = this.gullet.popToken();
            if (token.text[0] === "\\") {
                if (token.text.length > 2) {
                    throw new ParseError("Improper alphabetic constant", token);
                }
                number = token.text.charCodeAt(1);
            } else if (token.text === "EOF") {
                throw new ParseError("Missing character token");
            } else {
                number = token.text.charCodeAt(0);
            }
        } else {
            // <normal integer> -> <integer constant><one optional space>
            // <decimal constant> -> <digit><decimal constant>
            base = 10;
        }
        if (base) {
            // Parse a number in the given base, starting with first `token`.
            let digit;
            let empty = true;
            let decimal = type !== "integer" && base === 10 ? 0 : -1;
            while ((digit = Parser.digitToNumber[this.fetch().text]) != null &&
                   digit < base && (digit >= 0 || !decimal)) {
                empty = false;
                if (digit === -1) {
                    decimal++;
                } else {
                    if (decimal > 0) {
                        decimal++;
                    }
                    number *= base;
                    number += digit;
                }
                this.consume();
            }
            if (empty) {
                throw new ParseError(
                    `Invalid base-${base} digit ${token.text}`, token);
            }
            if (decimal > 1) {
                number /= Math.pow(10, decimal - 1);
            }
            token = this.fetch();
            if (token.text === " " || token.text === "\\relax") {
                // consume <one optional space> or \relax
                this.consume();
            }
        }
        this.gullet.scanning = false;
        // The value of a <number> is the value of the corresponding <unsigned
        // number>, times −1 for every minus sign in the <optional signs>.
        return {
            type: "integer",
            mode: this.mode,
            value: negative ? -number : number,
        };
    }

    /**
     * <dimen> -> <optional signs><unsigned dimen>
     * <mudimen> -> <optional signs><unsigned mudimen>
     */
    parseDimenOrVariable(
        type: NumericType = "dimen",
        fil?: boolean,
    ): ParseNode<"dimen"> | ParseNode<"glue"> {
        const factor = this.parseIntegerOrVariable(type);
        if (factor.type === "integer") {
            if (type === "glue") {
                type = "dimen";
            } else if (type === "muglue") {
                type = "mudimen";
            }
            // <unit of measure> -> <optional spaces><internal unit>
            //   | <optional true><physical unit><one optional space>
            // <internal unit> -> em<one optional space> | ex<one optional space>
            //   | <internal integer> | <internal dimen> | <internal glue>
            // <physical unit> -> pt | pc | in | bp | cm | mm | dd | cc | sp
            // <mu unit> -> <optional spaces><internal muglue>
            //   | mu<one optional space>
            this.gullet.scanning = true; // allow MacroExpander to return \relax
            const number = factor.value;

            this.consumeSpaces();
            let tok = this.fetch();
            if (tok.text[0] === "\\") {
                const internal = assertNodeType(
                    this.getVariableValue(type, true), "dimen");
                internal.value.number *= number;
                this.gullet.scanning = false;
                return internal;
            }
            let unit = this.consumeKeyword(fil ? units.concat("fil") : units);
            if (unit == null) {
                throw new ParseError("Invalid unit", this.fetch());
            } else if (unit === "fil") { // fill and filll
                this.gullet.scanning = true;
                for (let i = 0; i < 2; i++) {
                    if (this.fetch().text === "l") {
                        unit += "l";
                        this.consume();
                    }
                }
            } else if ((type === "mudimen") !== (unit === "mu")) {
                this.settings.reportNonstrict("mathVsTextUnits",
                    `Expected ${type}, got ${unit} units`);
            }

            this.gullet.scanning = false;
            tok = this.fetch();
            if (tok.text === " " || tok.text === "\\relax") {
                // consume <one optional space> or \relax
                this.consume();
            }
            return {
                type: "dimen",
                mode: type === "mudimen" ? "math" : "text",
                value: {number, unit},
            };
        }
        return factor;
    }

    /**
     * <glue> -> <optional signs><internal glue> | <dimen><stretch><shrink>
     * <muglue> -> <optional signs><internal muglue>
     *   | <mudimen><mustretch><mushrink>
     */
    parseGlue(type: NumericType = "glue"): ParseNode<"glue"> {
        const dimen = this.parseDimenOrVariable(type);
        if (dimen.type === "glue") {
            return dimen;
        }
        type = type === "muglue" ? "mudimen" : "dimen";
        const defaultDimen = type === "mudimen" ? zeroMu : zeroPt;
        const stretch = this.consumeKeyword(["plus"]) != null
            ? this.parseDimenOrVariable(type, true).value : defaultDimen;
        const shrink = this.consumeKeyword(["minus"]) != null
            ? this.parseDimenOrVariable(type, true).value : defaultDimen;
        return {
            type: "glue",
            mode: type === "mudimen" ? "math" : "text",
            value: dimen.value,
            stretch,
            shrink,
        };
    }

    /**
     * Parses a size specification, consisting of magnitude and unit.
     */
    parseSizeGroup(
        optional: boolean,
        type: ArgType,
        name?: string
    ): ?ParseNode<"dimen"> | ParseNode<"glue"> {
        // don't expand before parseStringGroup
        let primitive = type !== "size" && type !== "size_or_blank";
        if (primitive) {
            this.gullet.consumeSpaces();
            const n = this.gullet.future();
            if (n.text === "{" && !this.settings.useStrictBehavior("bracedSize",
                    `Primitive ${type} should not be enclosed in braces.`, n)) {
                primitive = false;
            }
        }
        if (!primitive && this.gullet.scanArgument(optional) == null) {
            return null;
        }

        let res;
        if (type === "size_or_blank" && this.fetch().text === "EOF") {
            res = {
                type: "dimen",
                mode: this.mode,
                value: {number: 0, unit: "blank"},
            };
        } else if (type === "glue" || type === "muglue") {
            res = this.parseGlue(type);
        } else {
            res = this.parseDimenOrVariable(
                type === "mudimen" ? "mudimen" : "dimen");
        }
        if (!primitive) {
            this.expect("EOF");
        }
        return res;
    }

    /**
     * Parses an URL, checking escaped letters and allowed protocols,
     * and setting the catcode of % as an active character (as in \hyperref).
     */
    parseUrlGroup(optional: boolean): ?ParseNode<"url"> {
        this.gullet.lexer.setCatcode("%", 13); // active character
        const res = this.parseStringGroup("url", optional);
        this.gullet.lexer.setCatcode("%", 14); // comment character
        if (res == null) {
            return null;
        }
        // hyperref package allows backslashes alone in href, but doesn't
        // generate valid links in such cases; we interpret this as
        // "undefined" behaviour, and keep them as-is. Some browser will
        // replace backslashes with forward slashes.
        const url = res.text.replace(/\\([#$%&~_^{}])/g, '$1');
        return {
            type: "url",
            mode: this.mode,
            url,
        };
    }

    /**
     * Parses an argument with the mode specified.
     */
    parseArgumentGroup(optional: boolean, mode?: Mode): ?ParseNode<"ordgroup"> {
        const argToken = this.gullet.scanArgument(optional);
        if (argToken == null) {
            return null;
        }
        const outerMode = this.mode;
        if (mode) { // Switch to specified mode
            this.switchMode(mode);
        }

        this.gullet.beginGroup();
        const expression = this.parseExpression(false, "EOF");
        // TODO: find an alternative way to denote the end
        this.expect("EOF"); // expect the end of the argument
        this.gullet.endGroup();
        const result = {
            type: "ordgroup",
            mode: this.mode,
            loc: argToken.loc,
            body: expression,
        };

        if (mode) { // Switch mode back
            this.switchMode(outerMode);
        }
        return result;
    }

    /**
     * Parses an ordinary group, which is either a single nucleus (like "x")
     * or an expression in braces (like "{x+y}") or an implicit group, a group
     * that starts at the current position, and ends right before a higher explicit
     * group ends, or at EOF.
     */
    parseGroup(
        name: string, // For error reporting.
        breakOnTokenText?: BreakToken,
    ): ?AnyParseNode {
        const firstToken = this.fetch();
        const text = firstToken.text;

        let result;
        // Try to parse an open brace or \begingroup
        if (text === "{" || text === "\\begingroup") {
            this.consume();
            const groupEnd = text === "{" ? "}" : "\\endgroup";

            this.gullet.beginGroup();
            // If we get a brace, parse an expression
            const expression = this.parseExpression(false, groupEnd);
            const lastToken = this.fetch();
            this.expect(groupEnd); // Check that we got a matching closing brace
            this.gullet.endGroup();
            result = {
                type: "ordgroup",
                mode: this.mode,
                loc: SourceLocation.range(firstToken, lastToken),
                body: expression,
                // A group formed by \begingroup...\endgroup is a semi-simple group
                // which doesn't affect spacing in math mode, i.e., is transparent.
                // https://tex.stackexchange.com/questions/1930/when-should-one-
                // use-begingroup-instead-of-bgroup
                semisimple: text === "\\begingroup" || undefined,
            };
        } else {
            // If there exists a function with this name, parse the function.
            // Otherwise, just return a nucleus
<<<<<<< HEAD
            result = this.parseFunction(breakOnTokenText, name, greediness) ||
                this.parseSymbol() || this.parseVariable();
=======
            result = this.parseFunction(breakOnTokenText, name) ||
                this.parseSymbol();
>>>>>>> e5f02722
            if (result == null && text[0] === "\\" &&
                    !implicitCommands.hasOwnProperty(text)) {
                if (this.settings.throwOnError) {
                    throw new ParseError(
                        "Undefined control sequence: " + text, firstToken);
                }
                result = this.formatUnsupportedCmd(text);
                this.consume();
            }
        }
        return result;
    }

    /**
     * Form ligature-like combinations of characters for text mode.
     * This includes inputs like "--", "---", "``" and "''".
     * The result will simply replace multiple textord nodes with a single
     * character in each value by a single textord node having multiple
     * characters in its value.  The representation is still ASCII source.
     * The group will be modified in place.
     */
    formLigatures(group: AnyParseNode[]) {
        let n = group.length - 1;
        for (let i = 0; i < n; ++i) {
            const a = group[i];
            // $FlowFixMe: Not every node type has a `text` property.
            const v = a.text;
            if (v === "-" && group[i + 1].text === "-") {
                if (i + 1 < n && group[i + 2].text === "-") {
                    group.splice(i, 3, {
                        type: "textord",
                        mode: "text",
                        loc: SourceLocation.range(a, group[i + 2]),
                        text: "---",
                    });
                    n -= 2;
                } else {
                    group.splice(i, 2, {
                        type: "textord",
                        mode: "text",
                        loc: SourceLocation.range(a, group[i + 1]),
                        text: "--",
                    });
                    n -= 1;
                }
            }
            if ((v === "'" || v === "`") && group[i + 1].text === v) {
                group.splice(i, 2, {
                    type: "textord",
                    mode: "text",
                    loc: SourceLocation.range(a, group[i + 1]),
                    text: v + v,
                });
                n -= 1;
            }
        }
    }

    /**
     * Parse a single symbol out of the string. Here, we handle single character
     * symbols and special functions like \verb.
     */
    parseSymbol(): ?AnyParseNode {
        const nucleus = this.fetch();
        let text = nucleus.text;

        if (/^\\verb[^a-zA-Z]/.test(text)) {
            this.consume();
            let arg = text.slice(5);
            const star = (arg.charAt(0) === "*");
            if (star) {
                arg = arg.slice(1);
            }
            // Lexer's tokenRegex is constructed to always have matching
            // first/last characters.
            if (arg.length < 2 || arg.charAt(0) !== arg.slice(-1)) {
                throw new ParseError(`\\verb assertion failed --
                    please report what input caused this bug`);
            }
            arg = arg.slice(1, -1);  // remove first and last char
            return {
                type: "verb",
                mode: "text",
                body: arg,
                star,
            };
        }
        // At this point, we should have a symbol, possibly with accents.
        // First expand any accented base symbol according to unicodeSymbols.
        if (unicodeSymbols.hasOwnProperty(text[0]) &&
            !symbols[this.mode][text[0]]) {
            // This behavior is not strict (XeTeX-compatible) in math mode.
            if (this.settings.strict && this.mode === "math") {
                this.settings.reportNonstrict("unicodeTextInMathMode",
                    `Accented Unicode text character "${text[0]}" used in ` +
                    `math mode`, nucleus);
            }
            text = unicodeSymbols[text[0]] + text.substr(1);
        }
        // Strip off any combining characters
        const match = combiningDiacriticalMarksEndRegex.exec(text);
        if (match) {
            text = text.substring(0, match.index);
            if (text === 'i') {
                text = '\u0131';  // dotless i, in math and text mode
            } else if (text === 'j') {
                text = '\u0237';  // dotless j, in math and text mode
            }
        }
        // Recognize base symbol
        let symbol: AnyParseNode;
        if (symbols[this.mode][text]) {
            if (this.settings.strict && this.mode === 'math' &&
                extraLatin.indexOf(text) >= 0) {
                this.settings.reportNonstrict("unicodeTextInMathMode",
                    `Latin-1/Unicode text character "${text[0]}" used in ` +
                    `math mode`, nucleus);
            }
            const group: Group = symbols[this.mode][text].group;
            const loc = SourceLocation.range(nucleus);
            let s: SymbolParseNode;
            if (ATOMS.hasOwnProperty(group)) {
                // $FlowFixMe
                const family: Atom = group;
                s = {
                    type: "atom",
                    mode: this.mode,
                    family,
                    loc,
                    text,
                };
            } else {
                // $FlowFixMe
                s = {
                    type: group,
                    mode: this.mode,
                    loc,
                    text,
                };
            }
            // $FlowFixMe
            symbol = s;
        } else if (text.charCodeAt(0) >= 0x80) { // no symbol for e.g. ^
            if (this.settings.strict) {
                if (!supportedCodepoint(text.charCodeAt(0))) {
                    this.settings.reportNonstrict("unknownSymbol",
                        `Unrecognized Unicode character "${text[0]}"` +
                        ` (${text.charCodeAt(0)})`, nucleus);
                } else if (this.mode === "math") {
                    this.settings.reportNonstrict("unicodeTextInMathMode",
                        `Unicode text character "${text[0]}" used in math mode`,
                        nucleus);
                }
            }
            // All nonmathematical Unicode characters are rendered as if they
            // are in text mode (wrapped in \text) because that's what it
            // takes to render them in LaTeX.  Setting `mode: this.mode` is
            // another natural choice (the user requested math mode), but
            // this makes it more difficult for getCharacterMetrics() to
            // distinguish Unicode characters without metrics and those for
            // which we want to simulate the letter M.
            symbol = {
                type: "textord",
                mode: "text",
                loc: SourceLocation.range(nucleus),
                text,
            };
        } else {
            return null;  // EOF, ^, _, {, }, etc.
        }
        this.consume();
        // Transform combining characters into accents
        if (match) {
            for (let i = 0; i < match[0].length; i++) {
                const accent: string = match[0][i];
                if (!unicodeAccents[accent]) {
                    throw new ParseError(`Unknown accent ' ${accent}'`, nucleus);
                }
                const command = unicodeAccents[accent][this.mode];
                if (!command) {
                    throw new ParseError(
                        `Accent ${accent} unsupported in ${this.mode} mode`,
                        nucleus);
                }
                symbol = {
                    type: "accent",
                    mode: this.mode,
                    loc: SourceLocation.range(nucleus),
                    label: command,
                    isStretchy: false,
                    isShifty: true,
                    // $FlowFixMe
                    base: symbol,
                };
            }
        }
        // $FlowFixMe
        return symbol;
    }

    parseVariable(global?: boolean): ?ParseNode<"internal"> {
        // <simple assignment> -> <variable assignment>
        // <variable assignment> -> <integer variable><equals><number>
        //   | <dimen variable><equals><dimen>
        //   | <glue variable><equals><glue>
        //   | <muglue variable><equals><muglue>
        // <equals> -> <optional spaces>|<optional spaces>=
        const variable = this.getVariable();
        if (variable == null)  {
            return null;
        }
        this.consumeSpaces();
        if (this.fetch().text === "=") { // consume optional equals
            this.consume();
        }
        let value;
        switch (variable.type) {
            case "integer":
                value = this.parseIntegerOrVariable();
                break;
            case "dimen":
                value = this.parseDimenOrVariable();
                break;
            case "glue":
            case "muglue":
                value = this.parseGlue(variable.type);
                break;
            default:
                throw new ParseError("Unknown register type");
        }
        this.gullet.macros.set(variable.name, value, global);
        return {
            type: "internal",
            mode: this.mode,
        };
    }
}<|MERGE_RESOLUTION|>--- conflicted
+++ resolved
@@ -1127,13 +1127,8 @@
         } else {
             // If there exists a function with this name, parse the function.
             // Otherwise, just return a nucleus
-<<<<<<< HEAD
-            result = this.parseFunction(breakOnTokenText, name, greediness) ||
+            result = this.parseFunction(breakOnTokenText, name) ||
                 this.parseSymbol() || this.parseVariable();
-=======
-            result = this.parseFunction(breakOnTokenText, name) ||
-                this.parseSymbol();
->>>>>>> e5f02722
             if (result == null && text[0] === "\\" &&
                     !implicitCommands.hasOwnProperty(text)) {
                 if (this.settings.throwOnError) {
