--- conflicted
+++ resolved
@@ -510,7 +510,6 @@
         name: string,
         type: ?ArgType,
         optional: boolean,
-<<<<<<< HEAD
         greediness: ?number,
     ): ?AnyParseNode {
         switch (type) {
@@ -519,9 +518,7 @@
             case "size":
                 return this.parseSizeGroup(optional);
             case "url":
-                throw new ParseError(
-                    "Internal bug: 'url' arguments should be handled by Lexer",
-                    this.nextToken);
+                return this.parseUrlGroup(optional);
             case "math":
             case "text":
                 return this.parseGroup(name, optional, greediness, undefined, type);
@@ -532,30 +529,6 @@
             default:
                 throw new ParseError(
                     "Unknown group type as " + name, this.nextToken);
-=======
-    ): ?ParsedFuncOrArg {
-        // Handle `original` argTypes
-        if (type === "original") {
-            type = this.mode;
-        }
-
-        if (type === "color") {
-            return this.parseColorGroup(optional);
-        }
-        if (type === "size") {
-            return this.parseSizeGroup(optional);
-        }
-        if (type === "url") {
-            return this.parseUrlGroup(optional);
-        }
-        if (type === "raw") {
-            const token = this.parseStringGroup("raw", optional, true);
-            return token ? newArgument({
-                type: "raw",
-                mode: this.mode,
-                string: token.text,
-            }, token) : null;
->>>>>>> 94d43380
         }
     }
 
@@ -899,57 +872,7 @@
         const nucleus = this.nextToken;
         let text = nucleus.text;
 
-<<<<<<< HEAD
-        if (/^\\(href|url)[^a-zA-Z]/.test(text)) {
-            const match = text.match(urlFunctionRegex);
-            if (!match) {
-                throw new ParseError(
-                    `Internal error: invalid URL token '${text}'`, nucleus);
-            }
-            const funcName = match[1];
-            // match[2] is the only one that can be an empty string,
-            // so it must be at the end of the following or chain:
-            const rawUrl = match[4] || match[3] || match[2];
-            // hyperref package allows backslashes alone in href, but doesn't
-            // generate valid links in such cases; we interpret this as
-            // "undefined" behaviour, and keep them as-is. Some browser will
-            // replace backslashes with forward slashes.
-            const url = rawUrl.replace(/\\([#$%&~_^{}])/g, '$1');
-            let protocol = /^\s*([^\\/#]*?)(?::|&#0*58|&#x0*3a)/i.exec(url);
-            protocol = (protocol != null ? protocol[1] : "_relative");
-            const allowed = this.settings.allowedProtocols;
-            if (!utils.contains(allowed,  "*") &&
-                !utils.contains(allowed, protocol)) {
-                throw new ParseError(
-                    `Forbidden protocol '${protocol}' in ${funcName}`, nucleus);
-            }
-            const urlArg = {
-                type: "url",
-                mode: this.mode,
-                url,
-            };
-            this.consume();
-            if (funcName === "\\href") {  // two arguments
-                this.consumeSpaces();  // ignore spaces between arguments
-                const description = this.parseGroupOfType("argument to '\\href'",
-                    "original", false, null);
-                if (description == null) {
-                    throw new ParseError(`${funcName} missing second argument`,
-                        nucleus);
-                }
-                return this.callFunction(funcName, [urlArg, description], []);
-            } else {  // one argument (\url)
-                return this.callFunction(funcName, [urlArg], []);
-            }
-=======
-        if (functions[text]) {
-            // If there exists a function with this name, we return the
-            // function and say that it is a function.
-            // The token will be consumed later in parseGivenFunction
-            // (after possibly switching modes).
-            return newFunction(nucleus);
->>>>>>> 94d43380
-        } else if (/^\\verb[^a-zA-Z]/.test(text)) {
+        if (/^\\verb[^a-zA-Z]/.test(text)) {
             this.consume();
             let arg = text.slice(5);
             const star = (arg.charAt(0) === "*");
@@ -968,14 +891,10 @@
                 mode: "text",
                 body: arg,
                 star,
-<<<<<<< HEAD
             };
-=======
-            }, nucleus);
         } else if (text === "%") {
             this.consumeComment();
             return this.parseSymbol();
->>>>>>> 94d43380
         }
         // At this point, we should have a symbol, possibly with accents.
         // First expand any accented base symbol according to unicodeSymbols.
