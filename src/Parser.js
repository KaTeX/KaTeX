// @flow
/* eslint no-constant-condition:0 */
import functions from "./functions";
import MacroExpander, {implicitCommands} from "./MacroExpander";
import symbols, {ATOMS, extraLatin} from "./symbols";
import {validUnit} from "./units";
import {supportedCodepoint} from "./unicodeScripts";
import unicodeAccents from "./unicodeAccents";
import unicodeSymbols from "./unicodeSymbols";
import utils from "./utils";
import {checkNodeType} from "./parseNode";
import ParseError from "./ParseError";
import {combiningDiacriticalMarksEndRegex} from "./Lexer";
import Settings from "./Settings";
import SourceLocation from "./SourceLocation";
import {Token} from "./Token";
import type {ParseNode, AnyParseNode, SymbolParseNode} from "./parseNode";
import type {Atom, Group} from "./symbols";
import type {Mode, ArgType, BreakToken} from "./types";
import type {FunctionContext, FunctionSpec} from "./defineFunction";
import type {EnvSpec} from "./defineEnvironment";

/**
 * This file contains the parser used to parse out a TeX expression from the
 * input. Since TeX isn't context-free, standard parsers don't work particularly
 * well.
 *
 * The strategy of this parser is as such:
 *
 * The main functions (the `.parse...` ones) take a position in the current
 * parse string to parse tokens from. The lexer (found in Lexer.js, stored at
 * this.gullet.lexer) also supports pulling out tokens at arbitrary places. When
 * individual tokens are needed at a position, the lexer is called to pull out a
 * token, which is then used.
 *
 * The parser has a property called "mode" indicating the mode that
 * the parser is currently in. Currently it has to be one of "math" or
 * "text", which denotes whether the current environment is a math-y
 * one or a text-y one (e.g. inside \text). Currently, this serves to
 * limit the functions which can be used in text mode.
 *
 * The main functions then return an object which contains the useful data that
 * was parsed at its given point, and a new position at the end of the parsed
 * data. The main functions can call each other and continue the parsing by
 * using the returned position as a new starting point.
 *
 * There are also extra `.handle...` functions, which pull out some reused
 * functionality into self-contained functions.
 *
 * The functions return ParseNodes.
 */

export default class Parser {
    mode: Mode;
    gullet: MacroExpander;
    settings: Settings;
    leftrightDepth: number;
    nextToken: Token;

    constructor(input: string, settings: Settings) {
        // Start in math mode
        this.mode = "math";
        // Create a new macro expander (gullet) and (indirectly via that) also a
        // new lexer (mouth) for this parser (stomach, in the language of TeX)
        this.gullet = new MacroExpander(input, settings, this.mode);
        // Store the settings for use in parsing
        this.settings = settings;
        // Count leftright depth (for \middle errors)
        this.leftrightDepth = 0;
    }

    /**
     * Checks a result to make sure it has the right type, and throws an
     * appropriate error otherwise.
     */
    expect(text: string, consume?: boolean = true) {
        if (this.nextToken.text !== text) {
            throw new ParseError(
                "Expected '" + text + "', got '" + this.nextToken.text + "'",
                this.nextToken
            );
        }
        if (consume) {
            this.consume();
        }
    }

    /**
     * Considers the current look ahead token as consumed,
     * and fetches the one after that as the new look ahead.
     */
    consume() {
        this.nextToken = this.gullet.expandNextToken();
    }

    /**
     * Switches between "text" and "math" modes.
     */
    switchMode(newMode: Mode) {
        this.mode = newMode;
        this.gullet.switchMode(newMode);
    }

    /**
     * Main parsing function, which parses an entire input.
     */
    parse(): AnyParseNode[] {
        // Create a group namespace for the math expression.
        // (LaTeX creates a new group for every $...$, $$...$$, \[...\].)
        this.gullet.beginGroup();

        // Use old \color behavior (same as LaTeX's \textcolor) if requested.
        // We do this within the group for the math expression, so it doesn't
        // pollute settings.macros.
        if (this.settings.colorIsTextColor) {
            this.gullet.macros.set("\\color", "\\textcolor");
        }

        // Try to parse the input
        this.consume();
        const parse = this.parseExpression(false);

        // If we succeeded, make sure there's an EOF at the end
        this.expect("EOF", false);

        // End the group namespace for the expression
        this.gullet.endGroup();
        return parse;
    }

    static endOfExpression = ["}", "\\endgroup", "\\end", "\\right", "&"];

    /**
     * Parses an "expression", which is a list of atoms.
     *
     * `breakOnInfix`: Should the parsing stop when we hit infix nodes? This
     *                 happens when functions have higher precendence han infix
     *                 nodes in implicit parses.
     *
     * `breakOnTokenText`: The text of the token that the expression should end
     *                     with, or `null` if something else should end the
     *                     expression.
     */
    parseExpression(
        breakOnInfix: boolean,
        breakOnTokenText?: BreakToken,
    ): AnyParseNode[] {
        const body = [];
        // Keep adding atoms to the body until we can't parse any more atoms (either
        // we reached the end, a }, or a \right)
        while (true) {
            // Ignore spaces in math mode
            if (this.mode === "math") {
                this.consumeSpaces();
            }
            const lex = this.nextToken;
            if (Parser.endOfExpression.indexOf(lex.text) !== -1) {
                break;
            }
            if (breakOnTokenText && lex.text === breakOnTokenText) {
                break;
            }
            if (breakOnInfix && functions[lex.text] && functions[lex.text].infix) {
                break;
            }
            const atom = this.parseAtom(breakOnTokenText);
            if (!atom) {
                break;
            }
            body.push(atom);
        }
        if (this.mode === "text") {
            this.formLigatures(body);
        }
        return this.handleInfixNodes(body);
    }

    /**
     * Rewrites infix operators such as \over with corresponding commands such
     * as \frac.
     *
     * There can only be one infix operator per group.  If there's more than one
     * then the expression is ambiguous.  This can be resolved by adding {}.
     */
    handleInfixNodes(body: AnyParseNode[]): AnyParseNode[] {
        let overIndex = -1;
        let funcName;

        for (let i = 0; i < body.length; i++) {
            const node = checkNodeType(body[i], "infix");
            if (node) {
                if (overIndex !== -1) {
                    throw new ParseError(
                        "only one infix operator per group",
                        node.token);
                }
                overIndex = i;
                funcName = node.replaceWith;
            }
        }

        if (overIndex !== -1 && funcName) {
            let numerNode;
            let denomNode;

            const numerBody = body.slice(0, overIndex);
            const denomBody = body.slice(overIndex + 1);

            if (numerBody.length === 1 && numerBody[0].type === "ordgroup") {
                numerNode = numerBody[0];
            } else {
                numerNode = {type: "ordgroup", mode: this.mode, body: numerBody};
            }

            if (denomBody.length === 1 && denomBody[0].type === "ordgroup") {
                denomNode = denomBody[0];
            } else {
                denomNode = {type: "ordgroup", mode: this.mode, body: denomBody};
            }

            let node;
            if (funcName === "\\\\abovefrac") {
                node = this.callFunction(funcName,
                    [numerNode, body[overIndex], denomNode], []);
            } else {
                node = this.callFunction(funcName, [numerNode, denomNode], []);
            }
            return [node];
        } else {
            return body;
        }
    }

    // The greediness of a superscript or subscript
    static SUPSUB_GREEDINESS = 1;

    /**
     * Handle a subscript or superscript with nice errors.
     */
    handleSupSubscript(
        name: string,   // For error reporting.
    ): AnyParseNode {
        const symbolToken = this.nextToken;
        const symbol = symbolToken.text;
        this.consume();
        this.consumeSpaces(); // ignore spaces before sup/subscript argument
        const group = this.parseGroup(name, false, Parser.SUPSUB_GREEDINESS);

        if (!group) {
            throw new ParseError(
                "Expected group after '" + symbol + "'",
                symbolToken
            );
        }

        return group;
    }

    /**
     * Converts the textual input of an unsupported command into a text node
     * contained within a color node whose color is determined by errorColor
     */
    handleUnsupportedCmd(): AnyParseNode {
        const text = this.nextToken.text;
        const textordArray = [];

        for (let i = 0; i < text.length; i++) {
            textordArray.push({type: "textord", mode: "text", text: text[i]});
        }

        const textNode = {
            type: "text",
            mode: this.mode,
            body: textordArray,
        };

        const colorNode = {
            type: "color",
            mode: this.mode,
            color: this.settings.errorColor,
            body: [textNode],
        };

        this.consume();
        return colorNode;
    }

    /**
     * Parses a group with optional super/subscripts.
     */
    parseAtom(breakOnTokenText?: BreakToken): ?AnyParseNode {
        // The body of an atom is an implicit group, so that things like
        // \left(x\right)^2 work correctly.
        const base = this.parseGroup("atom", false, null, breakOnTokenText);

        // In text mode, we don't have superscripts or subscripts
        if (this.mode === "text") {
            return base;
        }

        // Note that base may be empty (i.e. null) at this point.

        let superscript;
        let subscript;
        while (true) {
            // Guaranteed in math mode, so eat any spaces first.
            this.consumeSpaces();

            // Lex the first token
            const lex = this.nextToken;

            if (lex.text === "\\limits" || lex.text === "\\nolimits") {
                // We got a limit control
                const opNode = checkNodeType(base, "op");
                if (opNode) {
                    const limits = lex.text === "\\limits";
                    opNode.limits = limits;
                    opNode.alwaysHandleSupSub = true;
                } else {
                    throw new ParseError(
                        "Limit controls must follow a math operator",
                        lex);
                }
                this.consume();
            } else if (lex.text === "^") {
                // We got a superscript start
                if (superscript) {
                    throw new ParseError("Double superscript", lex);
                }
                superscript = this.handleSupSubscript("superscript");
            } else if (lex.text === "_") {
                // We got a subscript start
                if (subscript) {
                    throw new ParseError("Double subscript", lex);
                }
                subscript = this.handleSupSubscript("subscript");
            } else if (lex.text === "'") {
                // We got a prime
                if (superscript) {
                    throw new ParseError("Double superscript", lex);
                }
                const prime = {type: "textord", mode: this.mode, text: "\\prime"};

                // Many primes can be grouped together, so we handle this here
                const primes = [prime];
                this.consume();
                // Keep lexing tokens until we get something that's not a prime
                while (this.nextToken.text === "'") {
                    // For each one, add another prime to the list
                    primes.push(prime);
                    this.consume();
                }
                // If there's a superscript following the primes, combine that
                // superscript in with the primes.
                if (this.nextToken.text === "^") {
                    primes.push(this.handleSupSubscript("superscript"));
                }
                // Put everything into an ordgroup as the superscript
                superscript = {type: "ordgroup", mode: this.mode, body: primes};
            } else if (lex.text === "%") {
                this.consumeComment();
            } else {
                // If it wasn't ^, _, or ', stop parsing super/subscripts
                break;
            }
        }

        // Base must be set if superscript or subscript are set per logic above,
        // but need to check here for type check to pass.
        if (superscript || subscript) {
            // If we got either a superscript or subscript, create a supsub
            return {
                type: "supsub",
                mode: this.mode,
                base: base,
                sup: superscript,
                sub: subscript,
            };
        } else {
            // Otherwise return the original body
            return base;
        }
    }

    /**
     * Parses an entire function, including its base and all of its arguments.
     */
    parseFunction(
        breakOnTokenText?: BreakToken,
        name?: string, // For error reporting.
        greediness?: ?number,
    ): ?AnyParseNode {
        const token = this.nextToken;
        const func = token.text;
        const funcData = functions[func];
        if (!funcData) {
            return null;
        }
        if (greediness != null && funcData.greediness <= greediness) {
            throw new ParseError(
                "Got function '" + func + "' with no arguments" +
                (name ? " as " + name : ""), token);
        } else if (this.mode === "text" && !funcData.allowedInText) {
            throw new ParseError(
                "Can't use function '" + func + "' in text mode", token);
        } else if (this.mode === "math" && funcData.allowedInMath === false) {
            throw new ParseError(
                "Can't use function '" + func + "' in math mode", token);
        }

        // Consume the command token after possibly switching to the
        // mode specified by the function (for instant mode switching),
        // and then immediately switch back.
        if (funcData.consumeMode) {
            const oldMode = this.mode;
            this.switchMode(funcData.consumeMode);
            this.consume();
            this.switchMode(oldMode);
        } else {
            this.consume();
        }
        const {args, optArgs} = this.parseArguments(func, funcData);
        return this.callFunction(func, args, optArgs, token, breakOnTokenText);
    }

    /**
     * Call a function handler with a suitable context and arguments.
     */
    callFunction(
        name: string,
        args: AnyParseNode[],
        optArgs: (?AnyParseNode)[],
        token?: Token,
        breakOnTokenText?: BreakToken,
    ): AnyParseNode {
        const context: FunctionContext = {
            funcName: name,
            parser: this,
            token,
            breakOnTokenText,
        };
        const func = functions[name];
        if (func && func.handler) {
            return func.handler(context, args, optArgs);
        } else {
            throw new ParseError(`No function handler for ${name}`);
        }
    }

    /**
     * Parses the arguments of a function or environment
     */
    parseArguments(
        func: string,   // Should look like "\name" or "\begin{name}".
        funcData: FunctionSpec<*> | EnvSpec<*>,
    ): {
        args: AnyParseNode[],
        optArgs: (?AnyParseNode)[],
    } {
        const totalArgs = funcData.numArgs + funcData.numOptionalArgs;
        if (totalArgs === 0) {
            return {args: [], optArgs: []};
        }

        const baseGreediness = funcData.greediness;
        const args = [];
        const optArgs = [];

        for (let i = 0; i < totalArgs; i++) {
            const argType = funcData.argTypes && funcData.argTypes[i];
            const isOptional = i < funcData.numOptionalArgs;
            // Ignore spaces between arguments.  As the TeXbook says:
            // "After you have said ‘\def\row#1#2{...}’, you are allowed to
            //  put spaces between the arguments (e.g., ‘\row x n’), because
            //  TeX doesn’t use single spaces as undelimited arguments."
            if (i > 0 && !isOptional) {
                this.consumeSpaces();
            }
            // Also consume leading spaces in math mode, as parseSymbol
            // won't know what to do with them.  This can only happen with
            // macros, e.g. \frac\foo\foo where \foo expands to a space symbol.
            // In LaTeX, the \foo's get treated as (blank) arguments).
            // In KaTeX, for now, both spaces will get consumed.
            // TODO(edemaine)
            if (i === 0 && !isOptional && this.mode === "math") {
                this.consumeSpaces();
            }
            const nextToken = this.nextToken;
            const arg = this.parseGroupOfType("argument to '" + func + "'",
                argType, isOptional, baseGreediness);
            if (!arg) {
                if (isOptional) {
                    optArgs.push(null);
                    continue;
                }
                throw new ParseError(
                    "Expected group after '" + func + "'", nextToken);
            }
            (isOptional ? optArgs : args).push(arg);
        }

        return {args, optArgs};
    }

    /**
     * Parses a group when the mode is changing.
     */
    parseGroupOfType(
        name: string,
        type: ?ArgType,
        optional: boolean,
        greediness: ?number,
    ): ?AnyParseNode {
        switch (type) {
            case "color":
                return this.parseColorGroup(optional);
            case "size":
                return this.parseSizeGroup(optional);
            case "url":
                return this.parseUrlGroup(optional);
            case "math":
            case "text":
                return this.parseGroup(name, optional, greediness, undefined, type);
            case "original":
            case null:
            case undefined:
                return this.parseGroup(name, optional, greediness);
            default:
                throw new ParseError(
                    "Unknown group type as " + name, this.nextToken);
        }
    }

    consumeSpaces() {
        while (this.nextToken.text === " ") {
            this.consume();
        }
    }

    consumeComment() {
        // the newline character is normalized in Lexer, check original source
        while (this.nextToken.text !== "EOF" && this.nextToken.loc &&
                this.nextToken.loc.getSource().indexOf("\n") === -1) {
            this.consume();
        }
        if (this.nextToken.text === "EOF") {
            this.settings.reportNonstrict("commentAtEnd",
                "% comment has no terminating newline; LaTeX would " +
                "fail because of commenting the end of math mode (e.g. $)");
        }
        if (this.mode === "math") {
            this.consumeSpaces(); // ignore spaces in math mode
        } else if (this.nextToken.loc) { // text mode
            const source = this.nextToken.loc.getSource();
            if (source.indexOf("\n") === source.length - 1) {
                this.consumeSpaces(); // if no space after the first newline
            }
        }
    }

    /**
     * Parses a group, essentially returning the string formed by the
     * brace-enclosed tokens plus some position information.
     */
    parseStringGroup(
        modeName: ArgType,  // Used to describe the mode in error messages.
        optional: boolean,
        raw?: boolean,
    ): ?Token {
        const groupBegin = optional ? "[" : "{";
        const groupEnd = optional ? "]" : "}";
        const nextToken = this.nextToken;
        if (nextToken.text !== groupBegin) {
            if (optional) {
                return null;
            } else if (raw && nextToken.text !== "EOF" &&
                    /[^{}[\]]/.test(nextToken.text)) {
                // allow a single character in raw string group
                this.consume();
                return nextToken;
            }
        }
        const outerMode = this.mode;
        this.mode = "text";
        this.expect(groupBegin);
        let str = "";
        const firstToken = this.nextToken;
        let nested = 0; // allow nested braces in raw string group
        let lastToken = firstToken;
        while ((raw && nested > 0) || this.nextToken.text !== groupEnd) {
            switch (this.nextToken.text) {
                case "EOF":
                    throw new ParseError(
                        "Unexpected end of input in " + modeName,
                        firstToken.range(lastToken, str));
                case "%":
                    if (!raw) { // allow % in raw string group
                        this.consumeComment();
                        continue;
                    }
                    break;
                case groupBegin:
                    nested++;
                    break;
                case groupEnd:
                    nested--;
                    break;
            }
            lastToken = this.nextToken;
            str += lastToken.text;
            this.consume();
        }
        this.mode = outerMode;
        this.expect(groupEnd);
        return firstToken.range(lastToken, str);
    }

    /**
     * Parses a regex-delimited group: the largest sequence of tokens
     * whose concatenated strings match `regex`. Returns the string
     * formed by the tokens plus some position information.
     */
    parseRegexGroup(
        regex: RegExp,
        modeName: string,   // Used to describe the mode in error messages.
    ): Token {
        const outerMode = this.mode;
        this.mode = "text";
        const firstToken = this.nextToken;
        let lastToken = firstToken;
        let str = "";
        while (this.nextToken.text !== "EOF" && (regex.test(
                str + this.nextToken.text) || this.nextToken.text === "%")) {
            if (this.nextToken.text === "%") {
                this.consumeComment();
                continue;
            }
            lastToken = this.nextToken;
            str += lastToken.text;
            this.consume();
        }
        if (str === "") {
            throw new ParseError(
                "Invalid " + modeName + ": '" + firstToken.text + "'",
                firstToken);
        }
        this.mode = outerMode;
        return firstToken.range(lastToken, str);
    }

    /**
     * Parses a color description.
     */
    parseColorGroup(optional: boolean): ?ParseNode<"color-token"> {
        const res = this.parseStringGroup("color", optional);
        if (!res) {
            return null;
        }
        const match = (/^(#[a-f0-9]{3}|#?[a-f0-9]{6}|[a-z]+)$/i).exec(res.text);
        if (!match) {
            throw new ParseError("Invalid color: '" + res.text + "'", res);
        }
        let color = match[0];
        if (/^[0-9a-f]{6}$/i.test(color)) {
            // We allow a 6-digit HTML color spec without a leading "#".
            // This follows the xcolor package's HTML color model.
            // Predefined color names are all missed by this RegEx pattern.
            color = "#" + color;
        }
        return {
            type: "color-token",
            mode: this.mode,
            color,
        };
    }

    /**
     * Parses a size specification, consisting of magnitude and unit.
     */
    parseSizeGroup(optional: boolean): ?ParseNode<"size"> {
        let res;
        let isBlank = false;
        if (!optional && this.nextToken.text !== "{") {
            res = this.parseRegexGroup(
                /^[-+]? *(?:$|\d+|\d+\.\d*|\.\d*) *[a-z]{0,2} *$/, "size");
        } else {
            res = this.parseStringGroup("size", optional);
        }
        if (!res) {
            return null;
        }
        if (!optional && res.text.length === 0) {
            // Because we've tested for what is !optional, this block won't
            // affect \kern, \hspace, etc. It will capture the mandatory arguments
            // to \genfrac and \above.
            res.text = "0pt";    // Enable \above{}
            isBlank = true;      // This is here specifically for \genfrac
        }
        const match = (/([-+]?) *(\d+(?:\.\d*)?|\.\d+) *([a-z]{2})/).exec(res.text);
        if (!match) {
            throw new ParseError("Invalid size: '" + res.text + "'", res);
        }
        const data = {
            number: +(match[1] + match[2]), // sign + magnitude, cast to number
            unit: match[3],
        };
        if (!validUnit(data)) {
            throw new ParseError("Invalid unit: '" + data.unit + "'", res);
        }
        return {
            type: "size",
            mode: this.mode,
            value: data,
            isBlank,
        };
    }

    /**
     * Parses an URL, checking escaped letters and allowed protocols.
     */
    parseUrlGroup(optional: boolean): ?ParseNode<"url"> {
        const res = this.parseStringGroup("url", optional, true); // get raw string
        if (!res) {
            return null;
        }
        // hyperref package allows backslashes alone in href, but doesn't
        // generate valid links in such cases; we interpret this as
        // "undefined" behaviour, and keep them as-is. Some browser will
        // replace backslashes with forward slashes.
        const url = res.text.replace(/\\([#$%&~_^{}])/g, '$1');
        let protocol = /^\s*([^\\/#]*?)(?::|&#0*58|&#x0*3a)/i.exec(url);
        protocol = (protocol != null ? protocol[1] : "_relative");
        const allowed = this.settings.allowedProtocols;
        if (!utils.contains(allowed,  "*") &&
            !utils.contains(allowed, protocol)) {
            throw new ParseError(
                `Forbidden protocol '${protocol}'`, res);
        }
        return {
            type: "url",
            mode: this.mode,
            url,
        };
    }

    /**
     * If `optional` is false or absent, this parses an ordinary group,
     * which is either a single nucleus (like "x") or an expression
     * in braces (like "{x+y}") or an implicit group, a group that starts
     * at the current position, and ends right before a higher explicit
     * group ends, or at EOF.
     * If `optional` is true, it parses either a bracket-delimited expression
     * (like "[x+y]") or returns null to indicate the absence of a
     * bracket-enclosed group.
     * If `mode` is present, switches to that mode while parsing the group,
     * and switches back after.
     */
    parseGroup(
        name: string, // For error reporting.
        optional?: boolean,
        greediness?: ?number,
        breakOnTokenText?: BreakToken,
        mode?: Mode,
    ): ?AnyParseNode {
        const outerMode = this.mode;
        const firstToken = this.nextToken;
<<<<<<< HEAD
        let semisimple;
        let groupEnd;
        // Try to parse an open brace or \begingroup
        if (this.nextToken.text === (optional ? "[" : "{")) {
            groupEnd = optional ? "]" : "}";
        } else if (!optional && this.nextToken.text === "\\begingroup") {
            // A group formed by /begingroup...\endgroup is a semi-simple group,
            // which doesn't affect spacing in math mode, i.e., is transparent
            semisimple = true;
            groupEnd = "\\endgroup";
        }
        // Switch to specified mode before we expand symbol after brace
        if (mode) {
            this.switchMode(mode);
        }
        if (!groupEnd) {
            // If we didn't get brace, just return a nucleus,
            // or nothing for an optional group
            const result = optional ? null : this.parseSymbol();
            if (mode) {
                this.switchMode(outerMode);
=======
        const text = firstToken.text;
        // Switch to specified mode
        if (mode) {
            this.switchMode(mode);
        }

        let result;
        // Try to parse an open brace
        if (text === (optional ? "[" : "{")) {
            // Start a new group namespace
            this.gullet.beginGroup();
            // If we get a brace, parse an expression
            this.consume();
            const expression = this.parseExpression(false, optional ? "]" : "}");
            const lastToken = this.nextToken;
            // Switch mode back before consuming symbol after close brace
            if (mode) {
                this.switchMode(outerMode);
            }
            // End group namespace before consuming symbol after close brace
            this.gullet.endGroup();
            // Make sure we get a close brace
            this.expect(optional ? "]" : "}");
            return {
                type: "ordgroup",
                mode: this.mode,
                loc: SourceLocation.range(firstToken, lastToken),
                body: expression,
            };
        } else if (optional) {
            // Return nothing for an optional group
            result = null;
        } else {
            // If there exists a function with this name, parse the function.
            // Otherwise, just return a nucleus
            result = this.parseFunction(breakOnTokenText, name, greediness) ||
                this.parseSymbol();
            if (result == null && text[0] === "\\" &&
                    !implicitCommands.hasOwnProperty(text)) {
                if (this.settings.throwOnError) {
                    throw new ParseError(
                        "Undefined control sequence: " + text, firstToken);
                }
                result = this.handleUnsupportedCmd();
>>>>>>> 0bc31f18
            }
        }
<<<<<<< HEAD
        // Start a new group namespace
        this.gullet.beginGroup();
        // If we get a brace, parse an expression
        this.consume();
        const expression = this.parseExpression(false, groupEnd);
        const lastToken = this.nextToken;
        // Switch mode back before consuming symbol after close brace
        if (mode) {
            this.switchMode(outerMode);
        }
        // End group namespace before consuming symbol after close brace
        this.gullet.endGroup();
        // Make sure we get a close brace or \endgroup
        this.expect(groupEnd);
        return newArgument({
            type: "ordgroup",
            mode: this.mode,
            loc: SourceLocation.range(firstToken, lastToken),
            body: expression,
            semisimple,
        }, firstToken.range(lastToken, firstToken.text));
=======

        // Switch mode back
        if (mode) {
            this.switchMode(outerMode);
        }
        return result;
>>>>>>> 0bc31f18
    }

    /**
     * Form ligature-like combinations of characters for text mode.
     * This includes inputs like "--", "---", "``" and "''".
     * The result will simply replace multiple textord nodes with a single
     * character in each value by a single textord node having multiple
     * characters in its value.  The representation is still ASCII source.
     * The group will be modified in place.
     */
    formLigatures(group: AnyParseNode[]) {
        let n = group.length - 1;
        for (let i = 0; i < n; ++i) {
            const a = group[i];
            // $FlowFixMe: Not every node type has a `text` property.
            const v = a.text;
            if (v === "-" && group[i + 1].text === "-") {
                if (i + 1 < n && group[i + 2].text === "-") {
                    group.splice(i, 3, {
                        type: "textord",
                        mode: "text",
                        loc: SourceLocation.range(a, group[i + 2]),
                        text: "---",
                    });
                    n -= 2;
                } else {
                    group.splice(i, 2, {
                        type: "textord",
                        mode: "text",
                        loc: SourceLocation.range(a, group[i + 1]),
                        text: "--",
                    });
                    n -= 1;
                }
            }
            if ((v === "'" || v === "`") && group[i + 1].text === v) {
                group.splice(i, 2, {
                    type: "textord",
                    mode: "text",
                    loc: SourceLocation.range(a, group[i + 1]),
                    text: v + v,
                });
                n -= 1;
            }
        }
    }

    /**
     * Parse a single symbol out of the string. Here, we handle single character
     * symbols and special functions like verbatim
     */
    parseSymbol(): ?AnyParseNode {
        const nucleus = this.nextToken;
        let text = nucleus.text;

        if (/^\\verb[^a-zA-Z]/.test(text)) {
            this.consume();
            let arg = text.slice(5);
            const star = (arg.charAt(0) === "*");
            if (star) {
                arg = arg.slice(1);
            }
            // Lexer's tokenRegex is constructed to always have matching
            // first/last characters.
            if (arg.length < 2 || arg.charAt(0) !== arg.slice(-1)) {
                throw new ParseError(`\\verb assertion failed --
                    please report what input caused this bug`);
            }
            arg = arg.slice(1, -1);  // remove first and last char
            return {
                type: "verb",
                mode: "text",
                body: arg,
                star,
            };
        } else if (text === "%") {
            this.consumeComment();
            return this.parseSymbol();
        }
        // At this point, we should have a symbol, possibly with accents.
        // First expand any accented base symbol according to unicodeSymbols.
        if (unicodeSymbols.hasOwnProperty(text[0]) &&
            !symbols[this.mode][text[0]]) {
            // This behavior is not strict (XeTeX-compatible) in math mode.
            if (this.settings.strict && this.mode === "math") {
                this.settings.reportNonstrict("unicodeTextInMathMode",
                    `Accented Unicode text character "${text[0]}" used in ` +
                    `math mode`, nucleus);
            }
            text = unicodeSymbols[text[0]] + text.substr(1);
        }
        // Strip off any combining characters
        const match = combiningDiacriticalMarksEndRegex.exec(text);
        if (match) {
            text = text.substring(0, match.index);
            if (text === 'i') {
                text = '\u0131';  // dotless i, in math and text mode
            } else if (text === 'j') {
                text = '\u0237';  // dotless j, in math and text mode
            }
        }
        // Recognize base symbol
        let symbol: AnyParseNode;
        if (symbols[this.mode][text]) {
            if (this.settings.strict && this.mode === 'math' &&
                extraLatin.indexOf(text) >= 0) {
                this.settings.reportNonstrict("unicodeTextInMathMode",
                    `Latin-1/Unicode text character "${text[0]}" used in ` +
                    `math mode`, nucleus);
            }
            const group: Group = symbols[this.mode][text].group;
            const loc = SourceLocation.range(nucleus);
            let s: SymbolParseNode;
            if (ATOMS.hasOwnProperty(group)) {
                // $FlowFixMe
                const family: Atom = group;
                s = {
                    type: "atom",
                    mode: this.mode,
                    family,
                    loc,
                    text,
                };
            } else {
                // $FlowFixMe
                s = {
                    type: group,
                    mode: this.mode,
                    loc,
                    text,
                };
            }
            symbol = s;
        } else if (text.charCodeAt(0) >= 0x80) { // no symbol for e.g. ^
            if (this.settings.strict) {
                if (!supportedCodepoint(text.charCodeAt(0))) {
                    this.settings.reportNonstrict("unknownSymbol",
                        `Unrecognized Unicode character "${text[0]}"` +
                        ` (${text.charCodeAt(0)})`, nucleus);
                } else if (this.mode === "math") {
                    this.settings.reportNonstrict("unicodeTextInMathMode",
                        `Unicode text character "${text[0]}" used in math mode`,
                        nucleus);
                }
            }
            symbol = {
                type: "textord",
                mode: this.mode,
                loc: SourceLocation.range(nucleus),
                text,
            };
        } else {
            return null;  // EOF, ^, _, {, }, etc.
        }
        this.consume();
        // Transform combining characters into accents
        if (match) {
            for (let i = 0; i < match[0].length; i++) {
                const accent: string = match[0][i];
                if (!unicodeAccents[accent]) {
                    throw new ParseError(`Unknown accent ' ${accent}'`, nucleus);
                }
                const command = unicodeAccents[accent][this.mode];
                if (!command) {
                    throw new ParseError(
                        `Accent ${accent} unsupported in ${this.mode} mode`,
                        nucleus);
                }
                symbol = {
                    type: "accent",
                    mode: this.mode,
                    loc: SourceLocation.range(nucleus),
                    label: command,
                    isStretchy: false,
                    isShifty: true,
                    base: symbol,
                };
            }
        }
        return symbol;
    }
}<|MERGE_RESOLUTION|>--- conflicted
+++ resolved
@@ -130,6 +130,12 @@
 
     static endOfExpression = ["}", "\\endgroup", "\\end", "\\right", "&"];
 
+    static endOfGroup = {
+        "[": "]",
+        "{": "}",
+        "\\begingroup": "\\endgroup",
+    }
+
     /**
      * Parses an "expression", which is a list of atoms.
      *
@@ -764,57 +770,30 @@
     ): ?AnyParseNode {
         const outerMode = this.mode;
         const firstToken = this.nextToken;
-<<<<<<< HEAD
-        let semisimple;
+        const text = firstToken.text;
         let groupEnd;
-        // Try to parse an open brace or \begingroup
-        if (this.nextToken.text === (optional ? "[" : "{")) {
-            groupEnd = optional ? "]" : "}";
-        } else if (!optional && this.nextToken.text === "\\begingroup") {
-            // A group formed by /begingroup...\endgroup is a semi-simple group,
-            // which doesn't affect spacing in math mode, i.e., is transparent
-            semisimple = true;
-            groupEnd = "\\endgroup";
-        }
-        // Switch to specified mode before we expand symbol after brace
-        if (mode) {
-            this.switchMode(mode);
-        }
-        if (!groupEnd) {
-            // If we didn't get brace, just return a nucleus,
-            // or nothing for an optional group
-            const result = optional ? null : this.parseSymbol();
-            if (mode) {
-                this.switchMode(outerMode);
-=======
-        const text = firstToken.text;
+        let result;
         // Switch to specified mode
         if (mode) {
             this.switchMode(mode);
         }
-
-        let result;
-        // Try to parse an open brace
-        if (text === (optional ? "[" : "{")) {
+        // Try to parse an open brace or \begingroup
+        if (optional ? text === "["  : text === "{" || text === "\\begingroup") {
+            groupEnd = Parser.endOfGroup[text];
             // Start a new group namespace
             this.gullet.beginGroup();
             // If we get a brace, parse an expression
             this.consume();
-            const expression = this.parseExpression(false, optional ? "]" : "}");
+            const expression = this.parseExpression(false, groupEnd);
             const lastToken = this.nextToken;
-            // Switch mode back before consuming symbol after close brace
-            if (mode) {
-                this.switchMode(outerMode);
-            }
             // End group namespace before consuming symbol after close brace
             this.gullet.endGroup();
-            // Make sure we get a close brace
-            this.expect(optional ? "]" : "}");
-            return {
+            result = {
                 type: "ordgroup",
                 mode: this.mode,
                 loc: SourceLocation.range(firstToken, lastToken),
                 body: expression,
+                semisimple: text === "\\begingroup" || undefined,
             };
         } else if (optional) {
             // Return nothing for an optional group
@@ -831,39 +810,17 @@
                         "Undefined control sequence: " + text, firstToken);
                 }
                 result = this.handleUnsupportedCmd();
->>>>>>> 0bc31f18
-            }
-        }
-<<<<<<< HEAD
-        // Start a new group namespace
-        this.gullet.beginGroup();
-        // If we get a brace, parse an expression
-        this.consume();
-        const expression = this.parseExpression(false, groupEnd);
-        const lastToken = this.nextToken;
-        // Switch mode back before consuming symbol after close brace
-        if (mode) {
-            this.switchMode(outerMode);
-        }
-        // End group namespace before consuming symbol after close brace
-        this.gullet.endGroup();
-        // Make sure we get a close brace or \endgroup
-        this.expect(groupEnd);
-        return newArgument({
-            type: "ordgroup",
-            mode: this.mode,
-            loc: SourceLocation.range(firstToken, lastToken),
-            body: expression,
-            semisimple,
-        }, firstToken.range(lastToken, firstToken.text));
-=======
-
+            }
+        }
         // Switch mode back
         if (mode) {
             this.switchMode(outerMode);
         }
+        // Make sure we got a close brace
+        if (groupEnd) {
+            this.expect(groupEnd);
+        }
         return result;
->>>>>>> 0bc31f18
     }
 
     /**
