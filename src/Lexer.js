--- conflicted
+++ resolved
@@ -14,14 +14,10 @@
 
 import ParseError from "./ParseError";
 import SourceLocation from "./SourceLocation";
-<<<<<<< HEAD
 import {Token} from "./Token";
 
 import type {LexerInterface} from "./Token";
-=======
-import {LexerInterface, Token} from "./Token";
 import type Settings from "./Settings";
->>>>>>> 0ac4b6e8
 
 /* The following tokenRegex
  * - matches typical whitespace (but not NBSP etc.) using its first group
