--- conflicted
+++ resolved
@@ -43,14 +43,7 @@
 const combiningDiacriticalMarkString = "[\u0300-\u036f]";
 export const combiningDiacriticalMarksEndRegex =
     new RegExp(`${combiningDiacriticalMarkString}+$`);
-<<<<<<< HEAD
-const urlFunctionRegexString = "(\\\\href|\\\\url|\\\\includegraphics)" +
-    `(?:${spaceRegexString}*(\\[[^\\]]*\\]))?` +
-    `(?:${spaceRegexString}*\\{((?:[^{}\\\\]|\\\\[^]|{[^{}]*})*)\\}` +
-    `|${spaceRegexString}+([^{}])` +
-    `|${spaceRegexString}*([^{}a-zA-Z]))`;
-=======
->>>>>>> 89bb3711
+
 const tokenRegexString = `(${spaceRegexString}+)|` +  // whitespace
     "([!-\\[\\]-\u2027\u202A-\uD7FF\uF900-\uFFFF]" +  // single codepoint
     `${combiningDiacriticalMarkString}*` +            // ...plus accents
