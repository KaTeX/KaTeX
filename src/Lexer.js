--- conflicted
+++ resolved
@@ -35,13 +35,9 @@
     "([ \r\n\t]+)|" +                                 // whitespace
     "([!-\\[\\]-\u2027\u202A-\uD7FF\uF900-\uFFFF]" +  // single codepoint
     "|[\uD800-\uDBFF][\uDC00-\uDFFF]" +               // surrogate pair
-<<<<<<< HEAD
     "|\\\\verb\\*([^]).*?\\3" +                       // \verb*
     "|\\\\verb([^*a-zA-Z]).*?\\4" +                   // \verb unstarred
-    "|\\\\(?:[a-zA-Z]+|[^\uD800-\uDFFF])" +           // function name
-=======
     "|\\\\(?:[a-zA-Z@]+|[^\uD800-\uDFFF])" +          // function name
->>>>>>> fd45669f
     ")"
 );
 
