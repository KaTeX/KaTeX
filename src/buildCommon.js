// @flow
/* eslint no-console:0 */
/**
 * This module contains general functions that can be used for building
 * different kinds of domTree nodes in a consistent manner.
 */

import domTree from "./domTree";
import fontMetrics from "./fontMetrics";
import symbols from "./symbols";
import utils from "./utils";
import stretchy from "./stretchy";
import {calculateSize} from "./units";

import type Options from "./Options";
import type ParseNode from "./ParseNode";
import type {CharacterMetrics} from "./fontMetrics";
import type {Mode} from "./types";
<<<<<<< HEAD
import type {DomChildNode, CombinableDomNode} from "./domTree";
import type {Measurement} from "./units";
=======
import type {DomChildNode, CombinableDomNode, CssStyle} from "./domTree";
>>>>>>> 2a274245

// The following have to be loaded from Main-Italic font, using class mainit
const mainitLetters = [
    "\\imath", "ı",       // dotless i
    "\\jmath", "ȷ",       // dotless j
    "\\pounds", "\\mathsterling", "\\textsterling", "£",   // pounds symbol
];

/**
 * Looks up the given symbol in fontMetrics, after applying any symbol
 * replacements defined in symbol.js
 */
const lookupSymbol = function(
    value: string,
    // TODO(#963): Use a union type for this.
    fontFamily: string,
    mode: Mode,
): {value: string, metrics: ?CharacterMetrics} {
    // Replace the value with its replaced value from symbol.js
    if (symbols[mode][value] && symbols[mode][value].replace) {
        value = symbols[mode][value].replace;
    }
    return {
        value: value,
        metrics: fontMetrics.getCharacterMetrics(value, fontFamily, mode),
    };
};

/**
 * Makes a symbolNode after translation via the list of symbols in symbols.js.
 * Correctly pulls out metrics for the character, and optionally takes a list of
 * classes to be attached to the node.
 *
 * TODO: make argument order closer to makeSpan
 * TODO: add a separate argument for math class (e.g. `mop`, `mbin`), which
 * should if present come first in `classes`.
 * TODO(#953): Make `options` mandatory and always pass it in.
 */
const makeSymbol = function(
    value: string,
    fontFamily: string,
    mode: Mode,
    options?: Options,
    classes?: string[],
): domTree.symbolNode {
    const lookup = lookupSymbol(value, fontFamily, mode);
    const metrics = lookup.metrics;
    value = lookup.value;

    let symbolNode;
    if (metrics) {
        let italic = metrics.italic;
        if (mode === "text") {
            italic = 0;
        }
        symbolNode = new domTree.symbolNode(
            value, metrics.height, metrics.depth, italic, metrics.skew,
            metrics.width, classes);
    } else {
        // TODO(emily): Figure out a good way to only print this in development
        typeof console !== "undefined" && console.warn(
            "No character metrics for '" + value + "' in style '" +
                fontFamily + "'");
        symbolNode = new domTree.symbolNode(value, 0, 0, 0, 0, 0, classes);
    }

    if (options) {
        symbolNode.maxFontSize = options.sizeMultiplier;
        if (options.style.isTight()) {
            symbolNode.classes.push("mtight");
        }
        const color = options.getColor();
        if (color) {
            symbolNode.style.color = color;
        }
    }

    return symbolNode;
};

/**
 * Makes a symbol in Main-Regular or AMS-Regular.
 * Used for rel, bin, open, close, inner, and punct.
 *
 * TODO(#953): Make `options` mandatory and always pass it in.
 */
const mathsym = function(
    value: string,
    mode: Mode,
    options?: Options,
    classes?: string[] = [],
): domTree.symbolNode {
    // Decide what font to render the symbol in by its entry in the symbols
    // table.
    // Have a special case for when the value = \ because the \ is used as a
    // textord in unsupported command errors but cannot be parsed as a regular
    // text ordinal and is therefore not present as a symbol in the symbols
    // table for text, as well as a special case for boldsymbol because it
    // can be used for bold + and -
    if ((options && options.fontFamily && options.fontFamily === "boldsymbol") &&
            lookupSymbol(value, "Main-Bold", mode).metrics) {
        return makeSymbol(value, "Main-Bold", mode, options,
            classes.concat(["mathbf"]));
    } else if (value === "\\" || symbols[mode][value].font === "main") {
        return makeSymbol(value, "Main-Regular", mode, options, classes);
    } else {
        return makeSymbol(
            value, "AMS-Regular", mode, options, classes.concat(["amsrm"]));
    }
};

/**
 * Makes a symbol in the default font for mathords and textords.
 */
const mathDefault = function(
    value: string,
    mode: Mode,
    options: Options,
    classes: string[],
    type: string, // TODO(#892): Use ParseNode type here.
): domTree.symbolNode {
    if (type === "mathord") {
        const fontLookup = mathit(value, mode, options, classes);
        return makeSymbol(value, fontLookup.fontName, mode, options,
            classes.concat([fontLookup.fontClass]));
    } else if (type === "textord") {
        const font = symbols[mode][value] && symbols[mode][value].font;
        if (font === "ams") {
            const fontName = retrieveTextFontName("amsrm", options.fontWeight,
                  options.fontShape);
            return makeSymbol(
                value, fontName, mode, options,
                classes.concat("amsrm", options.fontWeight, options.fontShape));
        } else { // if (font === "main") {
            const fontName = retrieveTextFontName("textrm", options.fontWeight,
                  options.fontShape);
            return makeSymbol(
                value, fontName, mode, options,
                classes.concat(options.fontWeight, options.fontShape));
        }
    } else {
        throw new Error("unexpected type: " + type + " in mathDefault");
    }
};

/**
 * Determines which of the two font names (Main-Italic and Math-Italic) and
 * corresponding style tags (mainit or mathit) to use for font "mathit",
 * depending on the symbol.  Use this function instead of fontMap for font
 * "mathit".
 */
const mathit = function(
    value: string,
    mode: Mode,
    options: Options,
    classes: string[],
): {| fontName: string, fontClass: string |} {
    if (/[0-9]/.test(value.charAt(0)) ||
            // glyphs for \imath and \jmath do not exist in Math-Italic so we
            // need to use Main-Italic instead
            utils.contains(mainitLetters, value)) {
        return {
            fontName: "Main-Italic",
            fontClass: "mainit",
        };
    } else {
        return {
            fontName: "Math-Italic",
            fontClass: "mathit",
        };
    }
};

/**
 * Determines which of the two font names (Main-Bold and Math-BoldItalic) and
 * corresponding style tags (mathbf or boldsymbol) to use for font "boldsymbol",
 * depending on the symbol.  Use this function instead of fontMap for font
 * "boldsymbol".
 */
const boldsymbol = function(
    value: string,
    mode: Mode,
    options: Options,
    classes: string[],
): {| fontName: string, fontClass: string |} {
    if (lookupSymbol(value, "Math-BoldItalic", mode).metrics) {
        return {
            fontName: "Math-BoldItalic",
            fontClass: "boldsymbol",
        };
    } else {
        // Some glyphs do not exist in Math-BoldItalic so we need to use
        // Main-Bold instead.
        return {
            fontName: "Main-Bold",
            fontClass: "mathbf",
        };
    }
};

/**
 * Makes either a mathord or textord in the correct font and color.
 */
const makeOrd = function(
    group: ParseNode,
    options: Options,
    type: string, // TODO(#892): Use ParseNode type here.
): domTree.symbolNode {
    const mode = group.mode;
    const value = group.value;

    const classes = ["mord"];

    const fontFamily = options.fontFamily;
    if (fontFamily) {
        let fontName;
        let fontClasses;
        if (fontFamily === "boldsymbol") {
            const fontData = boldsymbol(value, mode, options, classes);
            fontName = fontData.fontName;
            fontClasses = [fontData.fontClass];
        } else if (fontFamily === "mathit" ||
                   utils.contains(mainitLetters, value)) {
            const fontData = mathit(value, mode, options, classes);
            fontName = fontData.fontName;
            fontClasses = [fontData.fontClass];
        } else if (fontFamily.includes("math") || mode === "math") {
            // To support old font functions (i.e. \rm \sf etc.) or math mode.
            fontName = fontMap[fontFamily].fontName;
            fontClasses = [fontFamily];
        } else {
            fontName = retrieveTextFontName(fontFamily, options.fontWeight,
                                            options.fontShape);
            fontClasses = [fontFamily, options.fontWeight, options.fontShape];
        }
        if (lookupSymbol(value, fontName, mode).metrics) {
            return makeSymbol(value, fontName, mode, options,
                classes.concat(fontClasses));
        } else {
            return mathDefault(value, mode, options, classes, type);
        }
    } else {
        return mathDefault(value, mode, options, classes, type);
    }
};

/**
 * Combine as many characters as possible in the given array of characters
 * via their tryCombine method.
 */
const tryCombineChars = function(
    chars: CombinableDomNode[],
): CombinableDomNode[] {
    for (let i = 0; i < chars.length - 1; i++) {
        if (chars[i].tryCombine(chars[i + 1])) {
            chars.splice(i + 1, 1);
            i--;
        }
    }
    return chars;
};

/**
 * Calculate the height, depth, and maxFontSize of an element based on its
 * children.
 */
const sizeElementFromChildren = function(
    elem: domTree.span | domTree.anchor | domTree.documentFragment,
) {
    let height = 0;
    let depth = 0;
    let maxFontSize = 0;

    for (const child of elem.children) {
        if (child.height > height) {
            height = child.height;
        }
        if (child.depth > depth) {
            depth = child.depth;
        }
        if (child.maxFontSize > maxFontSize) {
            maxFontSize = child.maxFontSize;
        }
    }

    elem.height = height;
    elem.depth = depth;
    elem.maxFontSize = maxFontSize;
};

/**
 * Makes a span with the given list of classes, list of children, and options.
 *
 * TODO(#953): Ensure that `options` is always provided (currently some call
 * sites don't pass it) and make the type below mandatory.
 * TODO: add a separate argument for math class (e.g. `mop`, `mbin`), which
 * should if present come first in `classes`.
 */
const makeSpan = function(
    classes?: string[],
    children?: DomChildNode[],
    options?: Options,
    style?: CssStyle,
): domTree.span {
    const span = new domTree.span(classes, children, options, style);

    sizeElementFromChildren(span);

    return span;
};

const makeLineSpan = function(
    className: string,
    options: Options,
) {
    // Return a span with an SVG image of a horizontal line. The SVG path
    // fills the middle fifth of the span. We want an extra tall span
    // because Chrome will sometimes not display a span that is 0.04em tall.
    const lineHeight = options.fontMetrics().defaultRuleThickness;
    const line = stretchy.ruleSpan(className, lineHeight, options);
    line.height = lineHeight;
    line.style.height = 5 * line.height + "em";
    line.maxFontSize = 1.0;
    return line;
};

/**
 * Makes an anchor with the given href, list of classes, list of children,
 * and options.
 */
const makeAnchor = function(
    href: string,
    classes: string[],
    children: DomChildNode[],
    options: Options,
) {
    const anchor = new domTree.anchor(href, classes, children, options);

    sizeElementFromChildren(anchor);

    return anchor;
};

/**
 * Makes a document fragment with the given list of children.
 */
const makeFragment = function(
    children: DomChildNode[],
): domTree.documentFragment {
    const fragment = new domTree.documentFragment(children);

    sizeElementFromChildren(fragment);

    return fragment;
};


// These are exact object types to catch typos in the names of the optional fields.
type VListElem = {|
    type: "elem",
    elem: DomChildNode,
    marginLeft?: string,
    marginRight?: string,
    wrapperClasses?: string[],
    wrapperStyle?: CssStyle,
|};
type VListElemAndShift = {|
    type: "elem",
    elem: DomChildNode,
    shift: number,
    marginLeft?: string,
    marginRight?: string,
    wrapperClasses?: string[],
    wrapperStyle?: CssStyle,
|};
type VListKern = {| type: "kern", size: number |};

// A list of child or kern nodes to be stacked on top of each other (i.e. the
// first element will be at the bottom, and the last at the top).
type VListChild = VListElem | VListKern;

type VListParam = {|
    // Each child contains how much it should be shifted downward.
    positionType: "individualShift",
    children: VListElemAndShift[],
|} | {|
    // "top": The positionData specifies the topmost point of the vlist (note this
    //        is expected to be a height, so positive values move up).
    // "bottom": The positionData specifies the bottommost point of the vlist (note
    //           this is expected to be a depth, so positive values move down).
    // "shift": The vlist will be positioned such that its baseline is positionData
    //          away from the baseline of the first child which MUST be an
    //          "elem". Positive values move downwards.
    positionType: "top" | "bottom" | "shift",
    positionData: number,
    children: VListChild[],
|} | {|
    // The vlist is positioned so that its baseline is aligned with the baseline
    // of the first child which MUST be an "elem". This is equivalent to "shift"
    // with positionData=0.
    positionType: "firstBaseline",
    children: VListChild[],
|};


// Computes the updated `children` list and the overall depth.
//
// This helper function for makeVList makes it easier to enforce type safety by
// allowing early exits (returns) in the logic.
const getVListChildrenAndDepth = function(params: VListParam): {
    children: (VListChild | VListElemAndShift)[] | VListChild[],
    depth: number,
} {
    if (params.positionType === "individualShift") {
        const oldChildren = params.children;
        const children: (VListChild | VListElemAndShift)[] = [oldChildren[0]];

        // Add in kerns to the list of params.children to get each element to be
        // shifted to the correct specified shift
        const depth = -oldChildren[0].shift - oldChildren[0].elem.depth;
        let currPos = depth;
        for (let i = 1; i < oldChildren.length; i++) {
            const diff = -oldChildren[i].shift - currPos -
                oldChildren[i].elem.depth;
            const size = diff -
                (oldChildren[i - 1].elem.height +
                 oldChildren[i - 1].elem.depth);

            currPos = currPos + diff;

            children.push({type: "kern", size});
            children.push(oldChildren[i]);
        }

        return {children, depth};
    }

    let depth;
    if (params.positionType === "top") {
        // We always start at the bottom, so calculate the bottom by adding up
        // all the sizes
        let bottom = params.positionData;
        for (const child of params.children) {
            bottom -= child.type === "kern"
                ? child.size
                : child.elem.height + child.elem.depth;
        }
        depth = bottom;
    } else if (params.positionType === "bottom") {
        depth = -params.positionData;
    } else {
        const firstChild = params.children[0];
        if (firstChild.type !== "elem") {
            throw new Error('First child must have type "elem".');
        }
        if (params.positionType === "shift") {
            depth = -firstChild.elem.depth - params.positionData;
        } else if (params.positionType === "firstBaseline") {
            depth = -firstChild.elem.depth;
        } else {
            throw new Error(`Invalid positionType ${params.positionType}.`);
        }
    }
    return {children: params.children, depth};
};

/**
 * Makes a vertical list by stacking elements and kerns on top of each other.
 * Allows for many different ways of specifying the positioning method.
 *
 * See VListParam documentation above.
 */
const makeVList = function(params: VListParam, options: Options): domTree.span {
    const {children, depth} = getVListChildrenAndDepth(params);

    // Create a strut that is taller than any list item. The strut is added to
    // each item, where it will determine the item's baseline. Since it has
    // `overflow:hidden`, the strut's top edge will sit on the item's line box's
    // top edge and the strut's bottom edge will sit on the item's baseline,
    // with no additional line-height spacing. This allows the item baseline to
    // be positioned precisely without worrying about font ascent and
    // line-height.
    let pstrutSize = 0;
    for (const child of children) {
        if (child.type === "elem") {
            const elem = child.elem;
            pstrutSize = Math.max(pstrutSize, elem.maxFontSize, elem.height);
        }
    }
    pstrutSize += 2;
    const pstrut = makeSpan(["pstrut"], []);
    pstrut.style.height = pstrutSize + "em";

    // Create a new list of actual children at the correct offsets
    const realChildren = [];
    let minPos = depth;
    let maxPos = depth;
    let currPos = depth;
    for (const child of children) {
        if (child.type === "kern") {
            currPos += child.size;
        } else {
            const elem = child.elem;
            const classes = child.wrapperClasses || [];
            const style = child.wrapperStyle || {};

            const childWrap = makeSpan(classes, [pstrut, elem], undefined, style);
            childWrap.style.top = (-pstrutSize - currPos - elem.depth) + "em";
            if (child.marginLeft) {
                childWrap.style.marginLeft = child.marginLeft;
            }
            if (child.marginRight) {
                childWrap.style.marginRight = child.marginRight;
            }

            realChildren.push(childWrap);
            currPos += elem.height + elem.depth;
        }
        minPos = Math.min(minPos, currPos);
        maxPos = Math.max(maxPos, currPos);
    }

    // The vlist contents go in a table-cell with `vertical-align:bottom`.
    // This cell's bottom edge will determine the containing table's baseline
    // without overly expanding the containing line-box.
    const vlist = makeSpan(["vlist"], realChildren);
    vlist.style.height = maxPos + "em";

    // A second row is used if necessary to represent the vlist's depth.
    let rows;
    if (minPos < 0) {
        const depthStrut = makeSpan(["vlist"], []);
        depthStrut.style.height = -minPos + "em";

        // Safari wants the first row to have inline content; otherwise it
        // puts the bottom of the *second* row on the baseline.
        const topStrut = makeSpan(["vlist-s"], [new domTree.symbolNode("\u200b")]);

        rows = [makeSpan(["vlist-r"], [vlist, topStrut]),
            makeSpan(["vlist-r"], [depthStrut])];
    } else {
        rows = [makeSpan(["vlist-r"], [vlist])];
    }

    const vtable = makeSpan(["vlist-t"], rows);
    if (rows.length === 2) {
        vtable.classes.push("vlist-t2");
    }
    vtable.height = maxPos;
    vtable.depth = -minPos;
    return vtable;
};

// Converts verb group into body string, dealing with \verb* form
const makeVerb = function(group: ParseNode, options: Options): string {
    // TODO(#892): Make ParseNode type-safe and confirm `group.type` to guarantee
    // that `group.value.body` is of type string.
    let text = group.value.body;
    if (group.value.star) {
        text = text.replace(/ /g, '\u2423');  // Open Box
    } else {
        text = text.replace(/ /g, '\xA0');    // No-Break Space
        // (so that, in particular, spaces don't coalesce)
    }
    return text;
};

const makeGlue = (measurement: Measurement, options: Options): domTree.span => {
    // Make an empty span for the rule
    const rule = makeSpan(["mord", "rule"], [], options);
    const size = calculateSize(measurement, options);
    rule.style.marginRight = `${size}em`;
    return rule;
};

// Takes an Options object, and returns the appropriate fontLookup
const retrieveTextFontName = function(
    fontFamily: string,
    fontWeight: string,
    fontShape: string,
): string {
    const baseFontName = retrieveBaseFontName(fontFamily);
    const fontStylesName = retrieveFontStylesName(fontWeight, fontShape);
    return `${baseFontName}-${fontStylesName}`;
};

const retrieveBaseFontName = function(font: string): string {
    let baseFontName = "";
    switch (font) {
        case "amsrm":
            baseFontName = "AMS";
            break;
        case "textrm":
            baseFontName = "Main";
            break;
        case "textsf":
            baseFontName = "SansSerif";
            break;
        case "texttt":
            baseFontName = "Typewriter";
            break;
        default:
            throw new Error(`Invalid font provided: ${font}`);
    }
    return baseFontName;
};

const retrieveFontStylesName = function(
  fontWeight?: string,
  fontShape?: string,
): string {
    let fontStylesName = '';
    if (fontWeight === "textbf") {
        fontStylesName += "Bold";
    }
    if (fontShape === "textit") {
        fontStylesName += "Italic";
    }
    return fontStylesName || "Regular";
};

// A map of spacing functions to their attributes, like size and corresponding
// CSS class
const spacingFunctions: {[string]: {| size: string, className: string |}} = {
    "\\qquad": {
        size: "2em",
        className: "qquad",
    },
    "\\quad": {
        size: "1em",
        className: "quad",
    },
    "\\enspace": {
        size: "0.5em",
        className: "enspace",
    },
    "\\;": {
        size: "0.277778em",
        className: "thickspace",
    },
    "\\:": {
        size: "0.22222em",
        className: "mediumspace",
    },
    "\\,": {
        size: "0.16667em",
        className: "thinspace",
    },
    "\\!": {
        size: "-0.16667em",
        className: "negativethinspace",
    },
};

/**
 * Maps TeX font commands to objects containing:
 * - variant: string used for "mathvariant" attribute in buildMathML.js
 * - fontName: the "style" parameter to fontMetrics.getCharacterMetrics
 */
// A map between tex font commands an MathML mathvariant attribute values
const fontMap: {[string]: {| variant: string, fontName: string |}} = {
    // styles
    "mathbf": {
        variant: "bold",
        fontName: "Main-Bold",
    },
    "mathrm": {
        variant: "normal",
        fontName: "Main-Regular",
    },
    "textit": {
        variant: "italic",
        fontName: "Main-Italic",
    },

    // "mathit" and "boldsymbol" are missing because they require the use of two
    // fonts: Main-Italic and Math-Italic for "mathit", and Math-BoldItalic and
    // Main-Bold for "boldsymbol".  This is handled by a special case in makeOrd
    // which ends up calling mathit and boldsymbol.

    // families
    "mathbb": {
        variant: "double-struck",
        fontName: "AMS-Regular",
    },
    "mathcal": {
        variant: "script",
        fontName: "Caligraphic-Regular",
    },
    "mathfrak": {
        variant: "fraktur",
        fontName: "Fraktur-Regular",
    },
    "mathscr": {
        variant: "script",
        fontName: "Script-Regular",
    },
    "mathsf": {
        variant: "sans-serif",
        fontName: "SansSerif-Regular",
    },
    "mathtt": {
        variant: "monospace",
        fontName: "Typewriter-Regular",
    },
};

const svgData: {
    [string]: ([string, number, number])
} = {
     //   path, width, height
    vec: ["vec", 0.471, 0.714],  // values from the font glyph
};

const staticSvg = function(value: string, options: Options): domTree.span {
    // Create a span with inline SVG for the element.
    const [pathName, width, height] = svgData[value];
    const path = new domTree.pathNode(pathName);
    const svgNode = new domTree.svgNode([path], {
        "width": width + "em",
        "height": height + "em",
        // Override CSS rule `.katex svg { width: 100% }`
        "style": "width:" + width + "em",
        "viewBox": "0 0 " + 1000 * width + " " + 1000 * height,
        "preserveAspectRatio": "xMinYMin",
    });
    const span = makeSpan(["overlay"], [svgNode], options);
    span.height = height;
    span.style.height = height + "em";
    span.style.width = width + "em";
    return span;
};

export default {
    fontMap,
    makeSymbol,
    mathsym,
    makeSpan,
    makeLineSpan,
    makeAnchor,
    makeFragment,
    makeVList,
    makeOrd,
    makeVerb,
    makeGlue,
    staticSvg,
    svgData,
    tryCombineChars,
    spacingFunctions,
};<|MERGE_RESOLUTION|>--- conflicted
+++ resolved
@@ -16,12 +16,8 @@
 import type ParseNode from "./ParseNode";
 import type {CharacterMetrics} from "./fontMetrics";
 import type {Mode} from "./types";
-<<<<<<< HEAD
-import type {DomChildNode, CombinableDomNode} from "./domTree";
+import type {DomChildNode, CombinableDomNode, CssStyle} from "./domTree";
 import type {Measurement} from "./units";
-=======
-import type {DomChildNode, CombinableDomNode, CssStyle} from "./domTree";
->>>>>>> 2a274245
 
 // The following have to be loaded from Main-Italic font, using class mainit
 const mainitLetters = [
