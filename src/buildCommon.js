/* eslint no-console:0 */
/**
 * This module contains general functions that can be used for building
 * different kinds of domTree nodes in a consistent manner.
 */

const domTree = require("./domTree");
const fontMetrics = require("./fontMetrics");
const symbols = require("./symbols");
const utils = require("./utils");

<<<<<<< HEAD
/* No longer needed; see mathit below.
var greekCapitals = [
=======
const greekCapitals = [
>>>>>>> 38ba9f91
    "\\Gamma",
    "\\Delta",
    "\\Theta",
    "\\Lambda",
    "\\Xi",
    "\\Pi",
    "\\Sigma",
    "\\Upsilon",
    "\\Phi",
    "\\Psi",
    "\\Omega",
];
*/

// The following have to be loaded from Main-Italic font, using class mainit
<<<<<<< HEAD
var mainitLetters = [
    "\\imath",   // dotless i
    "\\jmath",   // dotless j
    "\\pounds"   // pounds symbol
=======
const mainitLetters = [
    "\u0131",   // dotless i, \imath
    "\u0237",   // dotless j, \jmath
    "\u00a3",   // \pounds
>>>>>>> 38ba9f91
];

/**
 * Looks up the given symbol in fontMetrics, after applying any symbol
 * replacements defined in symbol.js
 */
var lookupSymbol = function(value, fontFamily, mode) {
    // Replace the value with its replaced value from symbol.js
    if (symbols[mode][value] && symbols[mode][value].replace) {
        value = symbols[mode][value].replace;
    }
    return {
        value: value,
        metrics: fontMetrics.getCharacterMetrics(value, fontFamily)
    };
};

/**
 * Makes a symbolNode after translation via the list of symbols in symbols.js.
 * Correctly pulls out metrics for the character, and optionally takes a list of
 * classes to be attached to the node.
 *
 * TODO: make argument order closer to makeSpan
 * TODO: add a separate argument for math class (e.g. `mop`, `mbin`), which
 * should if present come first in `classes`.
 */
<<<<<<< HEAD
var makeSymbol = function(value, fontFamily, mode, options, classes) {
    var lookup = lookupSymbol(value, fontFamily, mode);
    var metrics = lookup.metrics;
    value = lookup.value;
=======
const makeSymbol = function(value, fontFamily, mode, options, classes) {
    // Replace the value with its replaced value from symbol.js
    if (symbols[mode][value] && symbols[mode][value].replace) {
        value = symbols[mode][value].replace;
    }

    const metrics = fontMetrics.getCharacterMetrics(value, fontFamily);
>>>>>>> 38ba9f91

    let symbolNode;
    if (metrics) {
        let italic = metrics.italic;
        if (mode === "text") {
            italic = 0;
        }
        symbolNode = new domTree.symbolNode(
            value, metrics.height, metrics.depth, italic, metrics.skew,
            classes);
    } else {
        // TODO(emily): Figure out a good way to only print this in development
        typeof console !== "undefined" && console.warn(
            "No character metrics for '" + value + "' in style '" +
                fontFamily + "'");
        symbolNode = new domTree.symbolNode(value, 0, 0, 0, 0, classes);
    }

    if (options) {
        if (options.style.isTight()) {
            symbolNode.classes.push("mtight");
        }
        if (options.getColor()) {
            symbolNode.style.color = options.getColor();
        }
    }

    return symbolNode;
};

/**
 * Makes a symbol in Main-Regular or AMS-Regular.
 * Used for rel, bin, open, close, inner, and punct.
 */
const mathsym = function(value, mode, options, classes) {
    // Decide what font to render the symbol in by its entry in the symbols
    // table.
    // Have a special case for when the value = \ because the \ is used as a
    // textord in unsupported command errors but cannot be parsed as a regular
    // text ordinal and is therefore not present as a symbol in the symbols
    // table for text
    if (value === "\\" || symbols[mode][value].font === "main") {
        return makeSymbol(value, "Main-Regular", mode, options, classes);
    } else {
        return makeSymbol(
            value, "AMS-Regular", mode, options, classes.concat(["amsrm"]));
    }
};

/**
 * Makes a symbol in the default font for mathords and textords.
 */
const mathDefault = function(value, mode, options, classes, type) {
    if (type === "mathord") {
        var fontLookup = mathit(value, mode, options, classes);
        return makeSymbol(value, fontLookup.fontName, mode, options,
            classes.concat([fontLookup.fontClass]));
    } else if (type === "textord") {
        var font = symbols[mode][value] && symbols[mode][value].font;
        if (font === "ams") {
            return makeSymbol(
                value, "AMS-Regular", mode, options, classes.concat(["amsrm"]));
        } else { // if (font === "main") {
            return makeSymbol(
                value, "Main-Regular", mode, options,
                classes.concat(["mathrm"]));
        }
    } else {
        throw new Error("unexpected type: " + type + " in mathDefault");
    }
};

/**
 * Determines which of the two font names (Main-Italic and Math-Italic) and
 * corresponding style tags (mainit or mathit) to use for font "mathit",
 * depending on the symbol.  Use this function instead of fontMap for font
 * "mathit".
 */
const mathit = function(value, mode, options, classes) {
    if (/[0-9]/.test(value.charAt(0)) ||
            // glyphs for \imath and \jmath do not exist in Math-Italic so we
            // need to use Main-Italic instead
            utils.contains(mainitLetters, value)) {
            // For greek capitals, we have a choice, but Math-Italic
            // seems closer to LaTeX.
            //|| utils.contains(greekCapitals, value)) {
        return {
            fontName: "Main-Italic",
            fontClass: "mainit"
        };
    } else {
        return {
            fontName: "Math-Italic",
            fontClass: "mathit"
        };
    }
};

/**
 * Makes either a mathord or textord in the correct font and color.
 */
<<<<<<< HEAD
var makeOrd = function(group, options, type) {
    var mode = group.mode;
    var value = group.value;
=======
const makeOrd = function(group, options, type) {
    const mode = group.mode;
    let value = group.value;
    if (symbols[mode][value] && symbols[mode][value].replace) {
        value = symbols[mode][value].replace;
    }
>>>>>>> 38ba9f91

    const classes = ["mord"];

    const font = options.font;
    if (font) {
        var fontLookup;
        if (font === "mathit" || utils.contains(mainitLetters, value)) {
            fontLookup = mathit(value, mode, options, classes);
        } else {
<<<<<<< HEAD
            fontLookup = fontMap[font];
        }
        if (lookupSymbol(value, fontLookup.fontName, mode).metrics) {
            return makeSymbol(value, fontLookup.fontName, mode, options,
                classes.concat([fontLookup.fontClass || font]));
        } else {
            return mathDefault(value, mode, options, classes, type);
=======
            const fontName = fontMap[font].fontName;
            if (fontMetrics.getCharacterMetrics(value, fontName)) {
                return makeSymbol(
                    value, fontName, mode, options, classes.concat([font]));
            } else {
                return mathDefault(value, mode, options, classes, type);
            }
>>>>>>> 38ba9f91
        }
    } else {
        return mathDefault(value, mode, options, classes, type);
    }
};

/**
 * Calculate the height, depth, and maxFontSize of an element based on its
 * children.
 */
const sizeElementFromChildren = function(elem) {
    let height = 0;
    let depth = 0;
    let maxFontSize = 0;

    if (elem.children) {
        for (let i = 0; i < elem.children.length; i++) {
            if (elem.children[i].height > height) {
                height = elem.children[i].height;
            }
            if (elem.children[i].depth > depth) {
                depth = elem.children[i].depth;
            }
            if (elem.children[i].maxFontSize > maxFontSize) {
                maxFontSize = elem.children[i].maxFontSize;
            }
        }
    }

    elem.height = height;
    elem.depth = depth;
    elem.maxFontSize = maxFontSize;
};

/**
 * Makes a span with the given list of classes, list of children, and options.
 *
 * TODO: Ensure that `options` is always provided (currently some call sites
 * don't pass it).
 * TODO: add a separate argument for math class (e.g. `mop`, `mbin`), which
 * should if present come first in `classes`.
 */
const makeSpan = function(classes, children, options) {
    const span = new domTree.span(classes, children, options);

    sizeElementFromChildren(span);

    return span;
};

/**
 * Prepends the given children to the given span, updating height, depth, and
 * maxFontSize.
 */
const prependChildren = function(span, children) {
    span.children = children.concat(span.children);

    sizeElementFromChildren(span);
};

/**
 * Makes a document fragment with the given list of children.
 */
const makeFragment = function(children) {
    const fragment = new domTree.documentFragment(children);

    sizeElementFromChildren(fragment);

    return fragment;
};

/**
 * Makes an element placed in each of the vlist elements to ensure that each
 * element has the same max font size. To do this, we create a zero-width space
 * with the correct font size.
 */
const makeFontSizer = function(options, fontSize) {
    const fontSizeInner = makeSpan([], [new domTree.symbolNode("\u200b")]);
    fontSizeInner.style.fontSize =
        (fontSize / options.style.sizeMultiplier) + "em";

    const fontSizer = makeSpan(
        ["fontsize-ensurer", "reset-" + options.size, "size5"],
        [fontSizeInner]);

    return fontSizer;
};

/**
 * Makes a vertical list by stacking elements and kerns on top of each other.
 * Allows for many different ways of specifying the positioning method.
 *
 * Arguments:
 *  - children: A list of child or kern nodes to be stacked on top of each other
 *              (i.e. the first element will be at the bottom, and the last at
 *              the top). Element nodes are specified as
 *                {type: "elem", elem: node}
 *              while kern nodes are specified as
 *                {type: "kern", size: size}
 *  - positionType: The method by which the vlist should be positioned. Valid
 *                  values are:
 *                   - "individualShift": The children list only contains elem
 *                                        nodes, and each node contains an extra
 *                                        "shift" value of how much it should be
 *                                        shifted (note that shifting is always
 *                                        moving downwards). positionData is
 *                                        ignored.
 *                   - "top": The positionData specifies the topmost point of
 *                            the vlist (note this is expected to be a height,
 *                            so positive values move up)
 *                   - "bottom": The positionData specifies the bottommost point
 *                               of the vlist (note this is expected to be a
 *                               depth, so positive values move down
 *                   - "shift": The vlist will be positioned such that its
 *                              baseline is positionData away from the baseline
 *                              of the first child. Positive values move
 *                              downwards.
 *                   - "firstBaseline": The vlist will be positioned such that
 *                                      its baseline is aligned with the
 *                                      baseline of the first child.
 *                                      positionData is ignored. (this is
 *                                      equivalent to "shift" with
 *                                      positionData=0)
 *  - positionData: Data used in different ways depending on positionType
 *  - options: An Options object
 *
 */
const makeVList = function(children, positionType, positionData, options) {
    let depth;
    let currPos;
    let i;
    if (positionType === "individualShift") {
        const oldChildren = children;
        children = [oldChildren[0]];

        // Add in kerns to the list of children to get each element to be
        // shifted to the correct specified shift
        depth = -oldChildren[0].shift - oldChildren[0].elem.depth;
        currPos = depth;
        for (i = 1; i < oldChildren.length; i++) {
            const diff = -oldChildren[i].shift - currPos -
                oldChildren[i].elem.depth;
            const size = diff -
                (oldChildren[i - 1].elem.height +
                 oldChildren[i - 1].elem.depth);

            currPos = currPos + diff;

            children.push({type: "kern", size: size});
            children.push(oldChildren[i]);
        }
    } else if (positionType === "top") {
        // We always start at the bottom, so calculate the bottom by adding up
        // all the sizes
        let bottom = positionData;
        for (i = 0; i < children.length; i++) {
            if (children[i].type === "kern") {
                bottom -= children[i].size;
            } else {
                bottom -= children[i].elem.height + children[i].elem.depth;
            }
        }
        depth = bottom;
    } else if (positionType === "bottom") {
        depth = -positionData;
    } else if (positionType === "shift") {
        depth = -children[0].elem.depth - positionData;
    } else if (positionType === "firstBaseline") {
        depth = -children[0].elem.depth;
    } else {
        depth = 0;
    }

    // Make the fontSizer
    let maxFontSize = 0;
    for (i = 0; i < children.length; i++) {
        if (children[i].type === "elem") {
            maxFontSize = Math.max(maxFontSize, children[i].elem.maxFontSize);
        }
    }
    const fontSizer = makeFontSizer(options, maxFontSize);

    // Create a new list of actual children at the correct offsets
    const realChildren = [];
    currPos = depth;
    for (i = 0; i < children.length; i++) {
        if (children[i].type === "kern") {
            currPos += children[i].size;
        } else {
            const child = children[i].elem;

            const shift = -child.depth - currPos;
            currPos += child.height + child.depth;

            const childWrap = makeSpan([], [fontSizer, child]);
            childWrap.height -= shift;
            childWrap.depth += shift;
            childWrap.style.top = shift + "em";

            realChildren.push(childWrap);
        }
    }

    // Add in an element at the end with no offset to fix the calculation of
    // baselines in some browsers (namely IE, sometimes safari)
    const baselineFix = makeSpan(
        ["baseline-fix"], [fontSizer, new domTree.symbolNode("\u200b")]);
    realChildren.push(baselineFix);

    const vlist = makeSpan(["vlist"], realChildren);
    // Fix the final height and depth, in case there were kerns at the ends
    // since the makeSpan calculation won't take that in to account.
    vlist.height = Math.max(currPos, vlist.height);
    vlist.depth = Math.max(-depth, vlist.depth);
    return vlist;
};

// A table of size -> font size for the different sizing functions
const sizingMultiplier = {
    size1: 0.5,
    size2: 0.7,
    size3: 0.8,
    size4: 0.9,
    size5: 1.0,
    size6: 1.2,
    size7: 1.44,
    size8: 1.73,
    size9: 2.07,
    size10: 2.49,
};

// A map of spacing functions to their attributes, like size and corresponding
// CSS class
const spacingFunctions = {
    "\\qquad": {
        size: "2em",
        className: "qquad",
    },
    "\\quad": {
        size: "1em",
        className: "quad",
    },
    "\\enspace": {
        size: "0.5em",
        className: "enspace",
    },
    "\\;": {
        size: "0.277778em",
        className: "thickspace",
    },
    "\\:": {
        size: "0.22222em",
        className: "mediumspace",
    },
    "\\,": {
        size: "0.16667em",
        className: "thinspace",
    },
    "\\!": {
        size: "-0.16667em",
        className: "negativethinspace",
    },
};

/**
 * Maps TeX font commands to objects containing:
 * - variant: string used for "mathvariant" attribute in buildMathML.js
 * - fontName: the "style" parameter to fontMetrics.getCharacterMetrics
 */
// A map between tex font commands an MathML mathvariant attribute values
const fontMap = {
    // styles
    "mathbf": {
        variant: "bold",
        fontName: "Main-Bold",
    },
    "mathrm": {
        variant: "normal",
        fontName: "Main-Regular",
    },
    "textit": {
        variant: "italic",
        fontName: "Main-Italic",
    },

    // "mathit" is missing because it requires the use of two fonts: Main-Italic
    // and Math-Italic.  This is handled by a special case in makeOrd which ends
    // up calling mathit.

    // families
    "mathbb": {
        variant: "double-struck",
        fontName: "AMS-Regular",
    },
    "mathcal": {
        variant: "script",
        fontName: "Caligraphic-Regular",
    },
    "mathfrak": {
        variant: "fraktur",
        fontName: "Fraktur-Regular",
    },
    "mathscr": {
        variant: "script",
        fontName: "Script-Regular",
    },
    "mathsf": {
        variant: "sans-serif",
        fontName: "SansSerif-Regular",
    },
    "mathtt": {
        variant: "monospace",
        fontName: "Typewriter-Regular",
    },
};

module.exports = {
    fontMap: fontMap,
    makeSymbol: makeSymbol,
    mathsym: mathsym,
    makeSpan: makeSpan,
    makeFragment: makeFragment,
    makeVList: makeVList,
    makeOrd: makeOrd,
    prependChildren: prependChildren,
    sizingMultiplier: sizingMultiplier,
    spacingFunctions: spacingFunctions,
};<|MERGE_RESOLUTION|>--- conflicted
+++ resolved
@@ -9,12 +9,8 @@
 const symbols = require("./symbols");
 const utils = require("./utils");
 
-<<<<<<< HEAD
 /* No longer needed; see mathit below.
-var greekCapitals = [
-=======
 const greekCapitals = [
->>>>>>> 38ba9f91
     "\\Gamma",
     "\\Delta",
     "\\Theta",
@@ -30,17 +26,10 @@
 */
 
 // The following have to be loaded from Main-Italic font, using class mainit
-<<<<<<< HEAD
-var mainitLetters = [
+const mainitLetters = [
     "\\imath",   // dotless i
     "\\jmath",   // dotless j
     "\\pounds"   // pounds symbol
-=======
-const mainitLetters = [
-    "\u0131",   // dotless i, \imath
-    "\u0237",   // dotless j, \jmath
-    "\u00a3",   // \pounds
->>>>>>> 38ba9f91
 ];
 
 /**
@@ -67,20 +56,10 @@
  * TODO: add a separate argument for math class (e.g. `mop`, `mbin`), which
  * should if present come first in `classes`.
  */
-<<<<<<< HEAD
-var makeSymbol = function(value, fontFamily, mode, options, classes) {
-    var lookup = lookupSymbol(value, fontFamily, mode);
-    var metrics = lookup.metrics;
+const makeSymbol = function(value, fontFamily, mode, options, classes) {
+    const lookup = lookupSymbol(value, fontFamily, mode);
+    const metrics = lookup.metrics;
     value = lookup.value;
-=======
-const makeSymbol = function(value, fontFamily, mode, options, classes) {
-    // Replace the value with its replaced value from symbol.js
-    if (symbols[mode][value] && symbols[mode][value].replace) {
-        value = symbols[mode][value].replace;
-    }
-
-    const metrics = fontMetrics.getCharacterMetrics(value, fontFamily);
->>>>>>> 38ba9f91
 
     let symbolNode;
     if (metrics) {
@@ -182,28 +161,18 @@
 /**
  * Makes either a mathord or textord in the correct font and color.
  */
-<<<<<<< HEAD
-var makeOrd = function(group, options, type) {
-    var mode = group.mode;
-    var value = group.value;
-=======
 const makeOrd = function(group, options, type) {
     const mode = group.mode;
-    let value = group.value;
-    if (symbols[mode][value] && symbols[mode][value].replace) {
-        value = symbols[mode][value].replace;
-    }
->>>>>>> 38ba9f91
+    const value = group.value;
 
     const classes = ["mord"];
 
     const font = options.font;
     if (font) {
-        var fontLookup;
+        let fontLookup;
         if (font === "mathit" || utils.contains(mainitLetters, value)) {
             fontLookup = mathit(value, mode, options, classes);
         } else {
-<<<<<<< HEAD
             fontLookup = fontMap[font];
         }
         if (lookupSymbol(value, fontLookup.fontName, mode).metrics) {
@@ -211,15 +180,6 @@
                 classes.concat([fontLookup.fontClass || font]));
         } else {
             return mathDefault(value, mode, options, classes, type);
-=======
-            const fontName = fontMap[font].fontName;
-            if (fontMetrics.getCharacterMetrics(value, fontName)) {
-                return makeSymbol(
-                    value, fontName, mode, options, classes.concat([font]));
-            } else {
-                return mathDefault(value, mode, options, classes, type);
-            }
->>>>>>> 38ba9f91
         }
     } else {
         return mathDefault(value, mode, options, classes, type);
