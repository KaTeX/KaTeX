--- conflicted
+++ resolved
@@ -648,47 +648,10 @@
     return `${baseFontName}-${fontStylesName}`;
 };
 
-<<<<<<< HEAD
-=======
-// A map of spacing functions to their attributes, like size and corresponding
-// CSS class
-const spacingFunctions: {[string]: {| size: string, className: string |}} = {
-    "\\qquad": {
-        size: "2em",
-        className: "qquad",
-    },
-    "\\quad": {
-        size: "1em",
-        className: "quad",
-    },
-    "\\enspace": {
-        size: "0.5em",
-        className: "enspace",
-    },
-    "\\;": {
-        size: "0.277778em",
-        className: "thickspace",
-    },
-    "\\:": {
-        size: "0.22222em",
-        className: "mediumspace",
-    },
-    "\\,": {
-        size: "0.16667em",
-        className: "thinspace",
-    },
-    "\\!": {
-        size: "-0.16667em",
-        className: "negativethinspace",
-    },
-    "\\nobreak": {
-        size: "0em",
-        className: "nobreak",
-    },
-    "\\allowbreak": {
-        size: "0em",
-        className: "allowbreak",
-    },
+// A map of CSS-based spacing functions to their CSS class.
+const cssSpace: {[string]: string} = {
+    "\\nobreak": "nobreak",
+    "\\allowbreak": "allowbreak",
 };
 
 // A lookup table to determine whether a spacing function/symbol should be
@@ -708,7 +671,6 @@
     },
 };
 
->>>>>>> ef9cd5c1
 /**
  * Maps TeX font commands to objects containing:
  * - variant: string used for "mathvariant" attribute in buildMathML.js
@@ -804,9 +766,6 @@
     staticSvg,
     svgData,
     tryCombineChars,
-<<<<<<< HEAD
-=======
-    spacingFunctions,
+    cssSpace,
     regularSpace,
->>>>>>> ef9cd5c1
 };