--- conflicted
+++ resolved
@@ -121,66 +121,6 @@
 };
 
 /**
-<<<<<<< HEAD
-=======
- * Determines which of the two font names (Main-Italic and Math-Italic) and
- * corresponding style tags (mathdefault or mathit) to use for default math font,
- * depending on the symbol.
- */
-const mathdefault = function(
-    value: string,
-    mode: Mode,
-    options: Options,
-    classes: string[],
-): {| fontName: string, fontClass: string |} {
-    if (/[0-9]/.test(value.charAt(0)) ||
-            // glyphs for \imath and \jmath do not exist in Math-Italic so we
-            // need to use Main-Italic instead
-            utils.contains(mathitLetters, value)) {
-        return {
-            fontName: "Main-Italic",
-            fontClass: "mathit",
-        };
-    } else {
-        return {
-            fontName: "Math-Italic",
-            fontClass: "mathdefault",
-        };
-    }
-};
-
-/**
- * Determines which of the font names (Main-Italic, Math-Italic, and Caligraphic)
- * and corresponding style tags (mathit, mathdefault, or mathcal) to use for font
- * "mathnormal", depending on the symbol.  Use this function instead of fontMap for
- * font "mathnormal".
- */
-const mathnormal = function(
-    value: string,
-    mode: Mode,
-    options: Options,
-    classes: string[],
-): {| fontName: string, fontClass: string |} {
-    if (utils.contains(mathitLetters, value)) {
-        return {
-            fontName: "Main-Italic",
-            fontClass: "mathit",
-        };
-    } else if (/[0-9]/.test(value.charAt(0))) {
-        return {
-            fontName: "Caligraphic-Regular",
-            fontClass: "mathcal",
-        };
-    } else {
-        return {
-            fontName: "Math-Italic",
-            fontClass: "mathdefault",
-        };
-    }
-};
-
-/**
->>>>>>> 7523e971
  * Determines which of the two font names (Main-Bold and Math-BoldItalic) and
  * corresponding style tags (mathbf or boldsymbol) to use for font "boldsymbol",
  * depending on the symbol.  Use this function instead of fontMap for font
@@ -193,13 +133,8 @@
     classes: string[],
     type: "mathord" | "textord",
 ): {| fontName: string, fontClass: string |} {
-<<<<<<< HEAD
-    if (!(/[0-9]/.test(value.charAt(0))) &&
-            lookupSymbol(value, "Math-BoldItalic", mode).metrics) {
-=======
     if (type !== "textord" &&
         lookupSymbol(value, "Math-BoldItalic", mode).metrics) {
->>>>>>> 7523e971
         return {
             fontName: "Math-BoldItalic",
             fontClass: "boldsymbol",
@@ -238,15 +173,8 @@
     } else if (fontOrFamily) {
         let fontName;
         let fontClasses;
-<<<<<<< HEAD
         if (fontOrFamily === "boldsymbol") {
-            const fontData = boldsymbol(text, mode, options, classes);
-=======
-        if (fontOrFamily === "boldsymbol" || fontOrFamily === "mathnormal") {
-            const fontData = fontOrFamily === "boldsymbol"
-                ? boldsymbol(text, mode, options, classes, type)
-                : mathnormal(text, mode, options, classes);
->>>>>>> 7523e971
+            const fontData = boldsymbol(text, mode, options, classes, type);
             fontName = fontData.fontName;
             fontClasses = [fontData.fontClass];
         } else if (isFont) {
