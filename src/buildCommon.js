--- conflicted
+++ resolved
@@ -56,10 +56,6 @@
  * should if present come first in `classes`.
  * TODO(#953): Make `options` mandatory and always pass it in.
  */
-<<<<<<< HEAD
-const makeSymbol = function(value, fontFamily, mode, options, classes, attributes) {
-    const lookup = lookupSymbol(value, fontFamily, mode);
-=======
 const makeSymbol = function(
     value: string,
     fontName: string,
@@ -68,7 +64,6 @@
     classes?: string[],
 ): domTree.symbolNode {
     const lookup = lookupSymbol(value, fontName, mode);
->>>>>>> 06e0393a
     const metrics = lookup.metrics;
     value = lookup.value;
 
@@ -100,8 +95,6 @@
         }
     }
 
-    symbolNode.setAttributes(attributes);
-
     return symbolNode;
 };
 
@@ -111,16 +104,12 @@
  *
  * TODO(#953): Make `options` mandatory and always pass it in.
  */
-<<<<<<< HEAD
-const mathsym = function(value, mode, options, classes, attributes) {
-=======
 const mathsym = function(
     value: string,
     mode: Mode,
     options?: Options,
     classes?: string[] = [],
 ): domTree.symbolNode {
->>>>>>> 06e0393a
     // Decide what font to render the symbol in by its entry in the symbols
     // table.
     // Have a special case for when the value = \ because the \ is used as a
@@ -143,9 +132,6 @@
 /**
  * Makes a symbol in the default font for mathords and textords.
  */
-<<<<<<< HEAD
-const mathDefault = function(value, mode, options, classes, type, attributes) {
-=======
 const mathDefault = function(
     value: string,
     mode: Mode,
@@ -153,37 +139,24 @@
     classes: string[],
     type: string, // TODO(#892): Use ParseNode type here.
 ): domTree.symbolNode {
->>>>>>> 06e0393a
     if (type === "mathord") {
         const fontLookup = mathit(value, mode, options, classes);
         return makeSymbol(value, fontLookup.fontName, mode, options,
-            classes.concat([fontLookup.fontClass]),
-            attributes);
+            classes.concat([fontLookup.fontClass]));
     } else if (type === "textord") {
         const font = symbols[mode][value] && symbols[mode][value].font;
         if (font === "ams") {
             const fontName = retrieveTextFontName("amsrm", options.fontWeight,
                   options.fontShape);
             return makeSymbol(
-<<<<<<< HEAD
-                value, "AMS-Regular", mode, options, classes.concat(["amsrm"]),
-                attributes);
-=======
                 value, fontName, mode, options,
                 classes.concat("amsrm", options.fontWeight, options.fontShape));
->>>>>>> 06e0393a
         } else { // if (font === "main") {
             const fontName = retrieveTextFontName("textrm", options.fontWeight,
                   options.fontShape);
             return makeSymbol(
-<<<<<<< HEAD
-                value, "Main-Regular", mode, options,
-                classes.concat(["mathrm"]),
-                attributes);
-=======
                 value, fontName, mode, options,
                 classes.concat(options.fontWeight, options.fontShape));
->>>>>>> 06e0393a
         }
     } else {
         throw new Error("unexpected type: " + type + " in mathDefault");
@@ -248,15 +221,11 @@
 /**
  * Makes either a mathord or textord in the correct font and color.
  */
-<<<<<<< HEAD
-const makeOrd = function(group, options, type, attributes) {
-=======
 const makeOrd = function(
     group: ParseNode,
     options: Options,
     type: string, // TODO(#892): Use ParseNode type here.
 ): domTree.symbolNode {
->>>>>>> 06e0393a
     const mode = group.mode;
     const value = group.value;
 
@@ -285,23 +254,14 @@
                                             options.fontShape);
             fontClasses = [fontOrFamily, options.fontWeight, options.fontShape];
         }
-<<<<<<< HEAD
-        if (lookupSymbol(value, fontLookup.fontName, mode).metrics) {
-            return makeSymbol(value, fontLookup.fontName, mode, options,
-                classes.concat([fontLookup.fontClass || font]),
-                attributes);
-=======
         if (lookupSymbol(value, fontName, mode).metrics) {
             return makeSymbol(value, fontName, mode, options,
                 classes.concat(fontClasses));
->>>>>>> 06e0393a
         } else {
-            return mathDefault(value, mode, options, classes, type,
-                attributes);
-        }
-    } else {
-        return mathDefault(value, mode, options, classes, type,
-            attributes);
+            return mathDefault(value, mode, options, classes, type);
+        }
+    } else {
+        return mathDefault(value, mode, options, classes, type);
     }
 };
 
@@ -357,10 +317,6 @@
  * TODO: add a separate argument for math class (e.g. `mop`, `mbin`), which
  * should if present come first in `classes`.
  */
-<<<<<<< HEAD
-const makeSpan = function(classes, children, options, attributes) {
-    const span = new domTree.span(classes, children, options);
-=======
 const makeSpan = function(
     classes?: string[],
     children?: DomChildNode[],
@@ -368,11 +324,8 @@
     style?: CssStyle,
 ): domTree.span {
     const span = new domTree.span(classes, children, options, style);
->>>>>>> 06e0393a
 
     sizeElementFromChildren(span);
-
-    span.setAttributes(attributes);
 
     return span;
 };
