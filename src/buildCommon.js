--- conflicted
+++ resolved
@@ -5,7 +5,7 @@
  * different kinds of domTree nodes in a consistent manner.
  */
 
-import {SymbolNode, Anchor, Span, PathNode, SvgNode} from "./domTree";
+import {SymbolNode, Anchor, Span, PathNode, SvgNode, createClass} from "./domTree";
 import {getCharacterMetrics} from "./fontMetrics";
 import symbols, {ligatures} from "./symbols";
 import utils from "./utils";
@@ -20,8 +20,6 @@
 import type {documentFragment as HtmlDocumentFragment} from "./domTree";
 import type {HtmlDomNode, DomSpan, SvgSpan, CssStyle} from "./domTree";
 import type {Measurement} from "./units";
-
-const {symbolNode, createClass} = domTree;
 
 // The following have to be loaded from Main-Italic font, using class mainit
 const mainitLetters = [
@@ -134,50 +132,6 @@
 };
 
 /**
-<<<<<<< HEAD
-=======
- * Makes a symbol in the default font for mathords and textords.
- */
-const mathDefault = function(
-    value: string,
-    mode: Mode,
-    options: Options,
-    classes: string[],
-    type: NodeType,
-): SymbolNode {
-    if (type === "mathord") {
-        const fontLookup = mathit(value, mode, options, classes);
-        return makeSymbol(value, fontLookup.fontName, mode, options,
-            classes.concat([fontLookup.fontClass]));
-    } else if (type === "textord") {
-        const font = symbols[mode][value] && symbols[mode][value].font;
-        if (font === "ams") {
-            const fontName = retrieveTextFontName("amsrm", options.fontWeight,
-                  options.fontShape);
-            return makeSymbol(
-                value, fontName, mode, options,
-                classes.concat("amsrm", options.fontWeight, options.fontShape));
-        } else if (font === "main" || !font) {
-            const fontName = retrieveTextFontName("textrm", options.fontWeight,
-                  options.fontShape);
-            return makeSymbol(
-                value, fontName, mode, options,
-                classes.concat(options.fontWeight, options.fontShape));
-        } else { // fonts added by plugins
-            const fontName = retrieveTextFontName(font, options.fontWeight,
-                  options.fontShape);
-            // We add font name as a css class
-            return makeSymbol(
-                value, fontName, mode, options,
-                classes.concat(fontName, options.fontWeight, options.fontShape));
-        }
-    } else {
-        throw new Error("unexpected type: " + type + " in mathDefault");
-    }
-};
-
-/**
->>>>>>> e790a416
  * Determines which of the two font names (Main-Italic and Math-Italic) and
  * corresponding style tags (mainit or mathit) to use for font "mathit",
  * depending on the symbol.  Use this function instead of fontMap for font
@@ -325,7 +279,7 @@
  * Returns true if subsequent symbolNodes have the same classes, skew, maxFont,
  * and styles.
  */
-const canCombine = (prev: symbolNode, next: symbolNode) => {
+const canCombine = (prev: SymbolNode, next: SymbolNode) => {
     if (createClass(prev.classes) !== createClass(next.classes)
         || prev.skew !== next.skew
         || prev.maxFontSize !== next.maxFontSize) {
@@ -357,8 +311,8 @@
     for (let i = 0; i < chars.length - 1; i++) {
         const prev = chars[i];
         const next = chars[i + 1];
-        if (prev instanceof domTree.symbolNode
-            && next instanceof domTree.symbolNode
+        if (prev instanceof SymbolNode
+            && next instanceof SymbolNode
             && canCombine(prev, next)) {
 
             prev.text += next.text;
