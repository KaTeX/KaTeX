--- conflicted
+++ resolved
@@ -680,14 +680,9 @@
 defineSymbol(math, ams, textord, "\u2201", "\\complement", true);
 // unicode-math maps U+F0 to \matheth. We map to AMS function \eth
 defineSymbol(math, ams, textord, "\u00f0", "\\eth", true);
-<<<<<<< HEAD
+defineSymbol(text, main, textord, "\u00f0", "\u00f0");
 defineSymbol(math, ams, textord, g("\u2571", "upslope"), "\\diagup");
 defineSymbol(math, ams, textord, g("\u2572", "downslope"), "\\diagdown");
-=======
-defineSymbol(text, main, textord, "\u00f0", "\u00f0");
-defineSymbol(math, ams, textord, "\u2571", "\\diagup");
-defineSymbol(math, ams, textord, "\u2572", "\\diagdown");
->>>>>>> c387b9c7
 defineSymbol(math, ams, textord, "\u25a1", "\\square");
 defineSymbol(math, ams, textord, "\u25a1", "\\Box");
 defineSymbol(math, ams, textord, "\u25ca", "\\Diamond");
@@ -997,16 +992,10 @@
 defineSymbol(math, main, bin, "\u2228", "\\lor");
 defineSymbol(math, main, bin, "\u2227", "\\wedge", true);
 defineSymbol(math, main, bin, "\u2228", "\\vee", true);
-<<<<<<< HEAD
 defineSymbol(math, main, textord, g("\u221a", {
     cmsy: [, 0, 760],
     cmbsy: [, 0, 760],
 }), "\\surd");
-defineSymbol(math, main, open, "(", "(");
-defineSymbol(math, main, open, "[", "[");
-=======
-defineSymbol(math, main, textord, "\u221a", "\\surd");
->>>>>>> c387b9c7
 defineSymbol(math, main, open, "\u27e8", "\\langle", true);
 defineSymbol(math, main, open, "\u2223", "\\lvert");
 defineSymbol(math, main, open, "\u2225", "\\lVert");
@@ -1136,15 +1125,10 @@
     cmex: ["vextendsingle", 0, 606],
 }), "|");
 defineSymbol(math, main, textord, "\u2223", "\\vert");
-<<<<<<< HEAD
-defineSymbol(text, main, textord, "|", "\\textbar"); // in T1 fontenc
+defineSymbol(text, main, textord, "|", "\\textbar", true); // in T1 fontenc
 defineSymbol(math, main, textord, g("\u2225", {
     cmex: ["vextenddouble", 0, 606],
 }), "\\|");
-=======
-defineSymbol(text, main, textord, "|", "\\textbar", true); // in T1 fontenc
-defineSymbol(math, main, textord, "\u2225", "\\|");
->>>>>>> c387b9c7
 defineSymbol(math, main, textord, "\u2225", "\\Vert");
 defineSymbol(text, main, textord, "\u2225", "\\textbardbl");
 defineSymbol(text, main, textord, g("~", {
@@ -1219,23 +1203,13 @@
 }), "\\iiint");
 defineSymbol(math, main, op, "\u220f", "\\prod");
 defineSymbol(math, main, op, "\u2211", "\\sum");
-<<<<<<< HEAD
 defineSymbol(math, main, op, g("\u2a02", {cmex: "circlemultiply"}), "\\bigotimes");
 defineSymbol(math, main, op, g("\u2a01", {cmex: "circleplus"}), "\\bigoplus");
 defineSymbol(math, main, op, g("\u2a00", {cmex: "circledot"}), "\\bigodot");
 defineSymbol(math, main, op, g("\u222e", {
     cmex: ["contintegral", 0, 805, 0, 1360],
 }), "\\oint");
-defineSymbol(math, main, op, "\u222f", "\\oiint");
-defineSymbol(math, main, op, "\u2230", "\\oiiint");
 defineSymbol(math, main, op, g("\u2a06", {cmex: "unionsq"}), "\\bigsqcup");
-=======
-defineSymbol(math, main, op, "\u2a02", "\\bigotimes");
-defineSymbol(math, main, op, "\u2a01", "\\bigoplus");
-defineSymbol(math, main, op, "\u2a00", "\\bigodot");
-defineSymbol(math, main, op, "\u222e", "\\oint");
-defineSymbol(math, main, op, "\u2a06", "\\bigsqcup");
->>>>>>> c387b9c7
 defineSymbol(math, main, op, "\u222b", "\\smallint");
 defineSymbol(text, main, inner, "\u2026", "\\textellipsis");
 defineSymbol(math, main, inner, "\u2026", "\\mathellipsis");
@@ -1409,11 +1383,6 @@
 defineSymbol(math, ams, textord, "\u2720", "\\maltese");
 defineSymbol(text, ams, textord, "\u2720", "\\maltese");
 
-<<<<<<< HEAD
-defineSymbol(text, main, spacing, "\u00a0", "\\ ");
-defineSymbol(text, main, spacing, "\u00a0", " ");
-defineSymbol(text, main, spacing, "\u00a0", "~");
-
 defineSymbol(math, main, textord, ".", ".");
 defineSymbol(math, main, textord, "/", "/");
 defineSymbol(math, main, textord, g('"', {
@@ -1423,23 +1392,10 @@
 }), '"');
 defineSymbol(math, main, textord, "@", "@");
 defineSymbol(text, main, textord, "*", "*");
-=======
-// There are lots of symbols which are the same, so we add them in afterwards.
-// All of these are textords in math mode
-const mathTextSymbols = "0123456789/@.\"";
-for (let i = 0; i < mathTextSymbols.length; i++) {
-    const ch = mathTextSymbols.charAt(i);
-    defineSymbol(math, main, textord, ch, ch);
-}
->>>>>>> c387b9c7
 
 // There are lots of symbols which are the same, so we add them in afterwards.
 // All of these are textords in text mode
-<<<<<<< HEAD
-const textSymbols = "!@()-=+[]<>|\";:?/.,";
-=======
-const textSymbols = "0123456789!@*()-=+\";:?/.,";
->>>>>>> c387b9c7
+const textSymbols = "!@()-=+\";:?/.,";
 for (let i = 0; i < textSymbols.length; i++) {
     const ch = textSymbols.charAt(i);
     defineSymbol(text, main, textord, ch, ch);
@@ -1576,17 +1532,7 @@
     const ch = extraLatin.charAt(i);
     defineSymbol(math, main, mathord, ch, ch);
     defineSymbol(text, main, textord, ch, ch);
-<<<<<<< HEAD
 }
-defineSymbol(text, main, textord, "ð", "ð");
-
-// Unicode versions of existing characters
-defineSymbol(text, main, textord, "\u2013", "–");
-defineSymbol(text, main, textord, "\u2014", "—");
-defineSymbol(text, main, textord, "\u2018", "‘");
-defineSymbol(text, main, textord, "\u2019", "’");
-defineSymbol(text, main, textord, "\u201c", "“");
-defineSymbol(text, main, textord, "\u201d", "”");
 
 g("\u0302", {
     Size4: [ // hatwide
@@ -1673,7 +1619,4 @@
     'Main-Bold': ['SetRBearing(83)'],
 });
 g("\u0020", {Typewriter: ['SetRBearing(525)']}); // space
-g("\u00a0", {Typewriter: ['SetRBearing(525)']}); // nbspace
-=======
-}
->>>>>>> c387b9c7
+g("\u00a0", {Typewriter: ['SetRBearing(525)']}); // nbspace