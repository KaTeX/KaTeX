// @flow

/**
 * This file consists only of basic flow types used in multiple places.
 * For types with javascript, create separate files by themselves.
 */

export type Mode = "math" | "text";

export type NumericType = "integer" | "dimen" | "glue" | "mudimen" | "muglue";

// LaTeX argument type.
//   - "dimen": A size-like thing, such as "1em" or "5ex"
//   - "color": An html color, like "#abc" or "blue"
//   - "url": An url string, in which "\" will be ignored
//   -        if it precedes [#$%&~_^\{}]
//   - "raw": A string, allowing single character, percent sign,
//            and nested braces
//   - "original": The same type as the environment that the
//                 function being parsed is in (e.g. used for the
//                 bodies of functions like \textcolor where the
//                 first argument is special and the second
//                 argument is parsed normally)
//   - Mode: Node group parsed in given mode.
export type ArgType = "color" | "size" | "url" | "raw" | "original" | "hbox" |
<<<<<<< HEAD
    "size_or_blank" | NumericType | Mode;
=======
    "primitive" | Mode;
>>>>>>> e61fb6fd

// LaTeX display style.
export type StyleStr = "text" | "display" | "script" | "scriptscript";

// Allowable token text for "break" arguments in parser.
export type BreakToken = "]" | "}" | "\\endgroup" | "$" | "\\)" | "\\\\" | "\\end" |
    "EOF";

// Math font variants.
export type FontVariant = "bold" | "bold-italic" | "bold-sans-serif" |
    "double-struck" | "fraktur" | "italic" | "monospace" | "normal" | "sans-serif" |
    "sans-serif-bold-italic" | "sans-serif-italic" | "script";<|MERGE_RESOLUTION|>--- conflicted
+++ resolved
@@ -23,11 +23,7 @@
 //                 argument is parsed normally)
 //   - Mode: Node group parsed in given mode.
 export type ArgType = "color" | "size" | "url" | "raw" | "original" | "hbox" |
-<<<<<<< HEAD
-    "size_or_blank" | NumericType | Mode;
-=======
-    "primitive" | Mode;
->>>>>>> e61fb6fd
+    "primitive" | "size_or_blank" | NumericType | Mode;
 
 // LaTeX display style.
 export type StyleStr = "text" | "display" | "script" | "scriptscript";
