--- conflicted
+++ resolved
@@ -153,7 +153,6 @@
     /**
      * Consume an argument from the token stream, and return the resulting array
      * of tokens and start/end token.
-<<<<<<< HEAD
      */
     consumeArg(delims?: ?string[]): MacroArg {
         // The argument for a delimited parameter is the shortest (possibly
@@ -215,11 +214,15 @@
     }
 
     /**
-     * Consume the specified number of arguments from the token stream,
-     * and return the resulting array of arguments.
+     * Consume the specified number of (delimited) arguments from the token
+     * stream and return the resulting array of arguments.
      */
     consumeArgs(numArgs: number, delimiters?: string[][]): Token[][] {
-        if (delimiters && delimiters[0].length > 0) {
+        if (delimiters) {
+            if (delimiters.length !== numArgs + 1) {
+                throw new ParseError(
+                    "The length of delimiters doesn't match the number of args!");
+            }
             const delims = delimiters[0];
             for (let i = 0; i < delims.length; i++) {
                 const tok = this.popToken();
@@ -227,85 +230,6 @@
                     throw new ParseError(
                         "Use of the macro doesn't match its definition", tok);
                 }
-=======
-     */
-    consumeArg(delims?: ?string[]): MacroArg {
-        // The argument for a delimited parameter is the shortest (possibly
-        // empty) sequence of tokens with properly nested {...} groups that is
-        // followed ... by this particular list of non-parameter tokens.
-        // The argument for an undelimited parameter is the next nonblank
-        // token, unless that token is ‘{’, when the argument will be the
-        // entire {...} group that follows.
-        const tokens: Token[] = [];
-        const isDelimited = delims && delims.length > 0;
-        if (!isDelimited) {
-            // Ignore spaces between arguments.  As the TeXbook says:
-            // "After you have said ‘\def\row#1#2{...}’, you are allowed to
-            //  put spaces between the arguments (e.g., ‘\row x n’), because
-            //  TeX doesn’t use single spaces as undelimited arguments."
-            this.consumeSpaces();
-        }
-        const start = this.future();
-        let tok;
-        let depth = 0;
-        let match = 0;
-        do {
-            tok = this.popToken();
-            tokens.push(tok);
-            if (tok.text === "{") {
-                ++depth;
-            } else if (tok.text === "}") {
-                --depth;
-                if (depth === -1) {
-                    throw new ParseError("Extra }", tok);
-                }
-            } else if (tok.text === "EOF") {
-                throw new ParseError("Unexpected end of input in a macro argument" +
-                    ", expected '" + (delims && isDelimited ? delims[match] : "}") +
-                    "'", tok);
-            }
-            if (delims && isDelimited) {
-                if ((depth === 0 || (depth === 1 && delims[match] === "{")) &&
-                    tok.text === delims[match]) {
-                    ++match;
-                    if (match === delims.length) {
-                        // don't include delims in tokens
-                        tokens.splice(-match, match);
-                        break;
-                    }
-                } else {
-                    match = 0;
-                }
-            }
-        } while (depth !== 0 || isDelimited);
-        // If the argument found ... has the form ‘{<nested tokens>}’,
-        // ... the outermost braces enclosing the argument are removed
-        if (start.text === "{" && tokens[tokens.length - 1].text === "}") {
-            tokens.pop();
-            tokens.shift();
-        }
-        tokens.reverse(); // to fit in with stack order
-        return {tokens, start, end: tok};
-    }
-
-    /**
-     * Consume the specified number of (delimited) arguments from the token
-     * stream and return the resulting array of arguments.
-     */
-    consumeArgs(numArgs: number, delimiters?: string[][]): Token[][] {
-        if (delimiters) {
-            if (delimiters.length !== numArgs + 1) {
-                throw new ParseError(
-                    "The length of delimiters doesn't match the number of args!");
-            }
-            const delims = delimiters[0];
-            for (let i = 0; i < delims.length; i++) {
-                const tok = this.popToken();
-                if (delims[i] !== tok.text) {
-                    throw new ParseError(
-                        "Use of the macro doesn't match its definition", tok);
-                }
->>>>>>> e61fb6fd
             }
         }
 
@@ -518,8 +442,8 @@
      */
     isExpandable(name: string): boolean {
         const macro = this.macros.get(name);
-        return macro != null ? typeof macro === "string"
-                || typeof macro === "function" || !macro.unexpandable
+        return macro != null ? typeof macro === "string" || typeof macro ===
+                "function" || macro.unexpandable == null || !macro.unexpandable
             : functions.hasOwnProperty(name) && !functions[name].primitive;
     }
 }