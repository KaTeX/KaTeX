--- conflicted
+++ resolved
@@ -164,65 +164,6 @@
     return node;
 };
 
-<<<<<<< HEAD
-groupTypes.spacing = function(group) {
-    let node;
-
-    if (group.value === "\\ " || group.value === "\\space" ||
-        group.value === " " || group.value === "~") {
-        node = new mathMLTree.MathNode(
-            "mtext", [new mathMLTree.TextNode("\u00a0")]);
-    } else {
-        throw new ParseError(`Unknown type of space "${group.value}"`);
-    }
-
-    return node;
-};
-
-groupTypes.horizBrace = function(group, options) {
-    const accentNode = stretchy.mathMLnode(group.value.label);
-    return new mathMLTree.MathNode(
-        (group.value.isOver ? "mover" : "munder"),
-        [buildGroup(group.value.base, options), accentNode]
-    );
-};
-
-groupTypes.xArrow = function(group, options) {
-    const arrowNode = stretchy.mathMLnode(group.value.label);
-    let node;
-    let lowerNode;
-
-    if (group.value.body) {
-        const upperNode = buildGroup(group.value.body, options);
-        if (group.value.below) {
-            lowerNode = buildGroup(group.value.below, options);
-            node = new mathMLTree.MathNode(
-                "munderover", [arrowNode, lowerNode, upperNode]
-            );
-        } else {
-            node = new mathMLTree.MathNode("mover", [arrowNode, upperNode]);
-        }
-    } else if (group.value.below) {
-        lowerNode = buildGroup(group.value.below, options);
-        node = new mathMLTree.MathNode("munder", [arrowNode, lowerNode]);
-    } else {
-        node = new mathMLTree.MathNode("mover", [arrowNode]);
-    }
-    return node;
-};
-
-groupTypes.mclass = function(group, options) {
-    const inner = buildExpression(group.value.value, options);
-    return new mathMLTree.MathNode("mstyle", inner);
-};
-
-groupTypes.raisebox = function(group, options) {
-    const node = new mathMLTree.MathNode(
-        "mpadded", [buildGroup(group.value.body, options)]);
-    const dy = group.value.dy.value.number + group.value.dy.value.unit;
-    node.setAttribute("voffset", dy);
-    return node;
-=======
 groupTypes.tag = function(group, options) {
     const table = new mathMLTree.MathNode("mtable", [
         new mathMLTree.MathNode("mlabeledtr", [
@@ -236,7 +177,6 @@
     ]);
     table.setAttribute("side", "right");
     return table;
->>>>>>> ef9cd5c1
 };
 
 /**
