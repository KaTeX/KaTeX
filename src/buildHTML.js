/**
 * WARNING: New methods on groupTypes should be added to src/functions.
 *
 * This file does the main work of building a domTree structure from a parse
 * tree. The entry point is the `buildHTML` function, which takes a parse tree.
 * Then, the buildExpression, buildGroup, and various groupTypes functions are
 * called, to produce a final HTML tree.
 */

import ParseError from "./ParseError";
import Style from "./Style";

import buildCommon from "./buildCommon";
import domTree from "./domTree";
import { calculateSize } from "./units";
import utils from "./utils";
import stretchy from "./stretchy";
import {spacings, tightSpacings} from "./spacingData";

const makeSpan = buildCommon.makeSpan;

// Binary atoms (first class `mbin`) change into ordinary atoms (`mord`)
// depending on their surroundings. See TeXbook pg. 442-446, Rules 5 and 6,
// and the text before Rule 19.
const isBinLeftCanceller = function(node, isRealGroup) {
    // TODO: This code assumes that a node's math class is the first element
    // of its `classes` array. A later cleanup should ensure this, for
    // instance by changing the signature of `makeSpan`.
    if (node) {
        return utils.contains(["mbin", "mopen", "mrel", "mop", "mpunct"],
                              getTypeOfDomTree(node, "right"));
    } else {
        return isRealGroup;
    }
};

const isBinRightCanceller = function(node, isRealGroup) {
    if (node) {
        return utils.contains(["mrel", "mclose", "mpunct"],
                              getTypeOfDomTree(node, "left"));
    } else {
        return isRealGroup;
    }
};

const styleMap = {
    "display": Style.DISPLAY,
    "text": Style.TEXT,
    "script": Style.SCRIPT,
    "scriptscript": Style.SCRIPTSCRIPT,
};

/**
 * Take a list of nodes, build them in order, and return a list of the built
 * nodes. documentFragments are flattened into their contents, so the
 * returned list contains no fragments. `isRealGroup` is true if `expression`
 * is a real group (no atoms will be added on either side), as opposed to
 * a partial group (e.g. one created by \color). `surrounding` is an array
 * consisting type of nodes that will be added to the left and right.
 */
export const buildExpression = function(expression, options, isRealGroup,
        surrounding = [null, null]) {
    // Parse expressions into `groups`.
    const rawGroups = [];
    for (let i = 0; i < expression.length; i++) {
        const group = expression[i];
        const output = buildGroup(group, options);
        if (output instanceof domTree.documentFragment) {
            rawGroups.push(...output.children);
        } else {
            rawGroups.push(output);
        }
    }
    // At this point `rawGroups` consists entirely of `symbolNode`s and `span`s.

    // Ignore explicit spaces (e.g., \;, \,) when determining what implicit
    // spacing should go between atoms of different classes, and add dummy
    // spans for determining spacings between surrounding atoms
    const nonSpaces = [
        surrounding[0] && makeSpan([surrounding[0]], [], options),
        ...rawGroups.filter(group => group && group.classes[0] !== "mspace"),
        surrounding[1] && makeSpan([surrounding[1]], [], options),
    ];

    // Before determining what spaces to insert, perform bin cancellation.
    // Binary operators change to ordinary symbols in some contexts.
    for (let i = 1; i < nonSpaces.length - 1; i++) {
        const left = getOutermostNode(nonSpaces[i], "left");
        if (left.classes[0] === "mbin" &&
                isBinLeftCanceller(nonSpaces[i - 1], isRealGroup)) {
            left.classes[0] = "mord";
        }

        const right = getOutermostNode(nonSpaces[i], "right");
        if (right.classes[0] === "mbin" &&
                isBinRightCanceller(nonSpaces[i + 1], isRealGroup)) {
            right.classes[0] = "mord";
        }
    }

    const groups = [];
    let j = 0;
    for (let i = 0; i < rawGroups.length; i++) {
        groups.push(rawGroups[i]);

        // For any group that is not a space, get the next non-space.  Then
        // lookup what implicit space should be placed between those atoms and
        // add it to groups.
        if (rawGroups[i].classes[0] !== "mspace" && j < nonSpaces.length - 1) {
            // if current non-space node is left dummy span, add a glue before
            // first real non-space node
            if (j === 0) {
                groups.pop();
                i--;
            }

            // Get the type of the current non-space node.  If it's a document
            // fragment, get the type of the rightmost node in the fragment.
            const left = getTypeOfDomTree(nonSpaces[j], "right");

            // Get the type of the next non-space node.  If it's a document
            // fragment, get the type of the leftmost node in the fragment.
            const right = getTypeOfDomTree(nonSpaces[j + 1], "left");

            // We use buildExpression inside of sizingGroup, but it returns a
            // document fragment of elements.  sizingGroup sets `isRealGroup`
            // to false to avoid processing spans multiple times.
            if (left && right && isRealGroup) {
                const space = isLeftTight(nonSpaces[j + 1])
                    ? tightSpacings[left][right]
                    : spacings[left][right];

                if (space) {
                    let glueOptions = options;

                    if (expression.length === 1) {
                        if (expression[0].type === "sizing") {
                            glueOptions = options.havingSize(
                                expression[0].value.size);
                        } else if (expression[0].type === "styling") {
                            glueOptions = options.havingStyle(
                                styleMap[expression[0].value.style]);
                        }
                    }

                    groups.push(buildCommon.makeGlue(space, glueOptions));
                }
            }
            j++;
        }
    }

    // Process \\not commands within the group.
    for (let i = 0; i < groups.length; i++) {
        if (groups[i].value === "\u0338") {
            groups[i].style.position = "absolute";
            // TODO(kevinb) fix this for Safari by switching to a non-combining
            // character for \not.
            // This value was determined empirically.
            // TODO(kevinb) figure out the real math for this value.
            groups[i].style.paddingLeft = "0.8em";
        }
    }

    return groups;
};

// Return the outermost node of a domTree.
const getOutermostNode = function(node, side = "right") {
    if (node instanceof domTree.documentFragment ||
            node instanceof domTree.anchor) {
        if (node.children.length) {
            if (side === "right") {
                return getOutermostNode(
                    node.children[node.children.length - 1]);
            } else if (side === "left") {
                return getOutermostNode(
                    node.children[0]);
            }
        }
    }
    return node;
};

// Return math atom class (mclass) of a domTree.
export const getTypeOfDomTree = function(node, side = "right") {
    if (!node) {
        return null;
    }

    node = getOutermostNode(node, side);
    // This makes a lot of assumptions as to where the type of atom
    // appears.  We should do a better job of enforcing this.
    if (utils.contains([
        "mord", "mop", "mbin", "mrel", "mopen", "mclose",
        "mpunct", "minner",
    ], node.classes[0])) {
        return node.classes[0];
    }
    return null;
};

// If `node` is an atom return whether it's been assigned the mtight class.
// If `node` is a document fragment, return the value of isLeftTight() for the
// leftmost node in the fragment.
// 'mtight' indicates that the node is script or scriptscript style.
export const isLeftTight = function(node) {
    node = getOutermostNode(node, "left");
    return utils.contains(node.classes, "mtight");
};

/**
 * Sometimes, groups perform special rules when they have superscripts or
 * subscripts attached to them. This function lets the `supsub` group know that
 * its inner element should handle the superscripts and subscripts instead of
 * handling them itself.
 */
const shouldHandleSupSub = function(group, options) {
    if (!group.value.base) {
        return false;
    } else {
        const base = group.value.base;
        if (base.type === "op") {
            // Operators handle supsubs differently when they have limits
            // (e.g. `\displaystyle\sum_2^3`)
            return base.value.limits &&
                (options.style.size === Style.DISPLAY.size ||
                base.value.alwaysHandleSupSub);
        } else if (base.type === "accent") {
            return utils.isCharacterBox(base.value.base);
        } else if (base.type === "horizBrace") {
            const isSup = (group.value.sub ? false : true);
            return (isSup === base.value.isOver);
        } else {
            return null;
        }
    }
};

export const makeNullDelimiter = function(options, classes) {
    const moreClasses = ["nulldelimiter"].concat(options.baseSizingClasses());
    return makeSpan(classes.concat(moreClasses));
};

/**
 * This is a map of group types to the function used to handle that type.
 * Simpler types come at the beginning, while complicated types come afterwards.
 */
export const groupTypes = {};

groupTypes.mathord = function(group, options) {
    return buildCommon.makeOrd(group, options, "mathord");
};

groupTypes.textord = function(group, options) {
    return buildCommon.makeOrd(group, options, "textord");
};

groupTypes.bin = function(group, options) {
    return buildCommon.mathsym(
        group.value, group.mode, options, ["mbin"]);
};

groupTypes.rel = function(group, options) {
    return buildCommon.mathsym(
        group.value, group.mode, options, ["mrel"]);
};

groupTypes.open = function(group, options) {
    return buildCommon.mathsym(
        group.value, group.mode, options, ["mopen"]);
};

groupTypes.close = function(group, options) {
    return buildCommon.mathsym(
        group.value, group.mode, options, ["mclose"]);
};

groupTypes.inner = function(group, options) {
    return buildCommon.mathsym(
        group.value, group.mode, options, ["minner"]);
};

groupTypes.punct = function(group, options) {
    return buildCommon.mathsym(
        group.value, group.mode, options, ["mpunct"]);
};

groupTypes.ordgroup = function(group, options) {
    return makeSpan(["mord"],
        buildExpression(group.value, options, true),
        options
    );
};

groupTypes.supsub = function(group, options) {
    // Superscript and subscripts are handled in the TeXbook on page
    // 445-446, rules 18(a-f).

    // Here is where we defer to the inner group if it should handle
    // superscripts and subscripts itself.
    if (shouldHandleSupSub(group, options)) {
        return groupTypes[group.value.base.type](group, options);
    }

    const base = buildGroup(group.value.base, options);
    let supm;
    let subm;

    const metrics = options.fontMetrics();
    let newOptions;

    // Rule 18a
    let supShift = 0;
    let subShift = 0;

    if (group.value.sup) {
        newOptions = options.havingStyle(options.style.sup());
        supm = buildGroup(group.value.sup, newOptions, options);
        if (!utils.isCharacterBox(group.value.base)) {
            supShift = base.height - newOptions.fontMetrics().supDrop
                * newOptions.sizeMultiplier / options.sizeMultiplier;
        }
    }

    if (group.value.sub) {
        newOptions = options.havingStyle(options.style.sub());
        subm = buildGroup(group.value.sub, newOptions, options);
        if (!utils.isCharacterBox(group.value.base)) {
            subShift = base.depth + newOptions.fontMetrics().subDrop
                * newOptions.sizeMultiplier / options.sizeMultiplier;
        }
    }

    // Rule 18c
    let minSupShift;
    if (options.style === Style.DISPLAY) {
        minSupShift = metrics.sup1;
    } else if (options.style.cramped) {
        minSupShift = metrics.sup3;
    } else {
        minSupShift = metrics.sup2;
    }

    // scriptspace is a font-size-independent size, so scale it
    // appropriately
    const multiplier = options.sizeMultiplier;
    const scriptspace =
        (0.5 / metrics.ptPerEm) / multiplier + "em";

    let supsub;
    if (!group.value.sup) {
        // Rule 18b
        subShift = Math.max(
            subShift, metrics.sub1,
            subm.height - 0.8 * metrics.xHeight);

        const vlistElem = [{type: "elem", elem: subm, marginRight: scriptspace}];
        // Subscripts shouldn't be shifted by the base's italic correction.
        // Account for that by shifting the subscript back the appropriate
        // amount. Note we only do this when the base is a single symbol.
        if (base instanceof domTree.symbolNode) {
            vlistElem[0].marginLeft = -base.italic + "em";
        }

        supsub = buildCommon.makeVList({
            positionType: "shift",
            positionData: subShift,
            children: vlistElem,
        }, options);
    } else if (!group.value.sub) {
        // Rule 18c, d
        supShift = Math.max(supShift, minSupShift,
            supm.depth + 0.25 * metrics.xHeight);

        supsub = buildCommon.makeVList({
            positionType: "shift",
            positionData: -supShift,
            children: [{type: "elem", elem: supm, marginRight: scriptspace}],
        }, options);
    } else {
        supShift = Math.max(
            supShift, minSupShift, supm.depth + 0.25 * metrics.xHeight);
        subShift = Math.max(subShift, metrics.sub2);

        const ruleWidth = metrics.defaultRuleThickness;

        // Rule 18e
        if ((supShift - supm.depth) - (subm.height - subShift) <
                4 * ruleWidth) {
            subShift = 4 * ruleWidth - (supShift - supm.depth) + subm.height;
            const psi = 0.8 * metrics.xHeight - (supShift - supm.depth);
            if (psi > 0) {
                supShift += psi;
                subShift -= psi;
            }
        }

        const vlistElem = [
            {type: "elem", elem: subm, shift: subShift, marginRight: scriptspace},
            {type: "elem", elem: supm, shift: -supShift, marginRight: scriptspace},
        ];
        // See comment above about subscripts not being shifted
        if (base instanceof domTree.symbolNode) {
            vlistElem[0].marginLeft = -base.italic + "em";
        }

        supsub = buildCommon.makeVList({
            positionType: "individualShift",
            children: vlistElem,
        }, options);
    }

    // We ensure to wrap the supsub vlist in a span.msupsub to reset text-align
    const mclass = getTypeOfDomTree(base) || "mord";
    return makeSpan([mclass],
        [base, makeSpan(["msupsub"], [supsub])],
        options);
};

groupTypes.spacing = function(group, options) {
    if (group.value === "\\ " || group.value === "\\space" ||
        group.value === " " || group.value === "~") {
        // Spaces are generated by adding an actual space. Each of these
        // things has an entry in the symbols table, so these will be turned
        // into appropriate outputs.
        if (group.mode === "text") {
            return buildCommon.makeOrd(group, options, "textord");
        } else {
            return makeSpan(["mspace"],
                [buildCommon.mathsym(group.value, group.mode, options)],
                options);
        }
    } else {
        // Other kinds of spaces are of arbitrary width. We use CSS to
        // generate these.
        return makeSpan(
            ["mspace", buildCommon.spacingFunctions[group.value].className],
            [], options);
    }
};

<<<<<<< HEAD
groupTypes.lap = function(group, options) {
    // mathllap, mathrlap, mathclap
    let inner;
    if (group.value.alignment === "clap") {
        // ref: https://www.math.lsu.edu/~aperlis/publications/mathclap/
        inner = makeSpan([], [buildGroup(group.value.body, options)]);
        // wrap, since CSS will center a .clap > .inner > span
        inner = makeSpan(["inner"], [inner], options);
    } else {
        inner = makeSpan(
            ["inner"], [buildGroup(group.value.body, options)]);
    }
    const fix = makeSpan(["fix"], []);
    return makeSpan(
        ["mord", group.value.alignment], [inner, fix], options);
};

groupTypes.smash = function(group, options) {
    const node = makeSpan(["mord"], [buildGroup(group.value.body, options)]);

    if (!group.value.smashHeight && !group.value.smashDepth) {
        return node;
    }

    if (group.value.smashHeight) {
        node.height = 0;
        // In order to influence makeVList, we have to reset the children.
        if (node.children) {
            for (let i = 0; i < node.children.length; i++) {
                node.children[i].height = 0;
            }
        }
    }

    if (group.value.smashDepth) {
        node.depth = 0;
        if (node.children) {
            for (let i = 0; i < node.children.length; i++) {
                node.children[i].depth = 0;
            }
        }
    }

    // At this point, we've reset the TeX-like height and depth values.
    // But the span still has an HTML line height.
    // makeVList applies "display: table-cell", which prevents the browser
    // from acting on that line height. So we'll call makeVList now.

    return buildCommon.makeVList([
        {type: "elem", elem: node},
    ], "firstBaseline", null, options);
};

groupTypes.op = function(group, options) {
    // Operators are handled in the TeXbook pg. 443-444, rule 13(a).
    let supGroup;
    let subGroup;
    let hasLimits = false;
    if (group.type === "supsub") {
        // If we have limits, supsub will pass us its group to handle. Pull
        // out the superscript and subscript and set the group to the op in
        // its base.
        supGroup = group.value.sup;
        subGroup = group.value.sub;
        group = group.value.base;
        hasLimits = true;
    }

    const style = options.style;

    // Most operators have a large successor symbol, but these don't.
    const noSuccessor = [
        "\\smallint",
    ];

    let large = false;
    if (style.size === Style.DISPLAY.size &&
        group.value.symbol &&
        !utils.contains(noSuccessor, group.value.body)) {

        // Most symbol operators get larger in displaystyle (rule 13)
        large = true;
    }

    let base;
    if (group.value.symbol) {
        // If this is a symbol, create the symbol.
        const fontName = large ? "Size2-Regular" : "Size1-Regular";
        base = buildCommon.makeSymbol(
            group.value.body, fontName, "math", options,
            ["mop", "op-symbol", large ? "large-op" : "small-op"]);
    } else if (group.value.value) {
        // If this is a list, compose that list.
        const inner = buildExpression(group.value.value, options, true);
        if (inner.length === 1 && inner[0] instanceof domTree.symbolNode) {
            base = inner[0];
            base.classes[0] = "mop"; // replace old mclass
        } else {
            base = makeSpan(["mop"], inner, options);
        }
    } else {
        // Otherwise, this is a text operator. Build the text from the
        // operator's name.
        // TODO(emily): Add a space in the middle of some of these
        // operators, like \limsup
        const output = [];
        for (let i = 1; i < group.value.body.length; i++) {
            output.push(buildCommon.mathsym(group.value.body[i], group.mode));
        }
        base = makeSpan(["mop"], output, options);
    }

    // If content of op is a single symbol, shift it vertically.
    let baseShift = 0;
    let slant = 0;
    if (base instanceof domTree.symbolNode) {
        // Shift the symbol so its center lies on the axis (rule 13). It
        // appears that our fonts have the centers of the symbols already
        // almost on the axis, so these numbers are very small. Note we
        // don't actually apply this here, but instead it is used either in
        // the vlist creation or separately when there are no limits.
        baseShift = (base.height - base.depth) / 2 -
            options.fontMetrics().axisHeight;

        // The slant of the symbol is just its italic correction.
        slant = base.italic;
    }

    if (hasLimits) {
        // IE 8 clips \int if it is in a display: inline-block. We wrap it
        // in a new span so it is an inline, and works.
        base = makeSpan([], [base]);

        // base wasn't called by buildGroup, so call post processor manually
        applyPostProcessor(group, base, options);

        let supm;
        let supKern;
        let subm;
        let subKern;
        let newOptions;
        // We manually have to handle the superscripts and subscripts. This,
        // aside from the kern calculations, is copied from supsub.
        if (supGroup) {
            newOptions = options.havingStyle(style.sup());
            supm = buildGroup(supGroup, newOptions, options);

            supKern = Math.max(
                options.fontMetrics().bigOpSpacing1,
                options.fontMetrics().bigOpSpacing3 - supm.depth);
        }

        if (subGroup) {
            newOptions = options.havingStyle(style.sub());
            subm = buildGroup(subGroup, newOptions, options);

            subKern = Math.max(
                options.fontMetrics().bigOpSpacing2,
                options.fontMetrics().bigOpSpacing4 - subm.height);
        }

        // Build the final group as a vlist of the possible subscript, base,
        // and possible superscript.
        let finalGroup;
        let top;
        let bottom;
        if (!supGroup) {
            top = base.height - baseShift;

            // Shift the limits by the slant of the symbol. Note
            // that we are supposed to shift the limits by 1/2 of the slant,
            // but since we are centering the limits adding a full slant of
            // margin will shift by 1/2 that.
            finalGroup = buildCommon.makeVList([
                {type: "kern", size: options.fontMetrics().bigOpSpacing5},
                {type: "elem", elem: subm, marginLeft: -slant + "em"},
                {type: "kern", size: subKern},
                {type: "elem", elem: base},
            ], "top", top, options);
        } else if (!subGroup) {
            bottom = base.depth + baseShift;

            finalGroup = buildCommon.makeVList([
                {type: "elem", elem: base},
                {type: "kern", size: supKern},
                {type: "elem", elem: supm, marginLeft: slant + "em"},
                {type: "kern", size: options.fontMetrics().bigOpSpacing5},
            ], "bottom", bottom, options);
        } else if (!supGroup && !subGroup) {
            // This case probably shouldn't occur (this would mean the
            // supsub was sending us a group with no superscript or
            // subscript) but be safe.
            return base;
        } else {
            bottom = options.fontMetrics().bigOpSpacing5 +
                subm.height + subm.depth +
                subKern +
                base.depth + baseShift;

            finalGroup = buildCommon.makeVList([
                {type: "kern", size: options.fontMetrics().bigOpSpacing5},
                {type: "elem", elem: subm, marginLeft: -slant + "em"},
                {type: "kern", size: subKern},
                {type: "elem", elem: base},
                {type: "kern", size: supKern},
                {type: "elem", elem: supm, marginLeft: slant + "em"},
                {type: "kern", size: options.fontMetrics().bigOpSpacing5},
            ], "bottom", bottom, options);
        }

        return makeSpan(["mop", "op-limits"], [finalGroup], options);
    } else {
        if (baseShift) {
            base.style.position = "relative";
            base.style.top = baseShift + "em";
        }

        return base;
    }
};

groupTypes.mod = function(group, options) {
    const inner = [];

    if (group.value.modType === "bmod") {
        // “\nonscript\mskip-\medmuskip\mkern5mu”
        if (!options.style.isTight()) {
            inner.push(makeSpan(
                ["mspace", "negativemediumspace"], [], options));
        }
        inner.push(makeSpan(["mspace", "thickspace"], [], options));
    } else if (options.style.size === Style.DISPLAY.size) {
        inner.push(makeSpan(["mspace", "quad"], [], options));
    } else if (group.value.modType === "mod") {
        inner.push(makeSpan(["mspace", "twelvemuspace"], [], options));
    } else {
        inner.push(makeSpan(["mspace", "eightmuspace"], [], options));
    }

    if (group.value.modType === "pod" || group.value.modType === "pmod") {
        inner.push(buildCommon.mathsym("(", group.mode));
    }

    if (group.value.modType !== "pod") {
        const modInner = [
            buildCommon.mathsym("m", group.mode),
            buildCommon.mathsym("o", group.mode),
            buildCommon.mathsym("d", group.mode)];
        if (group.value.modType === "bmod") {
            inner.push(makeSpan(["mbin"], modInner, options));
            // “\mkern5mu\nonscript\mskip-\medmuskip”
            inner.push(makeSpan(["mspace", "thickspace"], [], options));
            if (!options.style.isTight()) {
                inner.push(makeSpan(
                    ["mspace", "negativemediumspace"], [], options));
            }
        } else {
            Array.prototype.push.apply(inner, modInner);
            inner.push(makeSpan(["mspace", "sixmuspace"], [], options));
        }
    }

    if (group.value.value) {
        Array.prototype.push.apply(inner,
            buildExpression(group.value.value, options, false));
    }

    if (group.value.modType === "pod" || group.value.modType === "pmod") {
        inner.push(buildCommon.mathsym(")", group.mode));
    }

    return buildCommon.makeFragment(inner);
};

groupTypes.katex = function(group, options) {
    // The KaTeX logo. The offsets for the K and a were chosen to look
    // good, but the offsets for the T, E, and X were taken from the
    // definition of \TeX in TeX (see TeXbook pg. 356)
    const k = makeSpan(
        ["k"], [buildCommon.mathsym("K", group.mode)], options);
    const a = makeSpan(
        ["a"], [buildCommon.mathsym("A", group.mode)], options);

    a.height = (a.height + 0.2) * 0.75;
    a.depth = (a.height - 0.2) * 0.75;

    const t = makeSpan(
        ["t"], [buildCommon.mathsym("T", group.mode)], options);
    const e = makeSpan(
        ["e"], [buildCommon.mathsym("E", group.mode)], options);

    e.height = (e.height - 0.2155);
    e.depth = (e.depth + 0.2155);

    const x = makeSpan(
        ["x"], [buildCommon.mathsym("X", group.mode)], options);

    return makeSpan(
        ["mord", "katex-logo"], [k, a, t, e, x], options);
};

const makeLineSpan = function(className, options, thickness) {
    const line = makeSpan([className], [], options);
    line.height = thickness || options.fontMetrics().defaultRuleThickness;
    line.style.borderBottomWidth = line.height + "em";
    line.maxFontSize = 1.0;
    return line;
};

groupTypes.overline = function(group, options) {
    // Overlines are handled in the TeXbook pg 443, Rule 9.

    // Build the inner group in the cramped style.
    const innerGroup = buildGroup(group.value.body,
            options.havingCrampedStyle());

    // Create the line above the body
    const line = makeLineSpan("overline-line", options);

    // Generate the vlist, with the appropriate kerns
    const vlist = buildCommon.makeVList([
        {type: "elem", elem: innerGroup},
        {type: "kern", size: 3 * line.height},
        {type: "elem", elem: line},
        {type: "kern", size: line.height},
    ], "firstBaseline", null, options);

    return makeSpan(["mord", "overline"], [vlist], options);
};

groupTypes.underline = function(group, options) {
    // Underlines are handled in the TeXbook pg 443, Rule 10.
    // Build the inner group.
    const innerGroup = buildGroup(group.value.body, options);

    // Create the line above the body
    const line = makeLineSpan("underline-line", options);

    // Generate the vlist, with the appropriate kerns
    const vlist = buildCommon.makeVList([
        {type: "kern", size: line.height},
        {type: "elem", elem: line},
        {type: "kern", size: 3 * line.height},
        {type: "elem", elem: innerGroup},
    ], "top", innerGroup.height, options);

    return makeSpan(["mord", "underline"], [vlist], options);
};

groupTypes.sqrt = function(group, options) {
    // Square roots are handled in the TeXbook pg. 443, Rule 11.

    // First, we do the same steps as in overline to build the inner group
    // and line
    let inner = buildGroup(group.value.body, options.havingCrampedStyle());
    if (inner.height === 0) {
        // Render a small surd.
        inner.height = options.fontMetrics().xHeight;
    }

    // Some groups can return document fragments.  Handle those by wrapping
    // them in a span.
    if (inner instanceof domTree.documentFragment) {
        inner = makeSpan([], [inner], options);
    }

    // Calculate the minimum size for the \surd delimiter
    const metrics = options.fontMetrics();
    const theta = metrics.defaultRuleThickness;

    let phi = theta;
    if (options.style.id < Style.TEXT.id) {
        phi = options.fontMetrics().xHeight;
    }

    // Calculate the clearance between the body and line
    let lineClearance = theta + phi / 4;

    const minDelimiterHeight = (inner.height + inner.depth +
        lineClearance + theta) * options.sizeMultiplier;

    // Create a sqrt SVG of the required minimum size
    const img = delimiter.customSizedDelim("\\surd", minDelimiterHeight,
                    false, options, group.mode);

    // Calculate the actual line width.
    // This actually should depend on the chosen font -- e.g. \boldmath
    // should use the thicker surd symbols from e.g. KaTeX_Main-Bold, and
    // have thicker rules.
    const ruleWidth = options.fontMetrics().sqrtRuleThickness *
        img.sizeMultiplier;

    const delimDepth = img.height - ruleWidth;

    // Adjust the clearance based on the delimiter size
    if (delimDepth > inner.height + inner.depth + lineClearance) {
        lineClearance =
            (lineClearance + delimDepth - inner.height - inner.depth) / 2;
    }

    // Shift the sqrt image
    const imgShift = img.height - inner.height - lineClearance - ruleWidth;

    inner.style.paddingLeft = img.advanceWidth + "em";

    // Overlay the image and the argument.
    const body = buildCommon.makeVList([
        {type: "elem", elem: inner},
        {type: "kern", size: -(inner.height + imgShift)},
        {type: "elem", elem: img},
        {type: "kern", size: ruleWidth},
    ], "firstBaseline", null, options);
    body.children[0].children[0].classes.push("svg-align");

    if (!group.value.index) {
        return makeSpan(["mord", "sqrt"], [body], options);
    } else {
        // Handle the optional root index

        // The index is always in scriptscript style
        const newOptions = options.havingStyle(Style.SCRIPTSCRIPT);
        const rootm = buildGroup(group.value.index, newOptions, options);

        // The amount the index is shifted by. This is taken from the TeX
        // source, in the definition of `\r@@t`.
        const toShift = 0.6 * (body.height - body.depth);

        // Build a VList with the superscript shifted up correctly
        const rootVList = buildCommon.makeVList(
            [{type: "elem", elem: rootm}],
            "shift", -toShift, options);
        // Add a class surrounding it so we can add on the appropriate
        // kerning
        const rootVListWrap = makeSpan(["root"], [rootVList]);

        return makeSpan(["mord", "sqrt"],
            [rootVListWrap, body], options);
    }
};

function sizingGroup(value, options, baseOptions) {
    const inner = buildExpression(value, options, false);
    const multiplier = options.sizeMultiplier / baseOptions.sizeMultiplier;

    // Add size-resetting classes to the inner list and set maxFontSize
    // manually. Handle nested size changes.
    for (let i = 0; i < inner.length; i++) {
        const pos = utils.indexOf(inner[i].classes, "sizing");
        if (pos < 0) {
            Array.prototype.push.apply(inner[i].classes,
                options.sizingClasses(baseOptions));
        } else if (inner[i].classes[pos + 1] === "reset-size" + options.size) {
            // This is a nested size change: e.g., inner[i] is the "b" in
            // `\Huge a \small b`. Override the old size (the `reset-` class)
            // but not the new size.
            inner[i].classes[pos + 1] = "reset-size" + baseOptions.size;
        }

        inner[i].height *= multiplier;
        inner[i].depth *= multiplier;
    }

    return buildCommon.makeFragment(inner);
}

groupTypes.sizing = function(group, options) {
    // Handle sizing operators like \Huge. Real TeX doesn't actually allow
    // these functions inside of math expressions, so we do some special
    // handling.
    const newOptions = options.havingSize(group.value.size);
    return sizingGroup(group.value.value, newOptions, options);
};

groupTypes.styling = function(group, options) {
    // Style changes are handled in the TeXbook on pg. 442, Rule 3.

    // Figure out what style we're changing to.
    const styleMap = {
        "display": Style.DISPLAY,
        "text": Style.TEXT,
        "script": Style.SCRIPT,
        "scriptscript": Style.SCRIPTSCRIPT,
    };

    const newStyle = styleMap[group.value.style];
    const newOptions = options.havingStyle(newStyle);
    return sizingGroup(group.value.value, newOptions, options);
};

groupTypes.font = function(group, options) {
    const font = group.value.font;
    return buildGroup(group.value.body, options.withFont(font));
};

groupTypes.verb = function(group, options) {
    const text = buildCommon.makeVerb(group, options);
    const body = [];
    // \verb enters text mode and therefore is sized like \textstyle
    const newOptions = options.havingStyle(options.style.text());
    for (let i = 0; i < text.length; i++) {
        if (text[i] === '\xA0') {  // spaces appear as nonbreaking space
            // The space character isn't in the Typewriter-Regular font,
            // so we implement it as a kern of the same size as a character.
            // 0.525 is the width of a texttt character in LaTeX.
            // It automatically gets scaled by the font size.
            const rule = makeSpan(["mord", "rule"], [], newOptions);
            rule.style.marginLeft = "0.525em";
            body.push(rule);
        } else {
            body.push(buildCommon.makeSymbol(text[i], "Typewriter-Regular",
                group.mode, newOptions, ["mathtt"]));
        }
    }
    buildCommon.tryCombineChars(body);
    return makeSpan(["mord", "text"].concat(newOptions.sizingClasses(options)),
        body, newOptions);
};

groupTypes.rule = function(group, options) {
    // Make an empty span for the rule
    const rule = makeSpan(["mord", "rule"], [], options);

    // Calculate the shift, width, and height of the rule, and account for units
    let shift = 0;
    if (group.value.shift) {
        shift = calculateSize(group.value.shift, options);
    }

    const width = calculateSize(group.value.width, options);
    const height = calculateSize(group.value.height, options);

    // Style the rule to the right size
    rule.style.borderRightWidth = width + "em";
    rule.style.borderTopWidth = height + "em";
    rule.style.bottom = shift + "em";

    // Record the height and width
    rule.width = width;
    rule.height = height + shift;
    rule.depth = -shift;
    // Font size is the number large enough that the browser will
    // reserve at least `absHeight` space above the baseline.
    // The 1.125 factor was empirically determined
    rule.maxFontSize = height * 1.125 * options.sizeMultiplier;

    return rule;
};

groupTypes.kern = function(group, options) {
    // Make an empty span for the rule
    const rule = makeSpan(["mord", "rule"], [], options);

    if (group.value.dimension) {
        const dimension = calculateSize(group.value.dimension, options);
        rule.style.marginLeft = dimension + "em";
    }

    return rule;
};

groupTypes.accent = function(group, options) {
    // Accents are handled in the TeXbook pg. 443, rule 12.
    let base = group.value.base;

    let supsubGroup;
    if (group.type === "supsub") {
        // If our base is a character box, and we have superscripts and
        // subscripts, the supsub will defer to us. In particular, we want
        // to attach the superscripts and subscripts to the inner body (so
        // that the position of the superscripts and subscripts won't be
        // affected by the height of the accent). We accomplish this by
        // sticking the base of the accent into the base of the supsub, and
        // rendering that, while keeping track of where the accent is.

        // The supsub group is the group that was passed in
        const supsub = group;
        // The real accent group is the base of the supsub group
        group = supsub.value.base;
        // The character box is the base of the accent group
        base = group.value.base;
        // Stick the character box into the base of the supsub group
        supsub.value.base = base;

        // Rerender the supsub group with its new base, and store that
        // result.
        supsubGroup = buildGroup(supsub, options);
    }

    // Build the base group
    const body = buildGroup(base, options.havingCrampedStyle());

    // Does the accent need to shift for the skew of a character?
    const mustShift = group.value.isShifty && isCharacterBox(base);

    // Calculate the skew of the accent. This is based on the line "If the
    // nucleus is not a single character, let s = 0; otherwise set s to the
    // kern amount for the nucleus followed by the \skewchar of its font."
    // Note that our skew metrics are just the kern between each character
    // and the skewchar.
    let skew = 0;
    if (mustShift) {
        // If the base is a character box, then we want the skew of the
        // innermost character. To do that, we find the innermost character:
        const baseChar = getBaseElem(base);
        // Then, we render its group to get the symbol inside it
        const baseGroup = buildGroup(baseChar, options.havingCrampedStyle());
        // Finally, we pull the skew off of the symbol.
        skew = baseGroup.skew;
        // Note that we now throw away baseGroup, because the layers we
        // removed with getBaseElem might contain things like \color which
        // we can't get rid of.
        // TODO(emily): Find a better way to get the skew
    }

    // calculate the amount of space between the body and the accent
    const clearance = Math.min(
        body.height,
        options.fontMetrics().xHeight);

    // Build the accent
    let accentBody;
    if (!group.value.isStretchy) {
        const accent = buildCommon.makeSymbol(
            group.value.label, "Main-Regular", group.mode, options);
        // Remove the italic correction of the accent, because it only serves to
        // shift the accent over to a place we don't want.
        accent.italic = 0;

        // The \vec character that the fonts use is a combining character, and
        // thus shows up much too far to the left. To account for this, we add a
        // specific class which shifts the accent over to where we want it.
        // TODO(emily): Fix this in a better way, like by changing the font
        // Similarly, text accent \H is a combining character and
        // requires a different adjustment.
        let accentClass = null;
        if (group.value.label === "\\vec") {
            accentClass = "accent-vec";
        } else if (group.value.label === '\\H') {
            accentClass = "accent-hungarian";
        }

        accentBody = makeSpan([], [accent]);
        accentBody = makeSpan(["accent-body", accentClass], [accentBody]);

        // Shift the accent over by the skew. Note we shift by twice the skew
        // because we are centering the accent, so by adding 2*skew to the left,
        // we shift it to the right by 1*skew.
        accentBody.style.marginLeft = 2 * skew + "em";

        accentBody = buildCommon.makeVList([
            {type: "elem", elem: body},
            {type: "kern", size: -clearance},
            {type: "elem", elem: accentBody},
        ], "firstBaseline", null, options);

    } else {
        accentBody = stretchy.svgSpan(group, options);

        accentBody = buildCommon.makeVList([
            {type: "elem", elem: body},
            {type: "elem", elem: accentBody},
        ], "firstBaseline", null, options);

        const styleSpan = accentBody.children[0].children[0].children[1];
        styleSpan.classes.push("svg-align");  // text-align: left;
        if (skew > 0) {
            // Shorten the accent and nudge it to the right.
            styleSpan.style.width = `calc(100% - ${2 * skew}em)`;
            styleSpan.style.marginLeft = (2 * skew) + "em";
        }
    }

    const accentWrap = makeSpan(["mord", "accent"], [accentBody], options);

    if (supsubGroup) {
        // Here, we replace the "base" child of the supsub with our newly
        // generated accent.
        supsubGroup.children[0] = accentWrap;

        // Since we don't rerun the height calculation after replacing the
        // accent, we manually recalculate height.
        supsubGroup.height = Math.max(accentWrap.height, supsubGroup.height);

        // Accents should always be ords, even when their innards are not.
        supsubGroup.classes[0] = "mord";

        return supsubGroup;
    } else {
        return accentWrap;
    }
};

=======
>>>>>>> 06e0393a
groupTypes.horizBrace = function(group, options) {
    const style = options.style;

    const hasSupSub = (group.type === "supsub");
    let supSubGroup;
    let newOptions;
    if (hasSupSub) {
        // Ref: LaTeX source2e: }}}}\limits}
        // i.e. LaTeX treats the brace similar to an op and passes it
        // with \limits, so we need to assign supsub style.
        if (group.value.sup) {
            newOptions = options.havingStyle(style.sup());
            supSubGroup = buildGroup(group.value.sup, newOptions, options);
        } else {
            newOptions = options.havingStyle(style.sub());
            supSubGroup = buildGroup(group.value.sub, newOptions, options);
        }
        group = group.value.base;
    }

    // Build the base group
    const body = buildGroup(
       group.value.base, options.havingBaseStyle(Style.DISPLAY));

    // Create the stretchy element
    const braceBody = stretchy.svgSpan(group, options);

    // Generate the vlist, with the appropriate kerns               ┏━━━━━━━━┓
    // This first vlist contains the subject matter and the brace:   equation
    let vlist;
    if (group.value.isOver) {
        vlist = buildCommon.makeVList({
            positionType: "firstBaseline",
            children: [
                {type: "elem", elem: body},
                {type: "kern", size: 0.1},
                {type: "elem", elem: braceBody},
            ],
        }, options);
        vlist.children[0].children[0].children[1].classes.push("svg-align");
    } else {
        vlist = buildCommon.makeVList({
            positionType: "bottom",
            positionData: body.depth + 0.1 + braceBody.height,
            children: [
                {type: "elem", elem: braceBody},
                {type: "kern", size: 0.1},
                {type: "elem", elem: body},
            ],
        }, options);
        vlist.children[0].children[0].children[0].classes.push("svg-align");
    }

    if (hasSupSub) {
        // In order to write the supsub, wrap the first vlist in another vlist:
        // They can't all go in the same vlist, because the note might be wider
        // than the equation. We want the equation to control the brace width.

        //      note          long note           long note
        //   ┏━━━━━━━━┓   or    ┏━━━┓     not    ┏━━━━━━━━━┓
        //    equation           eqn                 eqn

        const vSpan = makeSpan(["mord",
            (group.value.isOver ? "mover" : "munder")],
            [vlist], options);

        if (group.value.isOver) {
            vlist = buildCommon.makeVList({
                positionType: "firstBaseline",
                children: [
                    {type: "elem", elem: vSpan},
                    {type: "kern", size: 0.2},
                    {type: "elem", elem: supSubGroup},
                ],
            }, options);
        } else {
            vlist = buildCommon.makeVList({
                positionType: "bottom",
                positionData: vSpan.depth + 0.2 + supSubGroup.height,
                children: [
                    {type: "elem", elem: supSubGroup},
                    {type: "kern", size: 0.2},
                    {type: "elem", elem: vSpan},
                ],
            }, options);
        }
    }

    return makeSpan(["mord", (group.value.isOver ? "mover" : "munder")],
        [vlist], options);
};

groupTypes.xArrow = function(group, options) {
    const style = options.style;

    // Build the argument groups in the appropriate style.
    // Ref: amsmath.dtx:   \hbox{$\scriptstyle\mkern#3mu{#6}\mkern#4mu$}%

    let newOptions = options.havingStyle(style.sup());
    const upperGroup = buildGroup(group.value.body, newOptions, options);
    upperGroup.classes.push("x-arrow-pad");

    let lowerGroup;
    if (group.value.below) {
        // Build the lower group
        newOptions = options.havingStyle(style.sub());
        lowerGroup = buildGroup(group.value.below, newOptions, options);
        lowerGroup.classes.push("x-arrow-pad");
    }

    const arrowBody = stretchy.svgSpan(group, options);

    // Re shift: Note that stretchy.svgSpan returned arrowBody.depth = 0.
    // The point we want on the math axis is at 0.5 * arrowBody.height.
    const arrowShift = -options.fontMetrics().axisHeight +
        0.5 * arrowBody.height;
    // 2 mu kern. Ref: amsmath.dtx: #7\if0#2\else\mkern#2mu\fi
    let upperShift = -options.fontMetrics().axisHeight -
        0.5 * arrowBody.height - 0.111;
    if (group.value.label === "\\xleftequilibrium") {
        upperShift -= upperGroup.depth;
    }

    // Generate the vlist
    let vlist;
    if (group.value.below) {
        const lowerShift = -options.fontMetrics().axisHeight
            + lowerGroup.height + 0.5 * arrowBody.height
            + 0.111;
        vlist = buildCommon.makeVList({
            positionType: "individualShift",
            children: [
                {type: "elem", elem: upperGroup, shift: upperShift},
                {type: "elem", elem: arrowBody,  shift: arrowShift},
                {type: "elem", elem: lowerGroup, shift: lowerShift},
            ],
        }, options);
    } else {
        vlist = buildCommon.makeVList({
            positionType: "individualShift",
            children: [
                {type: "elem", elem: upperGroup, shift: upperShift},
                {type: "elem", elem: arrowBody,  shift: arrowShift},
            ],
        }, options);
    }

    vlist.children[0].children[0].children[1].classes.push("svg-align");

    return makeSpan(["mrel", "x-arrow"], [vlist], options);
};

groupTypes.mclass = function(group, options) {
    const elements = buildExpression(group.value.value, options, true);

    return makeSpan([group.value.mclass], elements, options);
};

groupTypes.raisebox = function(group, options) {
    const body = groupTypes.sizing({value: {
        value: [{
            type: "text",
            value: {
                body: group.value.value,
                font: "mathrm", // simulate \textrm
            },
        }],
        size: 6,                // simulate \normalsize
    }}, options);
    const dy = calculateSize(group.value.dy.value, options);
    return buildCommon.makeVList({
        positionType: "shift",
        positionData: -dy,
        children: [{type: "elem", elem: body}],
    }, options);
};

/**
 * buildGroup is the function that takes a group and calls the correct groupType
 * function for it. It also handles the interaction of size and style changes
 * between parents and children.
 * @param group {object}
 * @param options {Options}
 * @param baseOptions {object=}
 */
export const buildGroup = function(group, options, baseOptions) {
    if (!group) {
        return makeSpan();
    }

    if (groupTypes[group.type]) {
        // Call the groupTypes function
        let groupNode = groupTypes[group.type](group, options);

        // If the size changed between the parent and the current group, account
        // for that size difference.
        if (baseOptions && options.size !== baseOptions.size) {
            groupNode = makeSpan(options.sizingClasses(baseOptions),
                [groupNode], options);

            const multiplier = options.sizeMultiplier /
                baseOptions.sizeMultiplier;

            groupNode.height *= multiplier;
            groupNode.depth *= multiplier;
        }

        applyPostProcessor(group, groupNode, options);

        return groupNode;
    } else {
        throw new ParseError(
            "Got group of unknown type: '" + group.type + "'");
    }
};

/**
 * Take an entire parse tree, and build it into an appropriate set of HTML
 * nodes.
 * @param tree {object}
 * @param options {Options}
 */
export default function buildHTML(tree, options) {
    // buildExpression is destructive, so we need to make a clone
    // of the incoming tree so that it isn't accidentally changed
    tree = JSON.parse(JSON.stringify(tree));

    // setup default post-processor which 1) calls external post processor if
    // any; 2) propagates tree nodes attributes into DOM nodes attributes
    const providedPostProcessor = options.postProcessor;
    const defaultPostProcessor = function(group, groupNode, options) {
        if (providedPostProcessor) {
            providedPostProcessor(group, groupNode, options);
        }

        if (groupNode instanceof domTree.baseNode) {
            groupNode.setAttributes(group.attributes);
        }
    };

    const buildOptions = options.withPostProcessor(defaultPostProcessor);

    // Build the expression contained in the tree
    const expression = buildExpression(tree, buildOptions, true);
    const body = makeSpan(["base"], expression, buildOptions);

    // Add struts, which ensure that the top of the HTML element falls at the
    // height of the expression, and the bottom of the HTML element falls at the
    // depth of the expression.
    const topStrut = makeSpan(["strut"]);
    const bottomStrut = makeSpan(["strut", "bottom"]);

    topStrut.style.height = body.height + "em";
    bottomStrut.style.height = (body.height + body.depth) + "em";
    // We'd like to use `vertical-align: top` but in IE 9 this lowers the
    // baseline of the box to the bottom of this strut (instead staying in the
    // normal place) so we use an absolute value for vertical-align instead
    bottomStrut.style.verticalAlign = -body.depth + "em";

    // Wrap the struts and body together
    const htmlNode = makeSpan(["katex-html"], [topStrut, bottomStrut, body]);

    htmlNode.setAttribute("aria-hidden", "true");

    return htmlNode;
}

function applyPostProcessor(group, node, options) {
    if (options.postProcessor) {
        options.postProcessor(group, node, options);
    }
}<|MERGE_RESOLUTION|>--- conflicted
+++ resolved
@@ -440,701 +440,6 @@
     }
 };
 
-<<<<<<< HEAD
-groupTypes.lap = function(group, options) {
-    // mathllap, mathrlap, mathclap
-    let inner;
-    if (group.value.alignment === "clap") {
-        // ref: https://www.math.lsu.edu/~aperlis/publications/mathclap/
-        inner = makeSpan([], [buildGroup(group.value.body, options)]);
-        // wrap, since CSS will center a .clap > .inner > span
-        inner = makeSpan(["inner"], [inner], options);
-    } else {
-        inner = makeSpan(
-            ["inner"], [buildGroup(group.value.body, options)]);
-    }
-    const fix = makeSpan(["fix"], []);
-    return makeSpan(
-        ["mord", group.value.alignment], [inner, fix], options);
-};
-
-groupTypes.smash = function(group, options) {
-    const node = makeSpan(["mord"], [buildGroup(group.value.body, options)]);
-
-    if (!group.value.smashHeight && !group.value.smashDepth) {
-        return node;
-    }
-
-    if (group.value.smashHeight) {
-        node.height = 0;
-        // In order to influence makeVList, we have to reset the children.
-        if (node.children) {
-            for (let i = 0; i < node.children.length; i++) {
-                node.children[i].height = 0;
-            }
-        }
-    }
-
-    if (group.value.smashDepth) {
-        node.depth = 0;
-        if (node.children) {
-            for (let i = 0; i < node.children.length; i++) {
-                node.children[i].depth = 0;
-            }
-        }
-    }
-
-    // At this point, we've reset the TeX-like height and depth values.
-    // But the span still has an HTML line height.
-    // makeVList applies "display: table-cell", which prevents the browser
-    // from acting on that line height. So we'll call makeVList now.
-
-    return buildCommon.makeVList([
-        {type: "elem", elem: node},
-    ], "firstBaseline", null, options);
-};
-
-groupTypes.op = function(group, options) {
-    // Operators are handled in the TeXbook pg. 443-444, rule 13(a).
-    let supGroup;
-    let subGroup;
-    let hasLimits = false;
-    if (group.type === "supsub") {
-        // If we have limits, supsub will pass us its group to handle. Pull
-        // out the superscript and subscript and set the group to the op in
-        // its base.
-        supGroup = group.value.sup;
-        subGroup = group.value.sub;
-        group = group.value.base;
-        hasLimits = true;
-    }
-
-    const style = options.style;
-
-    // Most operators have a large successor symbol, but these don't.
-    const noSuccessor = [
-        "\\smallint",
-    ];
-
-    let large = false;
-    if (style.size === Style.DISPLAY.size &&
-        group.value.symbol &&
-        !utils.contains(noSuccessor, group.value.body)) {
-
-        // Most symbol operators get larger in displaystyle (rule 13)
-        large = true;
-    }
-
-    let base;
-    if (group.value.symbol) {
-        // If this is a symbol, create the symbol.
-        const fontName = large ? "Size2-Regular" : "Size1-Regular";
-        base = buildCommon.makeSymbol(
-            group.value.body, fontName, "math", options,
-            ["mop", "op-symbol", large ? "large-op" : "small-op"]);
-    } else if (group.value.value) {
-        // If this is a list, compose that list.
-        const inner = buildExpression(group.value.value, options, true);
-        if (inner.length === 1 && inner[0] instanceof domTree.symbolNode) {
-            base = inner[0];
-            base.classes[0] = "mop"; // replace old mclass
-        } else {
-            base = makeSpan(["mop"], inner, options);
-        }
-    } else {
-        // Otherwise, this is a text operator. Build the text from the
-        // operator's name.
-        // TODO(emily): Add a space in the middle of some of these
-        // operators, like \limsup
-        const output = [];
-        for (let i = 1; i < group.value.body.length; i++) {
-            output.push(buildCommon.mathsym(group.value.body[i], group.mode));
-        }
-        base = makeSpan(["mop"], output, options);
-    }
-
-    // If content of op is a single symbol, shift it vertically.
-    let baseShift = 0;
-    let slant = 0;
-    if (base instanceof domTree.symbolNode) {
-        // Shift the symbol so its center lies on the axis (rule 13). It
-        // appears that our fonts have the centers of the symbols already
-        // almost on the axis, so these numbers are very small. Note we
-        // don't actually apply this here, but instead it is used either in
-        // the vlist creation or separately when there are no limits.
-        baseShift = (base.height - base.depth) / 2 -
-            options.fontMetrics().axisHeight;
-
-        // The slant of the symbol is just its italic correction.
-        slant = base.italic;
-    }
-
-    if (hasLimits) {
-        // IE 8 clips \int if it is in a display: inline-block. We wrap it
-        // in a new span so it is an inline, and works.
-        base = makeSpan([], [base]);
-
-        // base wasn't called by buildGroup, so call post processor manually
-        applyPostProcessor(group, base, options);
-
-        let supm;
-        let supKern;
-        let subm;
-        let subKern;
-        let newOptions;
-        // We manually have to handle the superscripts and subscripts. This,
-        // aside from the kern calculations, is copied from supsub.
-        if (supGroup) {
-            newOptions = options.havingStyle(style.sup());
-            supm = buildGroup(supGroup, newOptions, options);
-
-            supKern = Math.max(
-                options.fontMetrics().bigOpSpacing1,
-                options.fontMetrics().bigOpSpacing3 - supm.depth);
-        }
-
-        if (subGroup) {
-            newOptions = options.havingStyle(style.sub());
-            subm = buildGroup(subGroup, newOptions, options);
-
-            subKern = Math.max(
-                options.fontMetrics().bigOpSpacing2,
-                options.fontMetrics().bigOpSpacing4 - subm.height);
-        }
-
-        // Build the final group as a vlist of the possible subscript, base,
-        // and possible superscript.
-        let finalGroup;
-        let top;
-        let bottom;
-        if (!supGroup) {
-            top = base.height - baseShift;
-
-            // Shift the limits by the slant of the symbol. Note
-            // that we are supposed to shift the limits by 1/2 of the slant,
-            // but since we are centering the limits adding a full slant of
-            // margin will shift by 1/2 that.
-            finalGroup = buildCommon.makeVList([
-                {type: "kern", size: options.fontMetrics().bigOpSpacing5},
-                {type: "elem", elem: subm, marginLeft: -slant + "em"},
-                {type: "kern", size: subKern},
-                {type: "elem", elem: base},
-            ], "top", top, options);
-        } else if (!subGroup) {
-            bottom = base.depth + baseShift;
-
-            finalGroup = buildCommon.makeVList([
-                {type: "elem", elem: base},
-                {type: "kern", size: supKern},
-                {type: "elem", elem: supm, marginLeft: slant + "em"},
-                {type: "kern", size: options.fontMetrics().bigOpSpacing5},
-            ], "bottom", bottom, options);
-        } else if (!supGroup && !subGroup) {
-            // This case probably shouldn't occur (this would mean the
-            // supsub was sending us a group with no superscript or
-            // subscript) but be safe.
-            return base;
-        } else {
-            bottom = options.fontMetrics().bigOpSpacing5 +
-                subm.height + subm.depth +
-                subKern +
-                base.depth + baseShift;
-
-            finalGroup = buildCommon.makeVList([
-                {type: "kern", size: options.fontMetrics().bigOpSpacing5},
-                {type: "elem", elem: subm, marginLeft: -slant + "em"},
-                {type: "kern", size: subKern},
-                {type: "elem", elem: base},
-                {type: "kern", size: supKern},
-                {type: "elem", elem: supm, marginLeft: slant + "em"},
-                {type: "kern", size: options.fontMetrics().bigOpSpacing5},
-            ], "bottom", bottom, options);
-        }
-
-        return makeSpan(["mop", "op-limits"], [finalGroup], options);
-    } else {
-        if (baseShift) {
-            base.style.position = "relative";
-            base.style.top = baseShift + "em";
-        }
-
-        return base;
-    }
-};
-
-groupTypes.mod = function(group, options) {
-    const inner = [];
-
-    if (group.value.modType === "bmod") {
-        // “\nonscript\mskip-\medmuskip\mkern5mu”
-        if (!options.style.isTight()) {
-            inner.push(makeSpan(
-                ["mspace", "negativemediumspace"], [], options));
-        }
-        inner.push(makeSpan(["mspace", "thickspace"], [], options));
-    } else if (options.style.size === Style.DISPLAY.size) {
-        inner.push(makeSpan(["mspace", "quad"], [], options));
-    } else if (group.value.modType === "mod") {
-        inner.push(makeSpan(["mspace", "twelvemuspace"], [], options));
-    } else {
-        inner.push(makeSpan(["mspace", "eightmuspace"], [], options));
-    }
-
-    if (group.value.modType === "pod" || group.value.modType === "pmod") {
-        inner.push(buildCommon.mathsym("(", group.mode));
-    }
-
-    if (group.value.modType !== "pod") {
-        const modInner = [
-            buildCommon.mathsym("m", group.mode),
-            buildCommon.mathsym("o", group.mode),
-            buildCommon.mathsym("d", group.mode)];
-        if (group.value.modType === "bmod") {
-            inner.push(makeSpan(["mbin"], modInner, options));
-            // “\mkern5mu\nonscript\mskip-\medmuskip”
-            inner.push(makeSpan(["mspace", "thickspace"], [], options));
-            if (!options.style.isTight()) {
-                inner.push(makeSpan(
-                    ["mspace", "negativemediumspace"], [], options));
-            }
-        } else {
-            Array.prototype.push.apply(inner, modInner);
-            inner.push(makeSpan(["mspace", "sixmuspace"], [], options));
-        }
-    }
-
-    if (group.value.value) {
-        Array.prototype.push.apply(inner,
-            buildExpression(group.value.value, options, false));
-    }
-
-    if (group.value.modType === "pod" || group.value.modType === "pmod") {
-        inner.push(buildCommon.mathsym(")", group.mode));
-    }
-
-    return buildCommon.makeFragment(inner);
-};
-
-groupTypes.katex = function(group, options) {
-    // The KaTeX logo. The offsets for the K and a were chosen to look
-    // good, but the offsets for the T, E, and X were taken from the
-    // definition of \TeX in TeX (see TeXbook pg. 356)
-    const k = makeSpan(
-        ["k"], [buildCommon.mathsym("K", group.mode)], options);
-    const a = makeSpan(
-        ["a"], [buildCommon.mathsym("A", group.mode)], options);
-
-    a.height = (a.height + 0.2) * 0.75;
-    a.depth = (a.height - 0.2) * 0.75;
-
-    const t = makeSpan(
-        ["t"], [buildCommon.mathsym("T", group.mode)], options);
-    const e = makeSpan(
-        ["e"], [buildCommon.mathsym("E", group.mode)], options);
-
-    e.height = (e.height - 0.2155);
-    e.depth = (e.depth + 0.2155);
-
-    const x = makeSpan(
-        ["x"], [buildCommon.mathsym("X", group.mode)], options);
-
-    return makeSpan(
-        ["mord", "katex-logo"], [k, a, t, e, x], options);
-};
-
-const makeLineSpan = function(className, options, thickness) {
-    const line = makeSpan([className], [], options);
-    line.height = thickness || options.fontMetrics().defaultRuleThickness;
-    line.style.borderBottomWidth = line.height + "em";
-    line.maxFontSize = 1.0;
-    return line;
-};
-
-groupTypes.overline = function(group, options) {
-    // Overlines are handled in the TeXbook pg 443, Rule 9.
-
-    // Build the inner group in the cramped style.
-    const innerGroup = buildGroup(group.value.body,
-            options.havingCrampedStyle());
-
-    // Create the line above the body
-    const line = makeLineSpan("overline-line", options);
-
-    // Generate the vlist, with the appropriate kerns
-    const vlist = buildCommon.makeVList([
-        {type: "elem", elem: innerGroup},
-        {type: "kern", size: 3 * line.height},
-        {type: "elem", elem: line},
-        {type: "kern", size: line.height},
-    ], "firstBaseline", null, options);
-
-    return makeSpan(["mord", "overline"], [vlist], options);
-};
-
-groupTypes.underline = function(group, options) {
-    // Underlines are handled in the TeXbook pg 443, Rule 10.
-    // Build the inner group.
-    const innerGroup = buildGroup(group.value.body, options);
-
-    // Create the line above the body
-    const line = makeLineSpan("underline-line", options);
-
-    // Generate the vlist, with the appropriate kerns
-    const vlist = buildCommon.makeVList([
-        {type: "kern", size: line.height},
-        {type: "elem", elem: line},
-        {type: "kern", size: 3 * line.height},
-        {type: "elem", elem: innerGroup},
-    ], "top", innerGroup.height, options);
-
-    return makeSpan(["mord", "underline"], [vlist], options);
-};
-
-groupTypes.sqrt = function(group, options) {
-    // Square roots are handled in the TeXbook pg. 443, Rule 11.
-
-    // First, we do the same steps as in overline to build the inner group
-    // and line
-    let inner = buildGroup(group.value.body, options.havingCrampedStyle());
-    if (inner.height === 0) {
-        // Render a small surd.
-        inner.height = options.fontMetrics().xHeight;
-    }
-
-    // Some groups can return document fragments.  Handle those by wrapping
-    // them in a span.
-    if (inner instanceof domTree.documentFragment) {
-        inner = makeSpan([], [inner], options);
-    }
-
-    // Calculate the minimum size for the \surd delimiter
-    const metrics = options.fontMetrics();
-    const theta = metrics.defaultRuleThickness;
-
-    let phi = theta;
-    if (options.style.id < Style.TEXT.id) {
-        phi = options.fontMetrics().xHeight;
-    }
-
-    // Calculate the clearance between the body and line
-    let lineClearance = theta + phi / 4;
-
-    const minDelimiterHeight = (inner.height + inner.depth +
-        lineClearance + theta) * options.sizeMultiplier;
-
-    // Create a sqrt SVG of the required minimum size
-    const img = delimiter.customSizedDelim("\\surd", minDelimiterHeight,
-                    false, options, group.mode);
-
-    // Calculate the actual line width.
-    // This actually should depend on the chosen font -- e.g. \boldmath
-    // should use the thicker surd symbols from e.g. KaTeX_Main-Bold, and
-    // have thicker rules.
-    const ruleWidth = options.fontMetrics().sqrtRuleThickness *
-        img.sizeMultiplier;
-
-    const delimDepth = img.height - ruleWidth;
-
-    // Adjust the clearance based on the delimiter size
-    if (delimDepth > inner.height + inner.depth + lineClearance) {
-        lineClearance =
-            (lineClearance + delimDepth - inner.height - inner.depth) / 2;
-    }
-
-    // Shift the sqrt image
-    const imgShift = img.height - inner.height - lineClearance - ruleWidth;
-
-    inner.style.paddingLeft = img.advanceWidth + "em";
-
-    // Overlay the image and the argument.
-    const body = buildCommon.makeVList([
-        {type: "elem", elem: inner},
-        {type: "kern", size: -(inner.height + imgShift)},
-        {type: "elem", elem: img},
-        {type: "kern", size: ruleWidth},
-    ], "firstBaseline", null, options);
-    body.children[0].children[0].classes.push("svg-align");
-
-    if (!group.value.index) {
-        return makeSpan(["mord", "sqrt"], [body], options);
-    } else {
-        // Handle the optional root index
-
-        // The index is always in scriptscript style
-        const newOptions = options.havingStyle(Style.SCRIPTSCRIPT);
-        const rootm = buildGroup(group.value.index, newOptions, options);
-
-        // The amount the index is shifted by. This is taken from the TeX
-        // source, in the definition of `\r@@t`.
-        const toShift = 0.6 * (body.height - body.depth);
-
-        // Build a VList with the superscript shifted up correctly
-        const rootVList = buildCommon.makeVList(
-            [{type: "elem", elem: rootm}],
-            "shift", -toShift, options);
-        // Add a class surrounding it so we can add on the appropriate
-        // kerning
-        const rootVListWrap = makeSpan(["root"], [rootVList]);
-
-        return makeSpan(["mord", "sqrt"],
-            [rootVListWrap, body], options);
-    }
-};
-
-function sizingGroup(value, options, baseOptions) {
-    const inner = buildExpression(value, options, false);
-    const multiplier = options.sizeMultiplier / baseOptions.sizeMultiplier;
-
-    // Add size-resetting classes to the inner list and set maxFontSize
-    // manually. Handle nested size changes.
-    for (let i = 0; i < inner.length; i++) {
-        const pos = utils.indexOf(inner[i].classes, "sizing");
-        if (pos < 0) {
-            Array.prototype.push.apply(inner[i].classes,
-                options.sizingClasses(baseOptions));
-        } else if (inner[i].classes[pos + 1] === "reset-size" + options.size) {
-            // This is a nested size change: e.g., inner[i] is the "b" in
-            // `\Huge a \small b`. Override the old size (the `reset-` class)
-            // but not the new size.
-            inner[i].classes[pos + 1] = "reset-size" + baseOptions.size;
-        }
-
-        inner[i].height *= multiplier;
-        inner[i].depth *= multiplier;
-    }
-
-    return buildCommon.makeFragment(inner);
-}
-
-groupTypes.sizing = function(group, options) {
-    // Handle sizing operators like \Huge. Real TeX doesn't actually allow
-    // these functions inside of math expressions, so we do some special
-    // handling.
-    const newOptions = options.havingSize(group.value.size);
-    return sizingGroup(group.value.value, newOptions, options);
-};
-
-groupTypes.styling = function(group, options) {
-    // Style changes are handled in the TeXbook on pg. 442, Rule 3.
-
-    // Figure out what style we're changing to.
-    const styleMap = {
-        "display": Style.DISPLAY,
-        "text": Style.TEXT,
-        "script": Style.SCRIPT,
-        "scriptscript": Style.SCRIPTSCRIPT,
-    };
-
-    const newStyle = styleMap[group.value.style];
-    const newOptions = options.havingStyle(newStyle);
-    return sizingGroup(group.value.value, newOptions, options);
-};
-
-groupTypes.font = function(group, options) {
-    const font = group.value.font;
-    return buildGroup(group.value.body, options.withFont(font));
-};
-
-groupTypes.verb = function(group, options) {
-    const text = buildCommon.makeVerb(group, options);
-    const body = [];
-    // \verb enters text mode and therefore is sized like \textstyle
-    const newOptions = options.havingStyle(options.style.text());
-    for (let i = 0; i < text.length; i++) {
-        if (text[i] === '\xA0') {  // spaces appear as nonbreaking space
-            // The space character isn't in the Typewriter-Regular font,
-            // so we implement it as a kern of the same size as a character.
-            // 0.525 is the width of a texttt character in LaTeX.
-            // It automatically gets scaled by the font size.
-            const rule = makeSpan(["mord", "rule"], [], newOptions);
-            rule.style.marginLeft = "0.525em";
-            body.push(rule);
-        } else {
-            body.push(buildCommon.makeSymbol(text[i], "Typewriter-Regular",
-                group.mode, newOptions, ["mathtt"]));
-        }
-    }
-    buildCommon.tryCombineChars(body);
-    return makeSpan(["mord", "text"].concat(newOptions.sizingClasses(options)),
-        body, newOptions);
-};
-
-groupTypes.rule = function(group, options) {
-    // Make an empty span for the rule
-    const rule = makeSpan(["mord", "rule"], [], options);
-
-    // Calculate the shift, width, and height of the rule, and account for units
-    let shift = 0;
-    if (group.value.shift) {
-        shift = calculateSize(group.value.shift, options);
-    }
-
-    const width = calculateSize(group.value.width, options);
-    const height = calculateSize(group.value.height, options);
-
-    // Style the rule to the right size
-    rule.style.borderRightWidth = width + "em";
-    rule.style.borderTopWidth = height + "em";
-    rule.style.bottom = shift + "em";
-
-    // Record the height and width
-    rule.width = width;
-    rule.height = height + shift;
-    rule.depth = -shift;
-    // Font size is the number large enough that the browser will
-    // reserve at least `absHeight` space above the baseline.
-    // The 1.125 factor was empirically determined
-    rule.maxFontSize = height * 1.125 * options.sizeMultiplier;
-
-    return rule;
-};
-
-groupTypes.kern = function(group, options) {
-    // Make an empty span for the rule
-    const rule = makeSpan(["mord", "rule"], [], options);
-
-    if (group.value.dimension) {
-        const dimension = calculateSize(group.value.dimension, options);
-        rule.style.marginLeft = dimension + "em";
-    }
-
-    return rule;
-};
-
-groupTypes.accent = function(group, options) {
-    // Accents are handled in the TeXbook pg. 443, rule 12.
-    let base = group.value.base;
-
-    let supsubGroup;
-    if (group.type === "supsub") {
-        // If our base is a character box, and we have superscripts and
-        // subscripts, the supsub will defer to us. In particular, we want
-        // to attach the superscripts and subscripts to the inner body (so
-        // that the position of the superscripts and subscripts won't be
-        // affected by the height of the accent). We accomplish this by
-        // sticking the base of the accent into the base of the supsub, and
-        // rendering that, while keeping track of where the accent is.
-
-        // The supsub group is the group that was passed in
-        const supsub = group;
-        // The real accent group is the base of the supsub group
-        group = supsub.value.base;
-        // The character box is the base of the accent group
-        base = group.value.base;
-        // Stick the character box into the base of the supsub group
-        supsub.value.base = base;
-
-        // Rerender the supsub group with its new base, and store that
-        // result.
-        supsubGroup = buildGroup(supsub, options);
-    }
-
-    // Build the base group
-    const body = buildGroup(base, options.havingCrampedStyle());
-
-    // Does the accent need to shift for the skew of a character?
-    const mustShift = group.value.isShifty && isCharacterBox(base);
-
-    // Calculate the skew of the accent. This is based on the line "If the
-    // nucleus is not a single character, let s = 0; otherwise set s to the
-    // kern amount for the nucleus followed by the \skewchar of its font."
-    // Note that our skew metrics are just the kern between each character
-    // and the skewchar.
-    let skew = 0;
-    if (mustShift) {
-        // If the base is a character box, then we want the skew of the
-        // innermost character. To do that, we find the innermost character:
-        const baseChar = getBaseElem(base);
-        // Then, we render its group to get the symbol inside it
-        const baseGroup = buildGroup(baseChar, options.havingCrampedStyle());
-        // Finally, we pull the skew off of the symbol.
-        skew = baseGroup.skew;
-        // Note that we now throw away baseGroup, because the layers we
-        // removed with getBaseElem might contain things like \color which
-        // we can't get rid of.
-        // TODO(emily): Find a better way to get the skew
-    }
-
-    // calculate the amount of space between the body and the accent
-    const clearance = Math.min(
-        body.height,
-        options.fontMetrics().xHeight);
-
-    // Build the accent
-    let accentBody;
-    if (!group.value.isStretchy) {
-        const accent = buildCommon.makeSymbol(
-            group.value.label, "Main-Regular", group.mode, options);
-        // Remove the italic correction of the accent, because it only serves to
-        // shift the accent over to a place we don't want.
-        accent.italic = 0;
-
-        // The \vec character that the fonts use is a combining character, and
-        // thus shows up much too far to the left. To account for this, we add a
-        // specific class which shifts the accent over to where we want it.
-        // TODO(emily): Fix this in a better way, like by changing the font
-        // Similarly, text accent \H is a combining character and
-        // requires a different adjustment.
-        let accentClass = null;
-        if (group.value.label === "\\vec") {
-            accentClass = "accent-vec";
-        } else if (group.value.label === '\\H') {
-            accentClass = "accent-hungarian";
-        }
-
-        accentBody = makeSpan([], [accent]);
-        accentBody = makeSpan(["accent-body", accentClass], [accentBody]);
-
-        // Shift the accent over by the skew. Note we shift by twice the skew
-        // because we are centering the accent, so by adding 2*skew to the left,
-        // we shift it to the right by 1*skew.
-        accentBody.style.marginLeft = 2 * skew + "em";
-
-        accentBody = buildCommon.makeVList([
-            {type: "elem", elem: body},
-            {type: "kern", size: -clearance},
-            {type: "elem", elem: accentBody},
-        ], "firstBaseline", null, options);
-
-    } else {
-        accentBody = stretchy.svgSpan(group, options);
-
-        accentBody = buildCommon.makeVList([
-            {type: "elem", elem: body},
-            {type: "elem", elem: accentBody},
-        ], "firstBaseline", null, options);
-
-        const styleSpan = accentBody.children[0].children[0].children[1];
-        styleSpan.classes.push("svg-align");  // text-align: left;
-        if (skew > 0) {
-            // Shorten the accent and nudge it to the right.
-            styleSpan.style.width = `calc(100% - ${2 * skew}em)`;
-            styleSpan.style.marginLeft = (2 * skew) + "em";
-        }
-    }
-
-    const accentWrap = makeSpan(["mord", "accent"], [accentBody], options);
-
-    if (supsubGroup) {
-        // Here, we replace the "base" child of the supsub with our newly
-        // generated accent.
-        supsubGroup.children[0] = accentWrap;
-
-        // Since we don't rerun the height calculation after replacing the
-        // accent, we manually recalculate height.
-        supsubGroup.height = Math.max(accentWrap.height, supsubGroup.height);
-
-        // Accents should always be ords, even when their innards are not.
-        supsubGroup.classes[0] = "mord";
-
-        return supsubGroup;
-    } else {
-        return accentWrap;
-    }
-};
-
-=======
->>>>>>> 06e0393a
 groupTypes.horizBrace = function(group, options) {
     const style = options.style;
 
@@ -1316,9 +621,6 @@
  * buildGroup is the function that takes a group and calls the correct groupType
  * function for it. It also handles the interaction of size and style changes
  * between parents and children.
- * @param group {object}
- * @param options {Options}
- * @param baseOptions {object=}
  */
 export const buildGroup = function(group, options, baseOptions) {
     if (!group) {
@@ -1342,8 +644,6 @@
             groupNode.depth *= multiplier;
         }
 
-        applyPostProcessor(group, groupNode, options);
-
         return groupNode;
     } else {
         throw new ParseError(
@@ -1354,32 +654,15 @@
 /**
  * Take an entire parse tree, and build it into an appropriate set of HTML
  * nodes.
- * @param tree {object}
- * @param options {Options}
  */
 export default function buildHTML(tree, options) {
     // buildExpression is destructive, so we need to make a clone
     // of the incoming tree so that it isn't accidentally changed
     tree = JSON.parse(JSON.stringify(tree));
 
-    // setup default post-processor which 1) calls external post processor if
-    // any; 2) propagates tree nodes attributes into DOM nodes attributes
-    const providedPostProcessor = options.postProcessor;
-    const defaultPostProcessor = function(group, groupNode, options) {
-        if (providedPostProcessor) {
-            providedPostProcessor(group, groupNode, options);
-        }
-
-        if (groupNode instanceof domTree.baseNode) {
-            groupNode.setAttributes(group.attributes);
-        }
-    };
-
-    const buildOptions = options.withPostProcessor(defaultPostProcessor);
-
     // Build the expression contained in the tree
-    const expression = buildExpression(tree, buildOptions, true);
-    const body = makeSpan(["base"], expression, buildOptions);
+    const expression = buildExpression(tree, options, true);
+    const body = makeSpan(["base"], expression, options);
 
     // Add struts, which ensure that the top of the HTML element falls at the
     // height of the expression, and the bottom of the HTML element falls at the
@@ -1400,10 +683,4 @@
     htmlNode.setAttribute("aria-hidden", "true");
 
     return htmlNode;
-}
-
-function applyPostProcessor(group, node, options) {
-    if (options.postProcessor) {
-        options.postProcessor(group, node, options);
-    }
 }