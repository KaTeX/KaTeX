--- conflicted
+++ resolved
@@ -9,21 +9,11 @@
 import ParseError from "./ParseError";
 import Style from "./Style";
 
-<<<<<<< HEAD
 import buildCommon, { makeSpan } from "./buildCommon";
 import delimiter from "./delimiter";
 import domTree from "./domTree";
-import fontMetrics from "./fontMetrics";
 import utils from "./utils";
-=======
-const buildCommon = require("./buildCommon");
-const delimiter = require("./delimiter");
-const domTree = require("./domTree");
-const utils = require("./utils");
-const stretchy = require("./stretchy");
-
-const makeSpan = buildCommon.makeSpan;
->>>>>>> 0b4eaf4c
+import stretchy from "./stretchy";
 
 const isSpace = function(node) {
     return node instanceof domTree.span && node.classes[0] === "mspace";
