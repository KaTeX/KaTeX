--- conflicted
+++ resolved
@@ -494,7 +494,6 @@
         );
     }
 
-<<<<<<< HEAD
     return makeSpan(
         ["minner", options.style.reset(), fstyle.cls()],
         innerChildren,
@@ -513,7 +512,9 @@
 
     // Vertical spacing
     var baselineskip = 12 * pt; // see size10.clo
-    var arraystretch = 1; // factor, see lttab.dtx
+    // Default \arraystretch from lttab.dtx
+    // TODO(gagern): may get redefined once we have user-defined macros
+    var arraystretch = utils.deflt(group.value.arraystretch, 1);
     var arrayskip = arraystretch * baselineskip;
     var arstrutHeight = 0.7 * arrayskip; // \strutbox in ltfsstrc.dtx and
     var arstrutDepth = 0.3 * arrayskip;  // \@arstrutbox in lttab.dtx
@@ -531,58 +532,12 @@
             var elt = buildGroup(inrow[c], options);
             if (depth < elt.depth) {
                 depth = elt.depth;
-=======
-        return makeSpan(
-            ["minner", options.style.reset(), fstyle.cls()],
-            innerChildren,
-            options.getColor());
-    },
-
-    array: function(group, options, prev) {
-        var r, c;
-        var nr = group.value.body.length;
-        var nc = 0;
-        var body = new Array(nr);
-
-        // Horizontal spacing
-        var pt = 1 / fontMetrics.metrics.ptPerEm;
-        var arraycolsep = 5 * pt; // \arraycolsep in article.cls
-
-        // Vertical spacing
-        var baselineskip = 12 * pt; // see size10.clo
-        // Default \arraystretch from lttab.dtx
-        // TODO(gagern): may get redefined once we have user-defined macros
-        var arraystretch = utils.deflt(group.value.arraystretch, 1);
-        var arrayskip = arraystretch * baselineskip;
-        var arstrutHeight = 0.7 * arrayskip; // \strutbox in ltfsstrc.dtx and
-        var arstrutDepth = 0.3 * arrayskip;  // \@arstrutbox in lttab.dtx
-
-        var totalHeight = 0;
-        for (r = 0; r < group.value.body.length; ++r) {
-            var inrow = group.value.body[r];
-            var height = arstrutHeight; // \@array adds an \@arstrut
-            var depth = arstrutDepth;   // to each tow (via the template)
-            if (nc < inrow.length) {
-                nc = inrow.length;
-            }
-            var outrow = new Array(inrow.length);
-            for (c = 0; c < inrow.length; ++c) {
-                var elt = buildGroup(inrow[c], options);
-                if (depth < elt.depth) {
-                    depth = elt.depth;
-                }
-                if (height < elt.height) {
-                    height = elt.height;
-                }
-                outrow[c] = elt;
->>>>>>> a06744e9
             }
             if (height < elt.height) {
                 height = elt.height;
             }
             outrow[c] = elt;
         }
-<<<<<<< HEAD
         var gap = 0;
         if (group.value.rowGaps[r]) {
             gap = group.value.rowGaps[r].value;
@@ -596,22 +551,6 @@
             default:
                 console.error("Can't handle unit " + gap.unit);
                 gap = 0;
-=======
-        var offset = totalHeight / 2 + fontMetrics.metrics.axisHeight;
-        var coldescriptions = group.value.cols || [];
-        var cols = [];
-        var colsep;
-        for (c = 0; c < nc; ++c) {
-            var coldescr = coldescriptions[c] || {};
-            var sepwidth;
-            if (c > 0 || group.value.hskipBeforeAndAfter) {
-                sepwidth = utils.deflt(coldescr.pregap, arraycolsep);
-                if (sepwidth !== 0) {
-                    colsep = makeSpan(["arraycolsep"], []);
-                    colsep.style.width = sepwidth + "em";
-                    cols.push(colsep);
-                }
->>>>>>> a06744e9
             }
             if (gap > 0) { // \@argarraycr
                 gap += arstrutDepth;
@@ -620,7 +559,6 @@
                 }
                 gap = 0;
             }
-<<<<<<< HEAD
         }
         outrow.height = height;
         outrow.depth = depth;
@@ -630,14 +568,19 @@
         body[r] = outrow;
     }
     var offset = totalHeight / 2 + fontMetrics.metrics.axisHeight;
-    var colalign = group.value.colalign || [];
+    var coldescriptions = group.value.cols || [];
     var cols = [];
     var colsep;
     for (c = 0; c < nc; ++c) {
+        var coldescr = coldescriptions[c] || {};
+        var sepwidth;
         if (c > 0 || group.value.hskipBeforeAndAfter) {
-            colsep = makeSpan(["arraycolsep"], []);
-            colsep.style.width = arraycolsep + "em";
-            cols.push(colsep);
+            sepwidth = utils.deflt(coldescr.pregap, arraycolsep);
+            if (sepwidth !== 0) {
+                colsep = makeSpan(["arraycolsep"], []);
+                colsep.style.width = sepwidth + "em";
+                cols.push(colsep);
+            }
         }
         var col = [];
         for (r = 0; r < nr; ++r) {
@@ -645,20 +588,6 @@
             var elem = row[c];
             if (!elem) {
                 continue;
-=======
-            col = buildCommon.makeVList(col, "individualShift", null, options);
-            col = makeSpan(
-                ["col-align-" + (coldescr.align || "c")],
-                [col]);
-            cols.push(col);
-            if (c < nc - 1 || group.value.hskipBeforeAndAfter) {
-                sepwidth = utils.deflt(coldescr.postgap, arraycolsep);
-                if (sepwidth !== 0) {
-                    colsep = makeSpan(["arraycolsep"], []);
-                    colsep.style.width = sepwidth + "em";
-                    cols.push(colsep);
-                }
->>>>>>> a06744e9
             }
             var shift = row.pos - offset;
             elem.depth = row.depth;
@@ -667,13 +596,16 @@
         }
         col = buildCommon.makeVList(col, "individualShift", null, options);
         col = makeSpan(
-            ["col-align-" + (colalign[c] || "c")],
+            ["col-align-" + (coldescr.align || "c")],
             [col]);
         cols.push(col);
         if (c < nc - 1 || group.value.hskipBeforeAndAfter) {
-            colsep = makeSpan(["arraycolsep"], []);
-            colsep.style.width = arraycolsep + "em";
-            cols.push(colsep);
+            sepwidth = utils.deflt(coldescr.postgap, arraycolsep);
+            if (sepwidth !== 0) {
+                colsep = makeSpan(["arraycolsep"], []);
+                colsep.style.width = sepwidth + "em";
+                cols.push(colsep);
+            }
         }
     }
     body = makeSpan(["mtable"], cols);
