--- conflicted
+++ resolved
@@ -148,13 +148,7 @@
                         }
                     }
 
-<<<<<<< HEAD
-                    const glue = buildCommon.makeGlue(space, glueOptions);
-
-                    groups.push(glue);
-=======
                     groups.push(buildCommon.makeGlue(space, glueOptions));
->>>>>>> c627de04
                 }
             }
             j++;
