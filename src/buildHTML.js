--- conflicted
+++ resolved
@@ -440,59 +440,6 @@
     }
 };
 
-<<<<<<< HEAD
-function sizingGroup(value, options, baseOptions) {
-    const inner = buildExpression(value, options, false);
-    const multiplier = options.sizeMultiplier / baseOptions.sizeMultiplier;
-
-    // Add size-resetting classes to the inner list and set maxFontSize
-    // manually. Handle nested size changes.
-    for (let i = 0; i < inner.length; i++) {
-        const pos = utils.indexOf(inner[i].classes, "sizing");
-        if (pos < 0) {
-            Array.prototype.push.apply(inner[i].classes,
-                options.sizingClasses(baseOptions));
-        } else if (inner[i].classes[pos + 1] === "reset-size" + options.size) {
-            // This is a nested size change: e.g., inner[i] is the "b" in
-            // `\Huge a \small b`. Override the old size (the `reset-` class)
-            // but not the new size.
-            inner[i].classes[pos + 1] = "reset-size" + baseOptions.size;
-        }
-
-        inner[i].height *= multiplier;
-        inner[i].depth *= multiplier;
-    }
-
-    return buildCommon.makeFragment(inner);
-}
-
-groupTypes.sizing = function(group, options) {
-    // Handle sizing operators like \Huge. Real TeX doesn't actually allow
-    // these functions inside of math expressions, so we do some special
-    // handling.
-    const newOptions = options.havingSize(group.value.size);
-    return sizingGroup(group.value.value, newOptions, options);
-};
-
-groupTypes.styling = function(group, options) {
-    // Style changes are handled in the TeXbook on pg. 442, Rule 3.
-    const newStyle = styleMap[group.value.style];
-    const newOptions = group.value.mathStart ?
-                       options.havingStyle(newStyle).withMathMode() :
-                       options.havingStyle(newStyle);
-    return sizingGroup(group.value.value, newOptions, options);
-};
-
-groupTypes.font = function(group, options) {
-    const font = group.value.font;
-    const newOptions = group.value.oldTextFont ?
-                       options.withFont(font).withOldTextFont() :
-                       options.withFont(font);
-    return buildGroup(group.value.body, newOptions);
-};
-
-=======
->>>>>>> bceb7bd1
 groupTypes.horizBrace = function(group, options) {
     const style = options.style;
 
