--- conflicted
+++ resolved
@@ -1262,109 +1262,6 @@
     return buildGroup(group.value.body, options.withFont(font));
 };
 
-<<<<<<< HEAD
-groupTypes.delimsizing = function(group, options) {
-    const delim = group.value.value;
-
-    if (delim === ".") {
-        // Empty delimiters still count as elements, even though they don't
-        // show anything.
-        return makeSpan([group.value.mclass], [], {});
-    }
-
-    // Use delimiter.sizedDelim to generate the delimiter.
-    return delimiter.sizedDelim(
-            delim, group.value.size, options, group.mode,
-            [group.value.mclass]);
-};
-
-groupTypes.leftright = function(group, options) {
-    // Build the inner expression
-    const inner = buildExpression(group.value.body, options, true);
-
-    let innerHeight = 0;
-    let innerDepth = 0;
-    let hadMiddle = false;
-
-    // Calculate its height and depth
-    for (let i = 0; i < inner.length; i++) {
-        if (inner[i].isMiddle) {
-            hadMiddle = true;
-        } else {
-            innerHeight = Math.max(inner[i].height, innerHeight);
-            innerDepth = Math.max(inner[i].depth, innerDepth);
-        }
-    }
-
-    // The size of delimiters is the same, regardless of what style we are
-    // in. Thus, to correctly calculate the size of delimiter we need around
-    // a group, we scale down the inner size based on the size.
-    innerHeight *= options.sizeMultiplier;
-    innerDepth *= options.sizeMultiplier;
-
-    let leftDelim;
-    if (group.value.left === ".") {
-        // Empty delimiters in \left and \right make null delimiter spaces.
-        leftDelim = makeNullDelimiter(options, ["mopen"]);
-    } else {
-        // Otherwise, use leftRightDelim to generate the correct sized
-        // delimiter.
-        leftDelim = delimiter.leftRightDelim(
-            group.value.left, innerHeight, innerDepth, options,
-            group.mode, ["mopen"]);
-    }
-    // Add it to the beginning of the expression
-    inner.unshift(leftDelim);
-
-    // Handle middle delimiters
-    if (hadMiddle) {
-        for (let i = 1; i < inner.length; i++) {
-            const middleDelim = inner[i];
-            if (middleDelim.isMiddle) {
-                // Apply the options that were active when \middle was called
-                inner[i] = delimiter.leftRightDelim(
-                    middleDelim.isMiddle.value, innerHeight, innerDepth,
-                    middleDelim.isMiddle.options, group.mode, []);
-                // Add back spaces shifted into the delimiter
-                const spaces = spliceSpaces(middleDelim.children, 0);
-                if (spaces) {
-                    buildCommon.prependChildren(inner[i], spaces);
-                }
-            }
-        }
-    }
-
-    let rightDelim;
-    // Same for the right delimiter
-    if (group.value.right === ".") {
-        rightDelim = makeNullDelimiter(options, ["mclose"]);
-    } else {
-        rightDelim = delimiter.leftRightDelim(
-            group.value.right, innerHeight, innerDepth, options,
-            group.mode, ["mclose"]);
-    }
-    // Add it to the end of the expression.
-    inner.push(rightDelim);
-
-    return makeSpan(["minner"], inner, options);
-};
-
-groupTypes.middle = function(group, options) {
-    let middleDelim;
-    if (group.value.value === ".") {
-        middleDelim = makeNullDelimiter(options, []);
-    } else {
-        middleDelim = delimiter.sizedDelim(
-            group.value.value, 1, options,
-            group.mode, []);
-        middleDelim.isMiddle = {value: group.value.value, options: options};
-    }
-
-    return middleDelim;
-};
-
-=======
->>>>>>> 12399da7
 groupTypes.rule = function(group, options) {
     // Make an empty span for the rule
     const rule = makeSpan(["mord", "rule"], [], options);
@@ -1730,21 +1627,6 @@
     return makeSpan(["mrel", "x-arrow"], [vlist], options);
 };
 
-<<<<<<< HEAD
-groupTypes.phantom = function(group, options) {
-    const elements = buildExpression(
-        group.value.value,
-        options.withPhantom(),
-        false
-    );
-
-    // \phantom isn't supposed to affect the elements it contains.
-    // See "color" for more details.
-    return new buildCommon.makeSpan(null, elements, null);
-};
-
-=======
->>>>>>> 12399da7
 groupTypes.mclass = function(group, options) {
     const elements = buildExpression(group.value.value, options, true);
 
