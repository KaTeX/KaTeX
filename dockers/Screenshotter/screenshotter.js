--- conflicted
+++ resolved
@@ -95,8 +95,7 @@
     });
 }
 
-<<<<<<< HEAD
-var modes = opts.mode || [];
+let modes = opts.mode || [];
 if (!modes.length) {
     modes = [opts.verify ? "all" : "no-quirks"];
 }
@@ -107,20 +106,12 @@
     modes.length = 1;
 }
 
-var seleniumURL = opts.seleniumURL;
-var seleniumIP = opts.seleniumIP;
-var seleniumPort = opts.seleniumPort;
-var katexURL = opts.katexURL;
-var katexIP = opts.katexIP;
-var katexPort = opts.katexPort;
-=======
 let seleniumURL = opts.seleniumURL;
 let seleniumIP = opts.seleniumIP;
 let seleniumPort = opts.seleniumPort;
 let katexURL = opts.katexURL;
 let katexIP = opts.katexIP;
 let katexPort = opts.katexPort;
->>>>>>> d4aa6a72
 
 //////////////////////////////////////////////////////////////////////
 // Work out connection to selenium docker container
@@ -371,16 +362,12 @@
 //////////////////////////////////////////////////////////////////////
 // Take the screenshots
 
-<<<<<<< HEAD
-var countdown = listOfCases.length * modes.length;
-=======
-let countdown = listOfCases.length;
->>>>>>> d4aa6a72
+let countdown = listOfCases.length * modes.length;
 
 let exitStatus = 0;
 const listOfFailed = [];
 
-var doctypes = {
+const doctypes = {
     "no-quirks": "<!DOCTYPE html>",
     "limited-quirks": '<!DOCTYPE HTML PUBLIC ' +
         '"-//W3C//DTD HTML 4.01 Transitional//EN" ' +
@@ -389,14 +376,14 @@
 };
 
 // Use two characters per abbreviation for better alignment of output
-var qabbr = {
+const qabbr = {
     "no-quirks": "nq",
     "limited-quirks": "lq",
     "quirks": " q",
 };
 
 function takeScreenshots() {
-    var html = fs.readFileSync(require.resolve(
+    const html = fs.readFileSync(require.resolve(
         "../../test/screenshotter/test.html"));
     app.get("/ss-render.html", function(req, res, next) {
         res.send(doctypes[req.query.mode] + "\n" + html);
@@ -408,13 +395,8 @@
     });
 }
 
-<<<<<<< HEAD
 function takeScreenshot(key, mode) {
-    var itm = data[key];
-=======
-function takeScreenshot(key) {
     const itm = data[key];
->>>>>>> d4aa6a72
     if (!itm) {
         console.error("Test case " + key + " not known!");
         listOfFailed.push(key);
@@ -425,29 +407,19 @@
         return;
     }
 
-<<<<<<< HEAD
-    var basename = key + "-" + opts.browser;
+    let basename = key + "-" + opts.browser;
     if (itm.quirky && itm.quirky.indexOf(mode) !== -1) {
         // a test case known to differ depending on mode may make use of this
         basename += "-" + qabbr[mode];
     }
-    var file = path.join(dstDir, basename + ".png");
-    var retry = 0;
-    var loadExpected = null;
-=======
-    let file = path.join(dstDir, key + "-" + opts.browser + ".png");
+    let file = path.join(dstDir, basename + ".png");
     let retry = 0;
     let loadExpected = null;
->>>>>>> d4aa6a72
     if (opts.verify) {
         loadExpected = promisify(fs.readFile, file);
     }
 
-<<<<<<< HEAD
-    var url = katexURL + "ss-render.html?mode=" + mode + "&" + itm.query;
-=======
-    const url = katexURL + "test/screenshotter/test.html?" + itm.query;
->>>>>>> d4aa6a72
+    const url = katexURL + "ss-render.html?mode=" + mode + "&" + itm.query;
     driver.get(url);
     if (opts.wait) {
         browserSideWait(1000 * opts.wait);
@@ -478,12 +450,8 @@
         const opt = new jspngopt.Optimizer({
             pako: pako,
         });
-<<<<<<< HEAD
-        var buf = opt.bufferSync(img.buf);
-        var line = qabbr[mode] + " " + key;
-=======
         const buf = opt.bufferSync(img.buf);
->>>>>>> d4aa6a72
+        const line = qabbr[mode] + " " + key;
         if (loadExpected) {
             return loadExpected.then(function(expected) {
                 if (!buf.equals(expected)) {
