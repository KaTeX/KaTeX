--- conflicted
+++ resolved
@@ -11,11 +11,7 @@
 import Settings from "../src/Settings";
 import Style from "../src/Style";
 import {
-<<<<<<< HEAD
     strictSettings, nonstrictSettings,
-=======
-    defaultSettings, strictSettings,
->>>>>>> 9d40d662
     _getBuilt, getBuilt, getParsed, stripPositions,
 } from "./helpers";
 
@@ -2912,23 +2908,14 @@
     });
 
     it("should support \\aa in text mode", function() {
-<<<<<<< HEAD
-        expect("\\text{\\aa\\AA}").toParseLike("\\text{\\r a\\r A}");
-=======
         expect("\\text{\\aa\\AA}").toParseLike("\\text{\\r a\\r A}", strictSettings);
->>>>>>> 9d40d662
         expect("\\aa").toNotParse(strictSettings);
         expect("\\Aa").toNotParse(strictSettings);
     });
 
     it("should parse combining characters", function() {
-<<<<<<< HEAD
         expect("A\u0301C\u0301").toParseLike("Á\\acute C", nonstrictSettings);
-        expect("\\text{A\u0301C\u0301}").toParseLike("\\text{Á\\'C}");
-=======
-        expect("A\u0301C\u0301").toParseLike("Á\\acute C");
         expect("\\text{A\u0301C\u0301}").toParseLike("\\text{Á\\'C}", strictSettings);
->>>>>>> 9d40d662
     });
 
     it("should parse multi-accented characters", function() {
@@ -3153,11 +3140,7 @@
     });
 
     it("should always allow unicode text in text mode", () => {
-<<<<<<< HEAD
         expect("\\text{é試}").toParse(nonstrictSettings);
-=======
-        expect("\\text{é試}").toParse(new Settings({strict: false}));
->>>>>>> 9d40d662
         expect("\\text{é試}").toParse(strictSettings);
         expect("\\text{é試}").toParse();
     });
