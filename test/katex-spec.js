--- conflicted
+++ resolved
@@ -2642,10 +2642,9 @@
         expect("⊂⊃⊆⊇⊏⊐⊑⊒⊢⊣⊩⊪⊸⋈⋍⋐⋑⋔⋙⋛⋞⋟⌢⌣⩾⪆⪌⪕⪖⪯⪰⪷⪸⫅⫆").toParse();
     });
 
-<<<<<<< HEAD
     it("should parse symbols", function() {
         expect("£¥ðℂℍℑℓℕ℘ℙℚℜℝℤℲℵℶℷℸ⅁∀∁∂∃∇∞∠∡∢♠♡♢♣♭♮♯✓").toParse();
-=======
+
     it("should parse arrows", function() {
         expect("←↑→↓↔↕↖↗↘↙↚↛↞↠↢↣↦↩↪↫↬↭↮↰↱↶↷↼↽↾↾↿⇀⇁⇂⇃⇄⇆⇇⇈⇉").toParse();
     });
@@ -2656,7 +2655,6 @@
 
     it("should parse binary operators", function() {
         expect("±×÷∓∔∧∨∩∪≀⊎⊓⊔⊕⊖⊗⊘⊙⊚⊛⊝⊞⊟⊠⊡⊺⊻⊼⋇⋉⋊⋋⋌⋎⋏⋒⋓⩞").toParse();
->>>>>>> d59647df
     });
 });
 
