/* eslint max-len:0 */
/* global beforeEach: false */
/* global expect: false */
/* global it: false */
/* global describe: false */
import stringify from 'json-stable-stringify';

import buildMathML from "../src/buildMathML";
import buildTree from "../src/buildTree";
import katex from "../katex";
import ParseError from "../src/ParseError";
import parseTree from "../src/parseTree";
import Options from "../src/Options";
import Settings from "../src/Settings";
import Style from "../src/Style";

const typeFirstCompare = (a, b) => {
    if (a.key === 'type') {
        return -1;
    } else if (b.key === 'type') {
        return 1;
    } else {
        return a.key < b.key ? -1 : 1;
    }
};

const serializer = {
    print(val) {
        return stringify(val, {cmp: typeFirstCompare, space: '  '});
    },
    test() {
        return true;
    },
};

expect.addSnapshotSerializer(serializer);

const defaultSettings = new Settings({});
const defaultOptions = new Options({
    style: Style.TEXT,
    size: 5,
    maxSize: Infinity,
});

const _getBuilt = function(expr, settings) {
    const usedSettings = settings ? settings : defaultSettings;
    const parsedTree = parseTree(expr, usedSettings);
    const rootNode = buildTree(parsedTree, expr, usedSettings);

    // grab the root node of the HTML rendering
    const builtHTML = rootNode.children[1];

    // Remove the outer .katex and .katex-inner layers
    return builtHTML.children[2].children;
};

/**
 * Return the root node of the rendered HTML.
 * @param expr
 * @param settings
 * @returns {Object}
 */
const getBuilt = function(expr, settings) {
    const usedSettings = settings ? settings : defaultSettings;
    expect(expr).toBuild(usedSettings);
    return _getBuilt(expr, settings);
};

/**
 * Return the root node of the parse tree.
 * @param expr
 * @param settings
 * @returns {Object}
 */
const getParsed = function(expr, settings) {
    const usedSettings = settings ? settings : defaultSettings;

    expect(expr).toParse(usedSettings);
    return parseTree(expr, usedSettings);
};

const stripPositions = function(expr) {
    if (typeof expr !== "object" || expr === null) {
        return expr;
    }
    if (expr.loc && expr.loc.lexer && typeof expr.loc.start === "number") {
        delete expr.loc;
    }
    Object.keys(expr).forEach(function(key) {
        stripPositions(expr[key]);
    });
    return expr;
};

const parseAndSetResult = function(expr, result, settings) {
    try {
        return parseTree(expr, settings || defaultSettings);
    } catch (e) {
        result.pass = false;
        if (e instanceof ParseError) {
            result.message = "'" + expr + "' failed " +
                "parsing with error: " + e.message;
        } else {
            result.message = "'" + expr + "' failed " +
                "parsing with unknown error: " + e.message;
        }
    }
};

beforeEach(function() {
    expect.extend({
        toParse: function(actual, settings) {
            const usedSettings = settings ? settings : defaultSettings;

            const result = {
                pass: true,
                message: "'" + actual + "' succeeded parsing",
            };
            parseAndSetResult(actual, result, usedSettings);
            return result;
        },

        toNotParse: function(actual, settings) {
            const usedSettings = settings ? settings : defaultSettings;

            const result = {
                pass: false,
                message: "Expected '" + actual + "' to fail " +
                    "parsing, but it succeeded",
            };

            try {
                parseTree(actual, usedSettings);
            } catch (e) {
                if (e instanceof ParseError) {
                    result.pass = true;
                    result.message = "'" + actual + "' correctly " +
                        "didn't parse with error: " + e.message;
                } else {
                    result.message = "'" + actual + "' failed " +
                        "parsing with unknown error: " + e.message;
                }
            }

            return result;
        },

        toBuild: function(actual, settings) {
            const usedSettings = settings ? settings : defaultSettings;

            const result = {
                pass: true,
                message: "'" + actual + "' succeeded in building",
            };

            expect(actual).toParse(usedSettings);

            try {
                _getBuilt(actual, settings);
            } catch (e) {
                result.pass = false;
                if (e instanceof ParseError) {
                    result.message = "'" + actual + "' failed to " +
                        "build with error: " + e.message;
                } else {
                    result.message = "'" + actual + "' failed " +
                        "building with unknown error: " + e.message;
                }
            }

            return result;
        },

        toParseLike: function(actual, expected, settings) {
            const usedSettings = settings ? settings : defaultSettings;

            const result = {
                pass: true,
                message: "Parse trees of '" + actual +
                    "' and '" + expected + "' are equivalent",
            };

            const actualTree = parseAndSetResult(actual, result,
                usedSettings);
            if (!actualTree) {
                return result;
            }
            const expectedTree = parseAndSetResult(expected, result,
                usedSettings);
            if (!expectedTree) {
                return result;
            }

            stripPositions(actualTree);
            stripPositions(expectedTree);

            if (JSON.stringify(actualTree) !== JSON.stringify(expectedTree)) {
                result.pass = false;
                result.message = "Parse trees of '" + actual +
                    "' and '" + expected + "' are not equivalent";
            }
            return result;
        },
    });
});

describe("A parser", function() {
    it("should not fail on an empty string", function() {
        expect("").toParse();
    });

    it("should ignore whitespace", function() {
        expect("    x    y    ").toParseLike("xy");
    });

    it("should ignore whitespace in atom", function() {
        expect("    x   ^ y    ").toParseLike("x^y");
    });
});

describe("An ord parser", function() {
    const expression = "1234|/@.\"`abcdefgzABCDEFGZ";

    it("should not fail", function() {
        expect(expression).toParse();
    });

    it("should build a list of ords", function() {
        const parse = getParsed(expression);

        expect(parse).toBeTruthy();

        for (let i = 0; i < parse.length; i++) {
            const group = parse[i];
            expect(group.type).toMatch("ord");
        }
    });

    it("should parse the right number of ords", function() {
        const parse = getParsed(expression);

        expect(parse.length).toBe(expression.length);
    });
});

describe("A bin parser", function() {
    const expression = "+-*\\cdot\\pm\\div";

    it("should not fail", function() {
        expect(expression).toParse();
    });

    it("should build a list of bins", function() {
        const parse = getParsed(expression);
        expect(parse).toBeTruthy();

        for (let i = 0; i < parse.length; i++) {
            const group = parse[i];
            expect(group.type).toEqual("bin");
        }
    });
});

describe("A rel parser", function() {
    const expression = "=<>\\leq\\geq\\neq\\nleq\\ngeq\\cong";
    const notExpression = "\\not=\\not<\\not>\\not\\leq\\not\\geq\\not\\in";

    it("should not fail", function() {
        expect(expression).toParse();
        expect(notExpression).toParse();
    });

    it("should build a list of rels", function() {
        const parse = getParsed(expression);
        expect(parse).toBeTruthy();

        for (let i = 0; i < parse.length; i++) {
            const group = parse[i];
            expect(group.type).toEqual("rel");
        }
    });
});

describe("A punct parser", function() {
    const expression = ",;\\colon";

    it("should not fail", function() {
        expect(expression).toParse();
    });

    it("should build a list of puncts", function() {
        const parse = getParsed(expression);
        expect(parse).toBeTruthy();

        for (let i = 0; i < parse.length; i++) {
            const group = parse[i];
            expect(group.type).toEqual("punct");
        }
    });
});

describe("An open parser", function() {
    const expression = "([";

    it("should not fail", function() {
        expect(expression).toParse();
    });

    it("should build a list of opens", function() {
        const parse = getParsed(expression);
        expect(parse).toBeTruthy();

        for (let i = 0; i < parse.length; i++) {
            const group = parse[i];
            expect(group.type).toEqual("open");
        }
    });
});

describe("A close parser", function() {
    const expression = ")]?!";

    it("should not fail", function() {
        expect(expression).toParse();
    });

    it("should build a list of closes", function() {
        const parse = getParsed(expression);
        expect(parse).toBeTruthy();

        for (let i = 0; i < parse.length; i++) {
            const group = parse[i];
            expect(group.type).toEqual("close");
        }
    });
});

describe("A \\KaTeX parser", function() {
    it("should not fail", function() {
        expect("\\KaTeX").toParse();
    });
});

describe("A subscript and superscript parser", function() {
    it("should not fail on superscripts", function() {
        expect("x^2").toParse();
    });

    it("should not fail on subscripts", function() {
        expect("x_3").toParse();
    });

    it("should not fail on both subscripts and superscripts", function() {
        expect("x^2_3").toParse();

        expect("x_2^3").toParse();
    });

    it("should not fail when there is no nucleus", function() {
        expect("^3").toParse();
        expect("_2").toParse();
        expect("^3_2").toParse();
        expect("_2^3").toParse();
    });

    it("should produce supsubs for superscript", function() {
        const parse = getParsed("x^2")[0];

        expect(parse.type).toBe("supsub");
        expect(parse.value.base).toBeDefined();
        expect(parse.value.sup).toBeDefined();
        expect(parse.value.sub).toBeUndefined();
    });

    it("should produce supsubs for subscript", function() {
        const parse = getParsed("x_3")[0];

        expect(parse.type).toBe("supsub");
        expect(parse.value.base).toBeDefined();
        expect(parse.value.sub).toBeDefined();
        expect(parse.value.sup).toBeUndefined();
    });

    it("should produce supsubs for ^_", function() {
        const parse = getParsed("x^2_3")[0];

        expect(parse.type).toBe("supsub");
        expect(parse.value.base).toBeDefined();
        expect(parse.value.sup).toBeDefined();
        expect(parse.value.sub).toBeDefined();
    });

    it("should produce supsubs for _^", function() {
        const parse = getParsed("x_3^2")[0];

        expect(parse.type).toBe("supsub");
        expect(parse.value.base).toBeDefined();
        expect(parse.value.sup).toBeDefined();
        expect(parse.value.sub).toBeDefined();
    });

    it("should produce the same thing regardless of order", function() {
        const parseA = stripPositions(getParsed("x^2_3"));
        const parseB = stripPositions(getParsed("x_3^2"));

        expect(parseA).toEqual(parseB);
    });

    it("should not parse double subscripts or superscripts", function() {
        expect("x^x^x").toNotParse();

        expect("x_x_x").toNotParse();

        expect("x_x^x_x").toNotParse();

        expect("x_x^x^x").toNotParse();

        expect("x^x_x_x").toNotParse();

        expect("x^x_x^x").toNotParse();
    });

    it("should work correctly with {}s", function() {
        expect("x^{2+3}").toParse();

        expect("x_{3-2}").toParse();

        expect("x^{2+3}_3").toParse();

        expect("x^2_{3-2}").toParse();

        expect("x^{2+3}_{3-2}").toParse();

        expect("x_{3-2}^{2+3}").toParse();

        expect("x_3^{2+3}").toParse();

        expect("x_{3-2}^2").toParse();
    });

    it("should work with nested super/subscripts", function() {
        expect("x^{x^x}").toParse();
        expect("x^{x_x}").toParse();
        expect("x_{x^x}").toParse();
        expect("x_{x_x}").toParse();
    });
});

describe("A subscript and superscript tree-builder", function() {
    it("should not fail when there is no nucleus", function() {
        expect("^3").toBuild();
        expect("_2").toBuild();
        expect("^3_2").toBuild();
        expect("_2^3").toBuild();
    });
});

describe("A parser with limit controls", function() {
    it("should fail when the limit control is not preceded by an op node", function() {
        expect("3\\nolimits_2^2").toNotParse();
        expect("\\sqrt\\limits_2^2").toNotParse();
        expect("45 +\\nolimits 45").toNotParse();
    });

    it("should parse when the limit control directly follows an op node", function() {
        expect("\\int\\limits_2^2 3").toParse();
        expect("\\sum\\nolimits_3^4 4").toParse();
    });

    it("should parse when the limit control is in the sup/sub area of an op node", function() {
        expect("\\int_2^2\\limits").toParse();
        expect("\\int^2\\nolimits_2").toParse();
        expect("\\int_2\\limits^2").toParse();
    });

    it("should allow multiple limit controls in the sup/sub area of an op node", function() {
        expect("\\int_2\\nolimits^2\\limits 3").toParse();
        expect("\\int\\nolimits\\limits_2^2").toParse();
        expect("\\int\\limits\\limits\\limits_2^2").toParse();
    });

    it("should have the rightmost limit control determine the limits property " +
        "of the preceding op node", function() {

        let parsedInput = getParsed("\\int\\nolimits\\limits_2^2");
        expect(parsedInput[0].value.base.value.limits).toBe(true);

        parsedInput = getParsed("\\int\\limits_2\\nolimits^2");
        expect(parsedInput[0].value.base.value.limits).toBe(false);
    });
});

describe("A group parser", function() {
    it("should not fail", function() {
        expect("{xy}").toParse();
    });

    it("should produce a single ord", function() {
        const parse = getParsed("{xy}");

        expect(parse.length).toBe(1);

        const ord = parse[0];

        expect(ord.type).toMatch("ord");
        expect(ord.value).toBeTruthy();
    });
});

describe("An implicit group parser", function() {
    it("should not fail", function() {
        expect("\\Large x").toParse();
        expect("abc {abc \\Large xyz} abc").toParse();
    });

    it("should produce a single object", function() {
        const parse = getParsed("\\Large abc");

        expect(parse.length).toBe(1);

        const sizing = parse[0];

        expect(sizing.type).toEqual("sizing");
        expect(sizing.value).toBeTruthy();
    });

    it("should apply only after the function", function() {
        const parse = getParsed("a \\Large abc");

        expect(parse.length).toBe(2);

        const sizing = parse[1];

        expect(sizing.type).toEqual("sizing");
        expect(sizing.value.value.length).toBe(3);
    });

    it("should stop at the ends of groups", function() {
        const parse = getParsed("a { b \\Large c } d");

        const group = parse[1];
        const sizing = group.value[1];

        expect(sizing.type).toEqual("sizing");
        expect(sizing.value.value.length).toBe(1);
    });

    describe("within optional groups", () => {
        it("should work with sizing commands: \\sqrt[\\small 3]{x}", () => {
            const tree = stripPositions(getParsed("\\sqrt[\\small 3]{x}"));
            expect(tree).toMatchSnapshot();
        });

        it("should work with \\color: \\sqrt[\\color{red} 3]{x}", () => {
            const tree = stripPositions(getParsed("\\sqrt[\\color{red} 3]{x}"));
            expect(tree).toMatchSnapshot();
        });

        it("should work style commands \\sqrt[\\textstyle 3]{x}", () => {
            const tree = stripPositions(getParsed("\\sqrt[\\textstyle 3]{x}"));
            expect(tree).toMatchSnapshot();
        });

        it("should work wwith old font functions: \\sqrt[\\tt 3]{x}", () => {
            const tree = stripPositions(getParsed("\\sqrt[\\tt 3]{x}"));
            expect(tree).toMatchSnapshot();
        });
    });
});

describe("A function parser", function() {
    it("should parse no argument functions", function() {
        expect("\\div").toParse();
    });

    it("should parse 1 argument functions", function() {
        expect("\\blue x").toParse();
    });

    it("should parse 2 argument functions", function() {
        expect("\\frac 1 2").toParse();
    });

    it("should not parse 1 argument functions with no arguments", function() {
        expect("\\blue").toNotParse();
    });

    it("should not parse 2 argument functions with 0 or 1 arguments", function() {
        expect("\\frac").toNotParse();

        expect("\\frac 1").toNotParse();
    });

    it("should not parse a function with text right after it", function() {
        expect("\\redx").toNotParse();
    });

    it("should parse a function with a number right after it", function() {
        expect("\\frac12").toParse();
    });

    it("should parse some functions with text right after it", function() {
        expect("\\;x").toParse();
    });
});

describe("A frac parser", function() {
    const expression = "\\frac{x}{y}";
    const dfracExpression = "\\dfrac{x}{y}";
    const tfracExpression = "\\tfrac{x}{y}";

    it("should not fail", function() {
        expect(expression).toParse();
    });

    it("should produce a frac", function() {
        const parse = getParsed(expression)[0];

        expect(parse.type).toEqual("genfrac");
        expect(parse.value.numer).toBeDefined();
        expect(parse.value.denom).toBeDefined();
    });

    it("should also parse dfrac and tfrac", function() {
        expect(dfracExpression).toParse();

        expect(tfracExpression).toParse();
    });

    it("should parse dfrac and tfrac as fracs", function() {
        const dfracParse = getParsed(dfracExpression)[0];

        expect(dfracParse.type).toEqual("genfrac");
        expect(dfracParse.value.numer).toBeDefined();
        expect(dfracParse.value.denom).toBeDefined();

        const tfracParse = getParsed(tfracExpression)[0];

        expect(tfracParse.type).toEqual("genfrac");
        expect(tfracParse.value.numer).toBeDefined();
        expect(tfracParse.value.denom).toBeDefined();
    });

    it("should parse atop", function() {
        const parse = getParsed("x \\atop y")[0];

        expect(parse.type).toEqual("genfrac");
        expect(parse.value.numer).toBeDefined();
        expect(parse.value.denom).toBeDefined();
        expect(parse.value.hasBarLine).toEqual(false);
    });
});

describe("An over parser", function() {
    const simpleOver = "1 \\over x";
    const complexOver = "1+2i \\over 3+4i";

    it("should not fail", function() {
        expect(simpleOver).toParse();
        expect(complexOver).toParse();
    });

    it("should produce a frac", function() {
        let parse;

        parse = getParsed(simpleOver)[0];

        expect(parse.type).toEqual("genfrac");
        expect(parse.value.numer).toBeDefined();
        expect(parse.value.denom).toBeDefined();

        parse = getParsed(complexOver)[0];

        expect(parse.type).toEqual("genfrac");
        expect(parse.value.numer).toBeDefined();
        expect(parse.value.denom).toBeDefined();
    });

    it("should create a numerator from the atoms before \\over", function() {
        const parse = getParsed(complexOver)[0];

        const numer = parse.value.numer;
        expect(numer.value.length).toEqual(4);
    });

    it("should create a demonimator from the atoms after \\over", function() {
        const parse = getParsed(complexOver)[0];

        const denom = parse.value.numer;
        expect(denom.value.length).toEqual(4);
    });

    it("should handle empty numerators", function() {
        const emptyNumerator = "\\over x";
        const parse = getParsed(emptyNumerator)[0];
        expect(parse.type).toEqual("genfrac");
        expect(parse.value.numer).toBeDefined();
        expect(parse.value.denom).toBeDefined();
    });

    it("should handle empty denominators", function() {
        const emptyDenominator = "1 \\over";
        const parse = getParsed(emptyDenominator)[0];
        expect(parse.type).toEqual("genfrac");
        expect(parse.value.numer).toBeDefined();
        expect(parse.value.denom).toBeDefined();
    });

    it("should handle \\displaystyle correctly", function() {
        const displaystyleExpression = "\\displaystyle 1 \\over 2";
        const parse = getParsed(displaystyleExpression)[0];
        expect(parse.type).toEqual("genfrac");
        expect(parse.value.numer.value[0].type).toEqual("styling");
        expect(parse.value.denom).toBeDefined();
    });

    it("should handle \\textstyle correctly", function() {
        expect("\\textstyle 1 \\over 2")
            .toParseLike("\\frac{\\textstyle 1}{2}");
        expect("{\\textstyle 1} \\over 2")
            .toParseLike("\\frac{\\textstyle 1}{2}");
    });

    it("should handle nested factions", function() {
        const nestedOverExpression = "{1 \\over 2} \\over 3";
        const parse = getParsed(nestedOverExpression)[0];
        expect(parse.type).toEqual("genfrac");
        expect(parse.value.numer.value[0].type).toEqual("genfrac");
        expect(parse.value.numer.value[0].value.numer.value[0].value).toEqual("1");
        expect(parse.value.numer.value[0].value.denom.value[0].value).toEqual("2");
        expect(parse.value.denom).toBeDefined();
        expect(parse.value.denom.value[0].value).toEqual("3");
    });

    it("should fail with multiple overs in the same group", function() {
        const badMultipleOvers = "1 \\over 2 + 3 \\over 4";
        expect(badMultipleOvers).toNotParse();

        const badOverChoose = "1 \\over 2 \\choose 3";
        expect(badOverChoose).toNotParse();
    });
});

describe("A sizing parser", function() {
    const sizeExpression = "\\Huge{x}\\small{x}";

    it("should not fail", function() {
        expect(sizeExpression).toParse();
    });

    it("should produce a sizing node", function() {
        const parse = getParsed(sizeExpression)[0];

        expect(parse.type).toEqual("sizing");
        expect(parse.value).toBeDefined();
    });
});

describe("A text parser", function() {
    const textExpression = "\\text{a b}";
    const noBraceTextExpression = "\\text x";
    const nestedTextExpression =
        "\\text{a {b} \\blue{c} \\textcolor{#fff}{x} \\llap{x}}";
    const spaceTextExpression = "\\text{  a \\ }";
    const leadingSpaceTextExpression = "\\text {moo}";
    const badTextExpression = "\\text{a b%}";
    const badFunctionExpression = "\\text{\\sqrt{x}}";
    const mathTokenAfterText = "\\text{sin}^2";
    const textWithEmbeddedMath = "\\text{graph: $y = mx + b$}";

    it("should not fail", function() {
        expect(textExpression).toParse();
    });

    it("should produce a text", function() {
        const parse = getParsed(textExpression)[0];

        expect(parse.type).toEqual("text");
        expect(parse.value).toBeDefined();
    });

    it("should produce textords instead of mathords", function() {
        const parse = getParsed(textExpression)[0];
        const group = parse.value.body;

        expect(group[0].type).toEqual("textord");
    });

    it("should not parse bad text", function() {
        expect(badTextExpression).toNotParse();
    });

    it("should not parse bad functions inside text", function() {
        expect(badFunctionExpression).toNotParse();
    });

    it("should parse text with no braces around it", function() {
        expect(noBraceTextExpression).toParse();
    });

    it("should parse nested expressions", function() {
        expect(nestedTextExpression).toParse();
    });

    it("should contract spaces", function() {
        const parse = getParsed(spaceTextExpression)[0];
        const group = parse.value.body;

        expect(group[0].type).toEqual("spacing");
        expect(group[1].type).toEqual("textord");
        expect(group[2].type).toEqual("spacing");
        expect(group[3].type).toEqual("spacing");
    });

    it("should accept math mode tokens after its argument", function() {
        expect(mathTokenAfterText).toParse();
    });

    it("should ignore a space before the text group", function() {
        const parse = getParsed(leadingSpaceTextExpression)[0];
        // [m, o, o]
        expect(parse.value.body.length).toBe(3);
        expect(
            parse.value.body.map(function(n) { return n.value; }).join("")
        ).toBe("moo");
    });

    it("should parse math within text group", function() {
        expect(textWithEmbeddedMath).toParse();
    });

    it("should omit spaces after commands", function() {
        expect("\\text{\\textellipsis !}")
            .toParseLike("\\text{\\textellipsis!}");
    });
});

describe("A color parser", function() {
    const colorExpression = "\\blue{x}";
    const newColorExpression = "\\redA{x}";
    const customColorExpression1 = "\\textcolor{#fA6}{x}";
    const customColorExpression2 = "\\textcolor{#fA6fA6}{x}";
    const badCustomColorExpression1 = "\\textcolor{bad-color}{x}";
    const badCustomColorExpression2 = "\\textcolor{#fA6f}{x}";
    const badCustomColorExpression3 = "\\textcolor{#gA6}{x}";
    const oldColorExpression = "\\color{#fA6}xy";

    it("should not fail", function() {
        expect(colorExpression).toParse();
    });

    it("should build a color node", function() {
        const parse = getParsed(colorExpression)[0];

        expect(parse.type).toEqual("color");
        expect(parse.value.color).toBeDefined();
        expect(parse.value.value).toBeDefined();
    });

    it("should parse a custom color", function() {
        expect(customColorExpression1).toParse();
        expect(customColorExpression2).toParse();
    });

    it("should correctly extract the custom color", function() {
        const parse1 = getParsed(customColorExpression1)[0];
        const parse2 = getParsed(customColorExpression2)[0];

        expect(parse1.value.color).toEqual("#fA6");
        expect(parse2.value.color).toEqual("#fA6fA6");
    });

    it("should not parse a bad custom color", function() {
        expect(badCustomColorExpression1).toNotParse();
        expect(badCustomColorExpression2).toNotParse();
        expect(badCustomColorExpression3).toNotParse();
    });

    it("should parse new colors from the branding guide", function() {
        expect(newColorExpression).toParse();
    });

    it("should have correct greediness", function() {
        expect("\\textcolor{red}a").toParse();
        expect("\\textcolor{red}{\\text{a}}").toParse();
        expect("\\textcolor{red}\\text{a}").toNotParse();
        expect("\\textcolor{red}\\frac12").toNotParse();
    });

    it("should use one-argument \\color by default", function() {
        expect(oldColorExpression).toParseLike("\\textcolor{#fA6}{xy}");
    });

    it("should use one-argument \\color if requested", function() {
        expect(oldColorExpression).toParseLike("\\textcolor{#fA6}{xy}", {
            colorIsTextColor: false,
        });
    });

    it("should use two-argument \\color if requested", function() {
        expect(oldColorExpression).toParseLike("\\textcolor{#fA6}{x}y", {
            colorIsTextColor: true,
        });
    });
});

describe("A tie parser", function() {
    const mathTie = "a~b";
    const textTie = "\\text{a~ b}";

    it("should parse ties in math mode", function() {
        expect(mathTie).toParse();
    });

    it("should parse ties in text mode", function() {
        expect(textTie).toParse();
    });

    it("should produce spacing in math mode", function() {
        const parse = getParsed(mathTie);

        expect(parse[1].type).toEqual("spacing");
    });

    it("should produce spacing in text mode", function() {
        const text = getParsed(textTie)[0];
        const parse = text.value.body;

        expect(parse[1].type).toEqual("spacing");
    });

    it("should not contract with spaces in text mode", function() {
        const text = getParsed(textTie)[0];
        const parse = text.value.body;

        expect(parse[2].type).toEqual("spacing");
    });
});

describe("A delimiter sizing parser", function() {
    const normalDelim = "\\bigl |";
    const notDelim = "\\bigl x";
    const bigDelim = "\\Biggr \\langle";

    it("should parse normal delimiters", function() {
        expect(normalDelim).toParse();
        expect(bigDelim).toParse();
    });

    it("should not parse not-delimiters", function() {
        expect(notDelim).toNotParse();
    });

    it("should produce a delimsizing", function() {
        const parse = getParsed(normalDelim)[0];

        expect(parse.type).toEqual("delimsizing");
    });

    it("should produce the correct direction delimiter", function() {
        const leftParse = getParsed(normalDelim)[0];
        const rightParse = getParsed(bigDelim)[0];

        expect(leftParse.value.mclass).toEqual("mopen");
        expect(rightParse.value.mclass).toEqual("mclose");
    });

    it("should parse the correct size delimiter", function() {
        const smallParse = getParsed(normalDelim)[0];
        const bigParse = getParsed(bigDelim)[0];

        expect(smallParse.value.size).toEqual(1);
        expect(bigParse.value.size).toEqual(4);
    });
});

describe("An overline parser", function() {
    const overline = "\\overline{x}";

    it("should not fail", function() {
        expect(overline).toParse();
    });

    it("should produce an overline", function() {
        const parse = getParsed(overline)[0];

        expect(parse.type).toEqual("overline");
    });
});

describe("A rule parser", function() {
    const emRule = "\\rule{1em}{2em}";
    const exRule = "\\rule{1ex}{2em}";
    const badUnitRule = "\\rule{1au}{2em}";
    const noNumberRule = "\\rule{1em}{em}";
    const incompleteRule = "\\rule{1em}";
    const hardNumberRule = "\\rule{   01.24ex}{2.450   em   }";

    it("should not fail", function() {
        expect(emRule).toParse();
        expect(exRule).toParse();
    });

    it("should not parse invalid units", function() {
        expect(badUnitRule).toNotParse();

        expect(noNumberRule).toNotParse();
    });

    it("should not parse incomplete rules", function() {
        expect(incompleteRule).toNotParse();
    });

    it("should produce a rule", function() {
        const parse = getParsed(emRule)[0];

        expect(parse.type).toEqual("rule");
    });

    it("should list the correct units", function() {
        const emParse = getParsed(emRule)[0];
        const exParse = getParsed(exRule)[0];

        expect(emParse.value.width.unit).toEqual("em");
        expect(emParse.value.height.unit).toEqual("em");

        expect(exParse.value.width.unit).toEqual("ex");
        expect(exParse.value.height.unit).toEqual("em");
    });

    it("should parse the number correctly", function() {
        const hardNumberParse = getParsed(hardNumberRule)[0];

        expect(hardNumberParse.value.width.number).toBeCloseTo(1.24);
        expect(hardNumberParse.value.height.number).toBeCloseTo(2.45);
    });

    it("should parse negative sizes", function() {
        const parse = getParsed("\\rule{-1em}{- 0.2em}")[0];

        expect(parse.value.width.number).toBeCloseTo(-1);
        expect(parse.value.height.number).toBeCloseTo(-0.2);
    });
});

describe("A kern parser", function() {
    const emKern = "\\kern{1em}";
    const exKern = "\\kern{1ex}";
    const muKern = "\\kern{1mu}";
    const abKern = "a\\kern{1em}b";
    const badUnitRule = "\\kern{1au}";
    const noNumberRule = "\\kern{em}";

    it("should list the correct units", function() {
        const emParse = getParsed(emKern)[0];
        const exParse = getParsed(exKern)[0];
        const muParse = getParsed(muKern)[0];
        const abParse = getParsed(abKern)[1];

        expect(emParse.value.dimension.unit).toEqual("em");
        expect(exParse.value.dimension.unit).toEqual("ex");
        expect(muParse.value.dimension.unit).toEqual("mu");
        expect(abParse.value.dimension.unit).toEqual("em");
    });

    it("should not parse invalid units", function() {
        expect(badUnitRule).toNotParse();
        expect(noNumberRule).toNotParse();
    });

    it("should parse negative sizes", function() {
        const parse = getParsed("\\kern{-1em}")[0];
        expect(parse.value.dimension.number).toBeCloseTo(-1);
    });

    it("should parse positive sizes", function() {
        const parse = getParsed("\\kern{+1em}")[0];
        expect(parse.value.dimension.number).toBeCloseTo(1);
    });
});

describe("A non-braced kern parser", function() {
    const emKern = "\\kern1em";
    const exKern = "\\kern 1 ex";
    const muKern = "\\kern 1mu";
    const abKern1 = "a\\mkern1mub";
    const abKern2 = "a\\kern-1mub";
    const abKern3 = "a\\kern-1mu b";
    const badUnitRule = "\\kern1au";
    const noNumberRule = "\\kern em";

    it("should list the correct units", function() {
        const emParse = getParsed(emKern)[0];
        const exParse = getParsed(exKern)[0];
        const muParse = getParsed(muKern)[0];
        const abParse1 = getParsed(abKern1)[1];
        const abParse2 = getParsed(abKern2)[1];
        const abParse3 = getParsed(abKern3)[1];

        expect(emParse.value.dimension.unit).toEqual("em");
        expect(exParse.value.dimension.unit).toEqual("ex");
        expect(muParse.value.dimension.unit).toEqual("mu");
        expect(abParse1.value.dimension.unit).toEqual("mu");
        expect(abParse2.value.dimension.unit).toEqual("mu");
        expect(abParse3.value.dimension.unit).toEqual("mu");
    });

    it("should parse elements on either side of a kern", function() {
        const abParse1 = getParsed(abKern1);
        const abParse2 = getParsed(abKern2);
        const abParse3 = getParsed(abKern3);

        expect(abParse1.length).toEqual(3);
        expect(abParse1[0].value).toEqual("a");
        expect(abParse1[2].value).toEqual("b");
        expect(abParse2.length).toEqual(3);
        expect(abParse2[0].value).toEqual("a");
        expect(abParse2[2].value).toEqual("b");
        expect(abParse3.length).toEqual(3);
        expect(abParse3[0].value).toEqual("a");
        expect(abParse3[2].value).toEqual("b");
    });

    it("should not parse invalid units", function() {
        expect(badUnitRule).toNotParse();
        expect(noNumberRule).toNotParse();
    });

    it("should parse negative sizes", function() {
        const parse = getParsed("\\kern-1em")[0];
        expect(parse.value.dimension.number).toBeCloseTo(-1);
    });

    it("should parse positive sizes", function() {
        const parse = getParsed("\\kern+1em")[0];
        expect(parse.value.dimension.number).toBeCloseTo(1);
    });

    it("should handle whitespace", function() {
        const abKern = "a\\kern\t-\r1  \n mu\nb";
        const abParse = getParsed(abKern);

        expect(abParse.length).toEqual(3);
        expect(abParse[0].value).toEqual("a");
        expect(abParse[1].value.dimension.unit).toEqual("mu");
        expect(abParse[2].value).toEqual("b");
    });
});

describe("A left/right parser", function() {
    const normalLeftRight = "\\left( \\dfrac{x}{y} \\right)";
    const emptyRight = "\\left( \\dfrac{x}{y} \\right.";

    it("should not fail", function() {
        expect(normalLeftRight).toParse();
    });

    it("should produce a leftright", function() {
        const parse = getParsed(normalLeftRight)[0];

        expect(parse.type).toEqual("leftright");
        expect(parse.value.left).toEqual("(");
        expect(parse.value.right).toEqual(")");
    });

    it("should error when it is mismatched", function() {
        const unmatchedLeft = "\\left( \\dfrac{x}{y}";
        const unmatchedRight = "\\dfrac{x}{y} \\right)";

        expect(unmatchedLeft).toNotParse();

        expect(unmatchedRight).toNotParse();
    });

    it("should error when braces are mismatched", function() {
        const unmatched = "{ \\left( \\dfrac{x}{y} } \\right)";
        expect(unmatched).toNotParse();
    });

    it("should error when non-delimiters are provided", function() {
        const nonDelimiter = "\\left$ \\dfrac{x}{y} \\right)";
        expect(nonDelimiter).toNotParse();
    });

    it("should parse the empty '.' delimiter", function() {
        expect(emptyRight).toParse();
    });

    it("should parse the '.' delimiter with normal sizes", function() {
        const normalEmpty = "\\Bigl .";
        expect(normalEmpty).toParse();
    });

    it("should handle \\middle", function() {
        const normalMiddle = "\\left( \\dfrac{x}{y} \\middle| \\dfrac{y}{z} \\right)";
        expect(normalMiddle).toParse();
    });

    it("should handle multiple \\middles", function() {
        const multiMiddle = "\\left( \\dfrac{x}{y} \\middle| \\dfrac{y}{z} \\middle/ \\dfrac{z}{q} \\right)";
        expect(multiMiddle).toParse();
    });

    it("should handle nested \\middles", function() {
        const nestedMiddle = "\\left( a^2 \\middle| \\left( b \\middle/ c \\right) \\right)";
        expect(nestedMiddle).toParse();
    });

    it("should error when \\middle is not in \\left...\\right", function() {
        const unmatchedMiddle = "(\\middle|\\dfrac{x}{y})";
        expect(unmatchedMiddle).toNotParse();
    });
});

describe("A begin/end parser", function() {

    it("should parse a simple environment", function() {
        expect("\\begin{matrix}a&b\\\\c&d\\end{matrix}").toParse();
    });

    it("should parse an environment with argument", function() {
        expect("\\begin{array}{cc}a&b\\\\c&d\\end{array}").toParse();
    });

    it("should error when name is mismatched", function() {
        expect("\\begin{matrix}a&b\\\\c&d\\end{pmatrix}").toNotParse();
    });

    it("should error when commands are mismatched", function() {
        expect("\\begin{matrix}a&b\\\\c&d\\right{pmatrix}").toNotParse();
    });

    it("should error when end is missing", function() {
        expect("\\begin{matrix}a&b\\\\c&d").toNotParse();
    });

    it("should error when braces are mismatched", function() {
        expect("{\\begin{matrix}a&b\\\\c&d}\\end{matrix}").toNotParse();
    });

    it("should cooperate with infix notation", function() {
        expect("\\begin{matrix}0&1\\over2&3\\\\4&5&6\\end{matrix}").toParse();
    });

    it("should nest", function() {
        const m1 = "\\begin{pmatrix}1&2\\\\3&4\\end{pmatrix}";
        const m2 = "\\begin{array}{rl}" + m1 + "&0\\\\0&" + m1 + "\\end{array}";
        expect(m2).toParse();
    });

    it("should allow \\cr as a line terminator", function() {
        expect("\\begin{matrix}a&b\\cr c&d\\end{matrix}").toParse();
    });

    it("should eat a final newline", function() {
        const m3 = getParsed("\\begin{matrix}a&b\\\\ c&d \\\\ \\end{matrix}")[0];
        expect(m3.value.body.length).toBe(2);
    });
});

describe("A sqrt parser", function() {
    const sqrt = "\\sqrt{x}";
    const missingGroup = "\\sqrt";

    it("should parse square roots", function() {
        expect(sqrt).toParse();
    });

    it("should error when there is no group", function() {
        expect(missingGroup).toNotParse();
    });

    it("should produce sqrts", function() {
        const parse = getParsed(sqrt)[0];

        expect(parse.type).toEqual("sqrt");
    });
});

describe("A TeX-compliant parser", function() {
    it("should work", function() {
        expect("\\frac 2 3").toParse();
    });

    it("should fail if there are not enough arguments", function() {
        const missingGroups = [
            "\\frac{x}",
            "\\textcolor{#fff}",
            "\\rule{1em}",
            "\\llap",
            "\\bigl",
            "\\text",
        ];

        for (let i = 0; i < missingGroups.length; i++) {
            expect(missingGroups[i]).toNotParse();
        }
    });

    it("should fail when there are missing sup/subscripts", function() {
        expect("x^").toNotParse();
        expect("x_").toNotParse();
    });

    it("should fail when arguments require arguments", function() {
        const badArguments = [
            "\\frac \\frac x y z",
            "\\frac x \\frac y z",
            "\\frac \\sqrt x y",
            "\\frac x \\sqrt y",
            "\\frac \\mathllap x y",
            "\\frac x \\mathllap y",
            // This actually doesn't work in real TeX, but it is suprisingly
            // hard to get this to correctly work. So, we take hit of very small
            // amounts of non-compatiblity in order for the rest of the tests to
            // work
            // "\\llap \\frac x y",
            "\\mathllap \\mathllap x",
            "\\sqrt \\mathllap x",
        ];

        for (let i = 0; i < badArguments.length; i++) {
            expect(badArguments[i]).toNotParse();
        }
    });

    it("should work when the arguments have braces", function() {
        const goodArguments = [
            "\\frac {\\frac x y} z",
            "\\frac x {\\frac y z}",
            "\\frac {\\sqrt x} y",
            "\\frac x {\\sqrt y}",
            "\\frac {\\mathllap x} y",
            "\\frac x {\\mathllap y}",
            "\\mathllap {\\frac x y}",
            "\\mathllap {\\mathllap x}",
            "\\sqrt {\\mathllap x}",
        ];

        for (let i = 0; i < goodArguments.length; i++) {
            expect(goodArguments[i]).toParse();
        }
    });

    it("should fail when sup/subscripts require arguments", function() {
        const badSupSubscripts = [
            "x^\\sqrt x",
            "x^\\mathllap x",
            "x_\\sqrt x",
            "x_\\mathllap x",
        ];

        for (let i = 0; i < badSupSubscripts.length; i++) {
            expect(badSupSubscripts[i]).toNotParse();
        }
    });

    it("should work when sup/subscripts arguments have braces", function() {
        const goodSupSubscripts = [
            "x^{\\sqrt x}",
            "x^{\\mathllap x}",
            "x_{\\sqrt x}",
            "x_{\\mathllap x}",
        ];

        for (let i = 0; i < goodSupSubscripts.length; i++) {
            expect(goodSupSubscripts[i]).toParse();
        }
    });

    it("should parse multiple primes correctly", function() {
        expect("x''''").toParse();
        expect("x_2''").toParse();
        expect("x''_2").toParse();
    });

    it("should fail when sup/subscripts are interspersed with arguments", function() {
        expect("\\sqrt^23").toNotParse();
        expect("\\frac^234").toNotParse();
        expect("\\frac2^34").toNotParse();
    });

    it("should succeed when sup/subscripts come after whole functions", function() {
        expect("\\sqrt2^3").toParse();
        expect("\\frac23^4").toParse();
    });

    it("should succeed with a sqrt around a text/frac", function() {
        expect("\\sqrt \\frac x y").toParse();
        expect("\\sqrt \\text x").toParse();
        expect("x^\\frac x y").toParse();
        expect("x_\\text x").toParse();
    });

    it("should fail when arguments are \\left", function() {
        const badLeftArguments = [
            "\\frac \\left( x \\right) y",
            "\\frac x \\left( y \\right)",
            "\\mathllap \\left( x \\right)",
            "\\sqrt \\left( x \\right)",
            "x^\\left( x \\right)",
        ];

        for (let i = 0; i < badLeftArguments.length; i++) {
            expect(badLeftArguments[i]).toNotParse();
        }
    });

    it("should succeed when there are braces around the \\left/\\right", function() {
        const goodLeftArguments = [
            "\\frac {\\left( x \\right)} y",
            "\\frac x {\\left( y \\right)}",
            "\\mathllap {\\left( x \\right)}",
            "\\sqrt {\\left( x \\right)}",
            "x^{\\left( x \\right)}",
        ];

        for (let i = 0; i < goodLeftArguments.length; i++) {
            expect(goodLeftArguments[i]).toParse();
        }
    });
});

describe("A style change parser", function() {
    it("should not fail", function() {
        expect("\\displaystyle x").toParse();
        expect("\\textstyle x").toParse();
        expect("\\scriptstyle x").toParse();
        expect("\\scriptscriptstyle x").toParse();
    });

    it("should produce the correct style", function() {
        const displayParse = getParsed("\\displaystyle x")[0];
        expect(displayParse.value.style).toEqual("display");

        const scriptscriptParse = getParsed("\\scriptscriptstyle x")[0];
        expect(scriptscriptParse.value.style).toEqual("scriptscript");
    });

    it("should only change the style within its group", function() {
        const text = "a b { c d \\displaystyle e f } g h";
        const parse = getParsed(text);

        const displayNode = parse[2].value[2];

        expect(displayNode.type).toEqual("styling");

        const displayBody = displayNode.value.value;

        expect(displayBody.length).toEqual(2);
        expect(displayBody[0].value).toEqual("e");
    });
});

describe("A font parser", function() {
    it("should parse \\mathrm, \\mathbb, and \\mathit", function() {
        expect("\\mathrm x").toParse();
        expect("\\mathbb x").toParse();
        expect("\\mathit x").toParse();
        expect("\\mathrm {x + 1}").toParse();
        expect("\\mathbb {x + 1}").toParse();
        expect("\\mathit {x + 1}").toParse();
    });

    it("should parse \\mathcal and \\mathfrak", function() {
        expect("\\mathcal{ABC123}").toParse();
        expect("\\mathfrak{abcABC123}").toParse();
    });

    it("should produce the correct fonts", function() {
        const mathbbParse = getParsed("\\mathbb x")[0];
        expect(mathbbParse.value.font).toEqual("mathbb");
        expect(mathbbParse.value.type).toEqual("font");

        const mathrmParse = getParsed("\\mathrm x")[0];
        expect(mathrmParse.value.font).toEqual("mathrm");
        expect(mathrmParse.value.type).toEqual("font");

        const mathitParse = getParsed("\\mathit x")[0];
        expect(mathitParse.value.font).toEqual("mathit");
        expect(mathitParse.value.type).toEqual("font");

        const mathcalParse = getParsed("\\mathcal C")[0];
        expect(mathcalParse.value.font).toEqual("mathcal");
        expect(mathcalParse.value.type).toEqual("font");

        const mathfrakParse = getParsed("\\mathfrak C")[0];
        expect(mathfrakParse.value.font).toEqual("mathfrak");
        expect(mathfrakParse.value.type).toEqual("font");
    });

    it("should parse nested font commands", function() {
        const nestedParse = getParsed("\\mathbb{R \\neq \\mathrm{R}}")[0];
        expect(nestedParse.value.font).toEqual("mathbb");
        expect(nestedParse.value.type).toEqual("font");

        expect(nestedParse.value.body.value.length).toEqual(3);
        const bbBody = nestedParse.value.body.value;
        expect(bbBody[0].type).toEqual("mathord");
        expect(bbBody[1].type).toEqual("rel");
        expect(bbBody[2].type).toEqual("font");
        expect(bbBody[2].value.font).toEqual("mathrm");
        expect(bbBody[2].value.type).toEqual("font");
    });

    it("should work with \\textcolor", function() {
        const colorMathbbParse = getParsed("\\textcolor{blue}{\\mathbb R}")[0];
        expect(colorMathbbParse.value.type).toEqual("color");
        expect(colorMathbbParse.value.color).toEqual("blue");
        const body = colorMathbbParse.value.value;
        expect(body.length).toEqual(1);
        expect(body[0].value.type).toEqual("font");
        expect(body[0].value.font).toEqual("mathbb");
    });

    it("should not parse a series of font commands", function() {
        expect("\\mathbb \\mathrm R").toNotParse();
    });

    it("should nest fonts correctly", function() {
        const bf = getParsed("\\mathbf{a\\mathrm{b}c}")[0];
        expect(bf.value.type).toEqual("font");
        expect(bf.value.font).toEqual("mathbf");
        expect(bf.value.body.value.length).toEqual(3);
        expect(bf.value.body.value[0].value).toEqual("a");
        expect(bf.value.body.value[1].value.type).toEqual("font");
        expect(bf.value.body.value[1].value.font).toEqual("mathrm");
        expect(bf.value.body.value[2].value).toEqual("c");
    });

    it("should have the correct greediness", function() {
        expect("e^\\mathbf{x}").toParse();
    });
});

describe("A comment parser", function() {
    it("should parse comments at the end of a line", () => {
        expect("a^2 + b^2 = c^2 % Pythagoras' Theorem\n").toParse();
    });

    it("should parse comments at the start of a line", () => {
        expect("% comment\n").toParse();
    });

    it("should parse multiple lines of comments in a row", () => {
        expect("% comment 1\n% comment 2\n").toParse();
    });

    it("should not parse a comment that isn't followed by a newline", () => {
        expect("x%y").toNotParse();
    });

    it("should not produce or consume space", () => {
        expect("\text{hello% comment 1\nworld}")
            .toParseLike("\text{helloworld}");
        expect("\text{hello% comment\n\nworld}")
            .toParseLike("\text{hello world}");
    });

    it("should not include comments in the output", () => {
        expect("5 % comment\n").toParseLike("5");
    });
});

describe("An HTML font tree-builder", function() {
    it("should render \\mathbb{R} with the correct font", function() {
        const markup = katex.renderToString("\\mathbb{R}");
        expect(markup).toContain("<span class=\"mord mathbb\">R</span>");
    });

    it("should render \\mathrm{R} with the correct font", function() {
        const markup = katex.renderToString("\\mathrm{R}");
        expect(markup).toContain("<span class=\"mord mathrm\">R</span>");
    });

    it("should render \\mathcal{R} with the correct font", function() {
        const markup = katex.renderToString("\\mathcal{R}");
        expect(markup).toContain("<span class=\"mord mathcal\">R</span>");
    });

    it("should render \\mathfrak{R} with the correct font", function() {
        const markup = katex.renderToString("\\mathfrak{R}");
        expect(markup).toContain("<span class=\"mord mathfrak\">R</span>");
    });

    it("should render \\text{R} with the correct font", function() {
        const markup = katex.renderToString("\\text{R}");
        expect(markup).toContain("<span class=\"mord mathrm\">R</span>");
    });

    it("should render \\textit{R} with the correct font", function() {
        const markup = katex.renderToString("\\textit{R}");
        expect(markup).toContain("<span class=\"mord textit\">R</span>");
    });

    it("should render \\text{\\textit{R}} with the correct font", function() {
        const markup = katex.renderToString("\\text{\\textit{R}}");
        expect(markup).toContain("<span class=\"mord textit\">R</span>");
    });

    it("should render \\text{R\\textit{S}T} with the correct fonts", function() {
        const markup = katex.renderToString("\\text{R\\textit{S}T}");
        expect(markup).toContain("<span class=\"mord mathrm\">R</span>");
        expect(markup).toContain("<span class=\"mord textit\">S</span>");
        expect(markup).toContain("<span class=\"mord mathrm\">T</span>");
    });

    it("should render \\textbf{R} with the correct font", function() {
        const markup = katex.renderToString("\\textbf{R}");
        expect(markup).toContain("<span class=\"mord mathbf\">R</span>");
    });

    it("should render \\textsf{R} with the correct font", function() {
        const markup = katex.renderToString("\\textsf{R}");
        expect(markup).toContain("<span class=\"mord mathsf\">R</span>");
    });

    it("should render \\texttt{R} with the correct font", function() {
        const markup = katex.renderToString("\\texttt{R}");
        expect(markup).toContain("<span class=\"mord mathtt\">R</span>");
    });

    it("should render a combination of font and color changes", function() {
        let markup = katex.renderToString("\\textcolor{blue}{\\mathbb R}");
        let span = "<span class=\"mord mathbb\" style=\"color:blue;\">R</span>";
        expect(markup).toContain(span);

        markup = katex.renderToString("\\mathbb{\\textcolor{blue}{R}}");
        span = "<span class=\"mord mathbb\" style=\"color:blue;\">R</span>";
        expect(markup).toContain(span);
    });

    it("should throw TypeError when the expression is of the wrong type", function() {
        expect(function() {
            katex.renderToString({badInputType: "yes"});
        }).toThrowError(TypeError);
        expect(function() {
            katex.renderToString([1, 2]);
        }).toThrowError(TypeError);
        expect(function() {
            katex.renderToString(undefined);
        }).toThrowError(TypeError);
        expect(function() {
            katex.renderToString(null);
        }).toThrowError(TypeError);
        expect(function() {
            katex.renderToString(1.234);
        }).toThrowError(TypeError);
    });

    it("should not throw TypeError when the expression is a supported type", function() {
        expect(function() {
            katex.renderToString("\\sqrt{123}");
        }).not.toThrowError(TypeError);
        expect(function() {
            katex.renderToString(new String("\\sqrt{123}"));
        }).not.toThrowError(TypeError);
    });
});


describe("A MathML font tree-builder", function() {
    const contents = "Ax2k\\omega\\Omega\\imath+";

    it("should render " + contents + " with the correct mathvariants", function() {
        const tree = getParsed(contents);
        const markup = buildMathML(tree, contents, defaultOptions).toMarkup();
        expect(markup).toContain("<mi>A</mi>");
        expect(markup).toContain("<mi>x</mi>");
        expect(markup).toContain("<mn>2</mn>");
        expect(markup).toContain("<mi>\u03c9</mi>");   // \omega
        expect(markup).toContain("<mi mathvariant=\"normal\">\u03A9</mi>");   // \Omega
        expect(markup).toContain("<mi>\u0131</mi>");   // \imath
        expect(markup).toContain("<mo>+</mo>");
    });

    it("should render \\mathbb{" + contents + "} with the correct mathvariants", function() {
        const tex = "\\mathbb{" + contents + "}";
        const tree = getParsed(tex);
        const markup = buildMathML(tree, tex, defaultOptions).toMarkup();
        expect(markup).toContain("<mi mathvariant=\"double-struck\">A</mi>");
        expect(markup).toContain("<mi>x</mi>");
        expect(markup).toContain("<mn>2</mn>");
        expect(markup).toContain("<mi>\u03c9</mi>");                        // \omega
        expect(markup).toContain("<mi mathvariant=\"normal\">\u03A9</mi>"); // \Omega
        expect(markup).toContain("<mi>\u0131</mi>");                        // \imath
        expect(markup).toContain("<mo>+</mo>");
    });

    it("should render \\mathrm{" + contents + "} with the correct mathvariants", function() {
        const tex = "\\mathrm{" + contents + "}";
        const tree = getParsed(tex);
        const markup = buildMathML(tree, tex, defaultOptions).toMarkup();
        expect(markup).toContain("<mi mathvariant=\"normal\">A</mi>");
        expect(markup).toContain("<mi mathvariant=\"normal\">x</mi>");
        expect(markup).toContain("<mn>2</mn>");
        expect(markup).toContain("<mi>\u03c9</mi>");   // \omega
        expect(markup).toContain("<mi mathvariant=\"normal\">\u03A9</mi>");   // \Omega
        expect(markup).toContain("<mi>\u0131</mi>");   // \imath
        expect(markup).toContain("<mo>+</mo>");
    });

    it("should render \\mathit{" + contents + "} with the correct mathvariants", function() {
        const tex = "\\mathit{" + contents + "}";
        const tree = getParsed(tex);
        const markup = buildMathML(tree, tex, defaultOptions).toMarkup();
        expect(markup).toContain("<mi>A</mi>");
        expect(markup).toContain("<mi>x</mi>");
        expect(markup).toContain("<mn mathvariant=\"italic\">2</mn>");
        expect(markup).toContain("<mi>\u03c9</mi>");   // \omega
        expect(markup).toContain("<mi>\u03A9</mi>");   // \Omega
        expect(markup).toContain("<mi>\u0131</mi>");   // \imath
        expect(markup).toContain("<mo>+</mo>");
    });

    it("should render \\mathbf{" + contents + "} with the correct mathvariants", function() {
        const tex = "\\mathbf{" + contents + "}";
        const tree = getParsed(tex);
        const markup = buildMathML(tree, tex, defaultOptions).toMarkup();
        expect(markup).toContain("<mi mathvariant=\"bold\">A</mi>");
        expect(markup).toContain("<mi mathvariant=\"bold\">x</mi>");
        expect(markup).toContain("<mn mathvariant=\"bold\">2</mn>");
        expect(markup).toContain("<mi>\u03c9</mi>");                        // \omega
        expect(markup).toContain("<mi mathvariant=\"bold\">\u03A9</mi>");   // \Omega
        expect(markup).toContain("<mi>\u0131</mi>");                        // \imath
        expect(markup).toContain("<mo>+</mo>");
    });

    it("should render \\mathcal{" + contents + "} with the correct mathvariants", function() {
        const tex = "\\mathcal{" + contents + "}";
        const tree = getParsed(tex);
        const markup = buildMathML(tree, tex, defaultOptions).toMarkup();
        expect(markup).toContain("<mi mathvariant=\"script\">A</mi>");
        expect(markup).toContain("<mi>x</mi>");                             // script is caps only
        expect(markup).toContain("<mn mathvariant=\"script\">2</mn>");
        // MathJax marks everything below as "script" except \omega
        // We don't have these glyphs in "caligraphic" and neither does MathJax
        expect(markup).toContain("<mi>\u03c9</mi>");                        // \omega
        expect(markup).toContain("<mi mathvariant=\"normal\">\u03A9</mi>"); // \Omega
        expect(markup).toContain("<mi>\u0131</mi>");                        // \imath
        expect(markup).toContain("<mo>+</mo>");
    });

    it("should render \\mathfrak{" + contents + "} with the correct mathvariants", function() {
        const tex = "\\mathfrak{" + contents + "}";
        const tree = getParsed(tex);
        const markup = buildMathML(tree, tex, defaultOptions).toMarkup();
        expect(markup).toContain("<mi mathvariant=\"fraktur\">A</mi>");
        expect(markup).toContain("<mi mathvariant=\"fraktur\">x</mi>");
        expect(markup).toContain("<mn mathvariant=\"fraktur\">2</mn>");
        // MathJax marks everything below as "fraktur" except \omega
        // We don't have these glyphs in "fraktur" and neither does MathJax
        expect(markup).toContain("<mi>\u03c9</mi>");                        // \omega
        expect(markup).toContain("<mi mathvariant=\"normal\">\u03A9</mi>"); // \Omega
        expect(markup).toContain("<mi>\u0131</mi>");                        // \imath
        expect(markup).toContain("<mo>+</mo>");
    });

    it("should render \\mathscr{" + contents + "} with the correct mathvariants", function() {
        const tex = "\\mathscr{" + contents + "}";
        const tree = getParsed(tex);
        const markup = buildMathML(tree, tex, defaultOptions).toMarkup();
        expect(markup).toContain("<mi mathvariant=\"script\">A</mi>");
        // MathJax marks everything below as "script" except \omega
        // We don't have these glyphs in "script" and neither does MathJax
        expect(markup).toContain("<mi>x</mi>");
        expect(markup).toContain("<mn>2</mn>");
        expect(markup).toContain("<mi>\u03c9</mi>");                        // \omega
        expect(markup).toContain("<mi mathvariant=\"normal\">\u03A9</mi>"); // \Omega
        expect(markup).toContain("<mi>\u0131</mi>");                        // \imath
        expect(markup).toContain("<mo>+</mo>");
    });

    it("should render \\mathsf{" + contents + "} with the correct mathvariants", function() {
        const tex = "\\mathsf{" + contents + "}";
        const tree = getParsed(tex);
        const markup = buildMathML(tree, tex, defaultOptions).toMarkup();
        expect(markup).toContain("<mi mathvariant=\"sans-serif\">A</mi>");
        expect(markup).toContain("<mi mathvariant=\"sans-serif\">x</mi>");
        expect(markup).toContain("<mn mathvariant=\"sans-serif\">2</mn>");
        expect(markup).toContain("<mi>\u03c9</mi>");                            // \omega
        expect(markup).toContain("<mi mathvariant=\"sans-serif\">\u03A9</mi>"); // \Omega
        expect(markup).toContain("<mi>\u0131</mi>");                            // \imath
        expect(markup).toContain("<mo>+</mo>");
    });

    it("should render a combination of font and color changes", function() {
        let tex = "\\textcolor{blue}{\\mathbb R}";
        let tree = getParsed(tex);
        let markup = buildMathML(tree, tex, defaultOptions).toMarkup();
        let node = "<mstyle mathcolor=\"blue\">" +
            "<mi mathvariant=\"double-struck\">R</mi>" +
            "</mstyle>";
        expect(markup).toContain(node);

        // reverse the order of the commands
        tex = "\\mathbb{\\textcolor{blue}{R}}";
        tree = getParsed(tex);
        markup = buildMathML(tree, tex, defaultOptions).toMarkup();
        node = "<mstyle mathcolor=\"blue\">" +
            "<mi mathvariant=\"double-struck\">R</mi>" +
            "</mstyle>";
        expect(markup).toContain(node);
    });

    it("should render text as <mtext>", function() {
        const tex = "\\text{for }";
        const tree = getParsed(tex);
        const markup = buildMathML(tree, tex, defaultOptions).toMarkup();
        expect(markup).toContain("<mtext>for\u00a0</mtext>");
    });

    it("should render math within text as side-by-side children", function() {
        const tex = "\\text{graph: $y = mx + b$}";
        const tree = getParsed(tex);
        const markup = buildMathML(tree, tex, defaultOptions).toMarkup();
        expect(markup).toContain("<mrow><mtext>graph:\u00a0</mtext>");
        expect(markup).toContain(
            "<mi>y</mi><mo>=</mo><mi>m</mi><mi>x</mi><mo>+</mo><mi>b</mi>");
    });
});

describe("A bin builder", function() {
    it("should create mbins normally", function() {
        const built = getBuilt("x + y");

        expect(built[1].classes).toContain("mbin");
    });

    it("should create ords when at the beginning of lists", function() {
        const built = getBuilt("+ x");

        expect(built[0].classes).toContain("mord");
        expect(built[0].classes).not.toContain("mbin");
    });

    it("should create ords after some other objects", function() {
        expect(getBuilt("x + + 2")[2].classes).toContain("mord");
        expect(getBuilt("( + 2")[1].classes).toContain("mord");
        expect(getBuilt("= + 2")[1].classes).toContain("mord");
        expect(getBuilt("\\sin + 2")[1].classes).toContain("mord");
        expect(getBuilt(", + 2")[1].classes).toContain("mord");
    });

    it("should correctly interact with color objects", function() {
        expect(getBuilt("\\blue{x}+y")[1].classes).toContain("mbin");
        expect(getBuilt("\\blue{x+}+y")[1].classes).toContain("mbin");
        expect(getBuilt("\\blue{x+}+y")[2].classes).toContain("mord");
    });
});

describe("A markup generator", function() {
    it("marks trees up", function() {
        // Just a few quick sanity checks here...
        const markup = katex.renderToString("\\sigma^2");
        expect(markup.indexOf("<span")).toBe(0);
        expect(markup).toContain("\u03c3");  // sigma
        expect(markup).toContain("margin-right");
        expect(markup).not.toContain("marginRight");
    });

    it("generates both MathML and HTML", function() {
        const markup = katex.renderToString("a");

        expect(markup).toContain("<span");
        expect(markup).toContain("<math");
    });
});

describe("A parse tree generator", function() {
    it("generates a tree", function() {
        const tree = stripPositions(katex.__parse("\\sigma^2"));
        expect(JSON.stringify(tree)).toEqual(JSON.stringify([
            {
                "type": "supsub",
                "value": {
                    "base": {
                        "type": "mathord",
                        "value": "\\sigma",
                        "mode": "math",
                    },
                    "sup": {
                        "type": "textord",
                        "value": "2",
                        "mode": "math",
                    },
                    "sub": undefined,
                },
                "mode": "math",
            },
        ]));
    });
});

describe("An accent parser", function() {
    it("should not fail", function() {
        expect("\\vec{x}").toParse();
        expect("\\vec{x^2}").toParse();
        expect("\\vec{x}^2").toParse();
        expect("\\vec x").toParse();
    });

    it("should produce accents", function() {
        const parse = getParsed("\\vec x")[0];

        expect(parse.type).toEqual("accent");
    });

    it("should be grouped more tightly than supsubs", function() {
        const parse = getParsed("\\vec x^2")[0];

        expect(parse.type).toEqual("supsub");
    });

    it("should parse stretchy, shifty accents", function() {
        expect("\\widehat{x}").toParse();
    });

    it("should parse stretchy, non-shifty accents", function() {
        expect("\\overrightarrow{x}").toParse();
    });
});

describe("An accent builder", function() {
    it("should not fail", function() {
        expect("\\vec{x}").toBuild();
        expect("\\vec{x}^2").toBuild();
        expect("\\vec{x}_2").toBuild();
        expect("\\vec{x}_2^2").toBuild();
    });

    it("should produce mords", function() {
        expect(getBuilt("\\vec x")[0].classes).toContain("mord");
        expect(getBuilt("\\vec +")[0].classes).toContain("mord");
        expect(getBuilt("\\vec +")[0].classes).not.toContain("mbin");
        expect(getBuilt("\\vec )^2")[0].classes).toContain("mord");
        expect(getBuilt("\\vec )^2")[0].classes).not.toContain("mclose");
    });
});

describe("A stretchy and shifty accent builder", function() {
    it("should not fail", function() {
        expect("\\widehat{AB}").toBuild();
        expect("\\widehat{AB}^2").toBuild();
        expect("\\widehat{AB}_2").toBuild();
        expect("\\widehat{AB}_2^2").toBuild();
    });

    it("should produce mords", function() {
        expect(getBuilt("\\widehat{AB}")[0].classes).toContain("mord");
        expect(getBuilt("\\widehat +")[0].classes).toContain("mord");
        expect(getBuilt("\\widehat +")[0].classes).not.toContain("mbin");
        expect(getBuilt("\\widehat )^2")[0].classes).toContain("mord");
        expect(getBuilt("\\widehat )^2")[0].classes).not.toContain("mclose");
    });
});

describe("A stretchy and non-shifty accent builder", function() {
    it("should not fail", function() {
        expect("\\overrightarrow{AB}").toBuild();
        expect("\\overrightarrow{AB}^2").toBuild();
        expect("\\overrightarrow{AB}_2").toBuild();
        expect("\\overrightarrow{AB}_2^2").toBuild();
    });

    it("should produce mords", function() {
        expect(getBuilt("\\overrightarrow{AB}")[0].classes).toContain("mord");
        expect(getBuilt("\\overrightarrow +")[0].classes).toContain("mord");
        expect(getBuilt("\\overrightarrow +")[0].classes).not.toContain("mbin");
        expect(getBuilt("\\overrightarrow )^2")[0].classes).toContain("mord");
        expect(getBuilt("\\overrightarrow )^2")[0].classes).not.toContain("mclose");
    });
});

describe("An under-accent parser", function() {
    it("should not fail", function() {
        expect("\\underrightarrow{x}").toParse();
        expect("\\underrightarrow{x^2}").toParse();
        expect("\\underrightarrow{x}^2").toParse();
        expect("\\underrightarrow x").toParse();
    });

    it("should produce accentUnder", function() {
        const parse = getParsed("\\underrightarrow x")[0];

        expect(parse.type).toEqual("accentUnder");
    });

    it("should be grouped more tightly than supsubs", function() {
        const parse = getParsed("\\underrightarrow x^2")[0];

        expect(parse.type).toEqual("supsub");
    });
});

describe("An under-accent builder", function() {
    it("should not fail", function() {
        expect("\\underrightarrow{x}").toBuild();
        expect("\\underrightarrow{x}^2").toBuild();
        expect("\\underrightarrow{x}_2").toBuild();
        expect("\\underrightarrow{x}_2^2").toBuild();
    });

    it("should produce mords", function() {
        expect(getBuilt("\\underrightarrow x")[0].classes).toContain("mord");
        expect(getBuilt("\\underrightarrow +")[0].classes).toContain("mord");
        expect(getBuilt("\\underrightarrow +")[0].classes).not.toContain("mbin");
        expect(getBuilt("\\underrightarrow )^2")[0].classes).toContain("mord");
        expect(getBuilt("\\underrightarrow )^2")[0].classes).not.toContain("mclose");
    });
});

describe("An extensible arrow parser", function() {
    it("should not fail", function() {
        expect("\\xrightarrow{x}").toParse();
        expect("\\xrightarrow{x^2}").toParse();
        expect("\\xrightarrow{x}^2").toParse();
        expect("\\xrightarrow x").toParse();
        expect("\\xrightarrow[under]{over}").toParse();
    });

    it("should produce xArrow", function() {
        const parse = getParsed("\\xrightarrow x")[0];

        expect(parse.type).toEqual("xArrow");
    });

    it("should be grouped more tightly than supsubs", function() {
        const parse = getParsed("\\xrightarrow x^2")[0];

        expect(parse.type).toEqual("supsub");
    });
});

describe("An extensible arrow builder", function() {
    it("should not fail", function() {
        expect("\\xrightarrow{x}").toBuild();
        expect("\\xrightarrow{x}^2").toBuild();
        expect("\\xrightarrow{x}_2").toBuild();
        expect("\\xrightarrow{x}_2^2").toBuild();
        expect("\\xrightarrow[under]{over}").toBuild();
    });

    it("should produce mrell", function() {
        expect(getBuilt("\\xrightarrow x")[0].classes).toContain("mrel");
        expect(getBuilt("\\xrightarrow [under]{over}")[0].classes).toContain("mrel");
        expect(getBuilt("\\xrightarrow +")[0].classes).toContain("mrel");
        expect(getBuilt("\\xrightarrow +")[0].classes).not.toContain("mbin");
        expect(getBuilt("\\xrightarrow )^2")[0].classes).toContain("mrel");
        expect(getBuilt("\\xrightarrow )^2")[0].classes).not.toContain("mclose");
    });
});

describe("A horizontal brace parser", function() {
    it("should not fail", function() {
        expect("\\overbrace{x}").toParse();
        expect("\\overbrace{x^2}").toParse();
        expect("\\overbrace{x}^2").toParse();
        expect("\\overbrace x").toParse();
        expect("\\underbrace{x}_2").toParse();
        expect("\\underbrace{x}_2^2").toParse();
    });

    it("should produce horizBrace", function() {
        const parse = getParsed("\\overbrace x")[0];

        expect(parse.type).toEqual("horizBrace");
    });

    it("should be grouped more tightly than supsubs", function() {
        const parse = getParsed("\\overbrace x^2")[0];

        expect(parse.type).toEqual("supsub");
    });
});

describe("A horizontal brace builder", function() {
    it("should not fail", function() {
        expect("\\overbrace{x}").toBuild();
        expect("\\overbrace{x}^2").toBuild();
        expect("\\underbrace{x}_2").toBuild();
        expect("\\underbrace{x}_2^2").toBuild();
    });

    it("should produce mords", function() {
        expect(getBuilt("\\overbrace x")[0].classes).toContain("mord");
        expect(getBuilt("\\overbrace{x}^2")[0].classes).toContain("mord");
        expect(getBuilt("\\overbrace +")[0].classes).toContain("mord");
        expect(getBuilt("\\overbrace +")[0].classes).not.toContain("mbin");
        expect(getBuilt("\\overbrace )^2")[0].classes).toContain("mord");
        expect(getBuilt("\\overbrace )^2")[0].classes).not.toContain("mclose");
    });
});

describe("A boxed parser", function() {
    it("should not fail", function() {
        expect("\\boxed{x}").toParse();
        expect("\\boxed{x^2}").toParse();
        expect("\\boxed{x}^2").toParse();
        expect("\\boxed x").toParse();
    });

    it("should produce enclose", function() {
        const parse = getParsed("\\boxed x")[0];

        expect(parse.type).toEqual("enclose");
    });
});

describe("A boxed builder", function() {
    it("should not fail", function() {
        expect("\\boxed{x}").toBuild();
        expect("\\boxed{x}^2").toBuild();
        expect("\\boxed{x}_2").toBuild();
        expect("\\boxed{x}_2^2").toBuild();
    });

    it("should produce mords", function() {
        expect(getBuilt("\\boxed x")[0].classes).toContain("mord");
        expect(getBuilt("\\boxed +")[0].classes).toContain("mord");
        expect(getBuilt("\\boxed +")[0].classes).not.toContain("mbin");
        expect(getBuilt("\\boxed )^2")[0].classes).toContain("mord");
        expect(getBuilt("\\boxed )^2")[0].classes).not.toContain("mclose");
    });
});

describe("A colorbox parser", function() {
    it("should not fail, given a text argument", function() {
        expect("\\colorbox{red}{a b}").toParse();
        expect("\\colorbox{red}{x}^2").toParse();
        expect("\\colorbox{red} x").toParse();
    });

    it("should fail, given a math argument", function() {
        expect("\\colorbox{red}{\\alpha}").toNotParse();
        expect("\\colorbox{red}{\\frac{a}{b}}").toNotParse();
    });

    it("should parse a color", function() {
        expect("\\colorbox{red}{a b}").toParse();
        expect("\\colorbox{#197}{a b}").toParse();
        expect("\\colorbox{#1a9b7c}{a b}").toParse();
    });

    it("should produce enclose", function() {
        const parse = getParsed("\\colorbox{red} x")[0];
        expect(parse.type).toEqual("enclose");
    });
});

describe("A colorbox builder", function() {
    it("should not fail", function() {
        expect("\\colorbox{red}{a b}").toBuild();
        expect("\\colorbox{red}{a b}^2").toBuild();
        expect("\\colorbox{red} x").toBuild();
    });

    it("should produce mords", function() {
        expect(getBuilt("\\colorbox{red}{a b}")[0].classes).toContain("mord");
    });
});

describe("An fcolorbox parser", function() {
    it("should not fail, given a text argument", function() {
        expect("\\fcolorbox{blue}{yellow}{a b}").toParse();
        expect("\\fcolorbox{blue}{yellow}{x}^2").toParse();
        expect("\\fcolorbox{blue}{yellow} x").toParse();
    });

    it("should fail, given a math argument", function() {
        expect("\\fcolorbox{blue}{yellow}{\\alpha}").toNotParse();
        expect("\\fcolorbox{blue}{yellow}{\\frac{a}{b}}").toNotParse();
    });

    it("should parse a color", function() {
        expect("\\fcolorbox{blue}{yellow}{a b}").toParse();
        expect("\\fcolorbox{blue}{#197}{a b}").toParse();
        expect("\\fcolorbox{blue}{#1a9b7c}{a b}").toParse();
    });

    it("should produce enclose", function() {
        const parse = getParsed("\\fcolorbox{blue}{yellow} x")[0];
        expect(parse.type).toEqual("enclose");
    });
});

describe("A fcolorbox builder", function() {
    it("should not fail", function() {
        expect("\\fcolorbox{blue}{yellow}{a b}").toBuild();
        expect("\\fcolorbox{blue}{yellow}{a b}^2").toBuild();
        expect("\\fcolorbox{blue}{yellow} x").toBuild();
    });

    it("should produce mords", function() {
        expect(getBuilt("\\colorbox{red}{a b}")[0].classes).toContain("mord");
    });
});

describe("A strike-through parser", function() {
    it("should not fail", function() {
        expect("\\cancel{x}").toParse();
        expect("\\cancel{x^2}").toParse();
        expect("\\cancel{x}^2").toParse();
        expect("\\cancel x").toParse();
    });

    it("should produce enclose", function() {
        const parse = getParsed("\\cancel x")[0];

        expect(parse.type).toEqual("enclose");
    });

    it("should be grouped more tightly than supsubs", function() {
        const parse = getParsed("\\cancel x^2")[0];

        expect(parse.type).toEqual("supsub");
    });
});

describe("A strike-through builder", function() {
    it("should not fail", function() {
        expect("\\cancel{x}").toBuild();
        expect("\\cancel{x}^2").toBuild();
        expect("\\cancel{x}_2").toBuild();
        expect("\\cancel{x}_2^2").toBuild();
        expect("\\sout{x}").toBuild();
        expect("\\sout{x}^2").toBuild();
        expect("\\sout{x}_2").toBuild();
        expect("\\sout{x}_2^2").toBuild();
    });

    it("should produce mords", function() {
        expect(getBuilt("\\cancel x")[0].classes).toContain("mord");
        expect(getBuilt("\\cancel +")[0].classes).toContain("mord");
        expect(getBuilt("\\cancel +")[0].classes).not.toContain("mbin");
        expect(getBuilt("\\cancel )^2")[0].classes).toContain("mord");
        expect(getBuilt("\\cancel )^2")[0].classes).not.toContain("mclose");
    });
});

describe("A phantom parser", function() {
    it("should not fail", function() {
        expect("\\phantom{x}").toParse();
        expect("\\phantom{x^2}").toParse();
        expect("\\phantom{x}^2").toParse();
        expect("\\phantom x").toParse();
        expect("\\hphantom{x}").toParse();
        expect("\\hphantom{x^2}").toParse();
        expect("\\hphantom{x}^2").toParse();
        expect("\\hphantom x").toParse();
    });

    it("should build a phantom node", function() {
        const parse = getParsed("\\phantom{x}")[0];

        expect(parse.type).toEqual("phantom");
        expect(parse.value.value).toBeDefined();
    });
});

describe("A phantom builder", function() {
    it("should not fail", function() {
        expect("\\phantom{x}").toBuild();
        expect("\\phantom{x^2}").toBuild();
        expect("\\phantom{x}^2").toBuild();
        expect("\\phantom x").toBuild();

        expect("\\hphantom{x}").toBuild();
        expect("\\hphantom{x^2}").toBuild();
        expect("\\hphantom{x}^2").toBuild();
        expect("\\hphantom x").toBuild();
    });

    it("should make the children transparent", function() {
        const children = getBuilt("\\phantom{x+1}");
        expect(children[0].style.color).toBe("transparent");
        expect(children[1].style.color).toBe("transparent");
        expect(children[2].style.color).toBe("transparent");
    });

    it("should make all descendants transparent", function() {
        const children = getBuilt("\\phantom{x+\\blue{1}}");
        expect(children[0].style.color).toBe("transparent");
        expect(children[1].style.color).toBe("transparent");
        expect(children[2].style.color).toBe("transparent");
    });
});

describe("A smash parser", function() {
    it("should not fail", function() {
        expect("\\smash{x}").toParse();
        expect("\\smash{x^2}").toParse();
        expect("\\smash{x}^2").toParse();
        expect("\\smash x").toParse();

        expect("\\smash[b]{x}").toParse();
        expect("\\smash[b]{x^2}").toParse();
        expect("\\smash[b]{x}^2").toParse();
        expect("\\smash[b] x").toParse();

        expect("\\smash[]{x}").toParse();
        expect("\\smash[]{x^2}").toParse();
        expect("\\smash[]{x}^2").toParse();
        expect("\\smash[] x").toParse();
    });

    it("should build a smash node", function() {
        const parse = getParsed("\\smash{x}")[0];

        expect(parse.type).toEqual("smash");
    });
});

describe("A smash builder", function() {
    it("should not fail", function() {
        expect("\\smash{x}").toBuild();
        expect("\\smash{x^2}").toBuild();
        expect("\\smash{x}^2").toBuild();
        expect("\\smash x").toBuild();

        expect("\\smash[b]{x}").toBuild();
        expect("\\smash[b]{x^2}").toBuild();
        expect("\\smash[b]{x}^2").toBuild();
        expect("\\smash[b] x").toBuild();
    });
});

describe("A parser error", function() {
    it("should report the position of an error", function() {
        try {
            parseTree("\\sqrt}", defaultSettings);
        } catch (e) {
            expect(e.position).toEqual(5);
        }
    });
});

describe("An optional argument parser", function() {
    it("should not fail", function() {
        // Note this doesn't actually make an optional argument, but still
        // should work
        expect("\\frac[1]{2}{3}").toParse();

        expect("\\rule[0.2em]{1em}{1em}").toParse();
    });

    it("should work with sqrts with optional arguments", function() {
        expect("\\sqrt[3]{2}").toParse();
    });

    it("should work when the optional argument is missing", function() {
        expect("\\sqrt{2}").toParse();
        expect("\\rule{1em}{2em}").toParse();
    });

    it("should fail when the optional argument is malformed", function() {
        expect("\\rule[1]{2em}{3em}").toNotParse();
    });

    it("should not work if the optional argument isn't closed", function() {
        expect("\\sqrt[").toNotParse();
    });
});

describe("An array environment", function() {

    it("should accept a single alignment character", function() {
        const parse = getParsed("\\begin{array}r1\\\\20\\end{array}");
        expect(parse[0].type).toBe("array");
        expect(parse[0].value.cols).toEqual([
            { type: "align", align: "r" },
        ]);
    });

    it("should accept vertical separators", function() {
        const parse = getParsed("\\begin{array}{|l||c|}\\end{array}");
        expect(parse[0].type).toBe("array");
        expect(parse[0].value.cols).toEqual([
            { type: "separator", separator: "|" },
            { type: "align", align: "l" },
            { type: "separator", separator: "|" },
            { type: "separator", separator: "|" },
            { type: "align", align: "c" },
            { type: "separator", separator: "|" },
        ]);
    });

});

describe("A cases environment", function() {

    it("should parse its input", function() {
        expect("f(a,b)=\\begin{cases}a+1&\\text{if }b\\text{ is odd}\\\\" +
               "a&\\text{if }b=0\\\\a-1&\\text{otherwise}\\end{cases}")
            .toParse();
    });

});

describe("An aligned environment", function() {

    it("should parse its input", function() {
        expect("\\begin{aligned}a&=b&c&=d\\\\e&=f\\end{aligned}")
            .toParse();
    });

    it("should allow cells in brackets", function() {
        expect("\\begin{aligned}[a]&[b]\\\\ [c]&[d]\\end{aligned}")
            .toParse();
    });

    it("should forbid cells in brackets without space", function() {
        expect("\\begin{aligned}[a]&[b]\\\\[c]&[d]\\end{aligned}")
            .toNotParse();
    });

    it("should not eat the last row when its first cell is empty", function() {
        const ae = getParsed("\\begin{aligned}&E_1 & (1)\\\\&E_2 & (2)\\\\&E_3 & (3)\\end{aligned}")[0];
        expect(ae.value.body.length).toBe(3);
    });
});

describe("A parser that does not throw on unsupported commands", function() {
    // The parser breaks on unsupported commands unless it is explicitly
    // told not to
    const errorColor = "#933";
    const noThrowSettings = new Settings({
        throwOnError: false,
        errorColor: errorColor,
    });

    it("should still parse on unrecognized control sequences", function() {
        expect("\\error").toParse(noThrowSettings);
    });

    describe("should allow unrecognized controls sequences anywhere, including", function() {
        it("in superscripts and subscripts", function() {
            expect("2_\\error").toBuild(noThrowSettings);
            expect("3^{\\error}_\\error").toBuild(noThrowSettings);
            expect("\\int\\nolimits^\\error_\\error").toBuild(noThrowSettings);
        });

        it("in fractions", function() {
            expect("\\frac{345}{\\error}").toBuild(noThrowSettings);
            expect("\\frac\\error{\\error}").toBuild(noThrowSettings);
        });

        it("in square roots", function() {
            expect("\\sqrt\\error").toBuild(noThrowSettings);
            expect("\\sqrt{234\\error}").toBuild(noThrowSettings);
        });

        it("in text boxes", function() {
            expect("\\text{\\error}").toBuild(noThrowSettings);
        });
    });

    it("should produce color nodes with a color value given by errorColor", function() {
        const parsedInput = getParsed("\\error", noThrowSettings);
        expect(parsedInput[0].type).toBe("color");
        expect(parsedInput[0].value.color).toBe(errorColor);
    });
});

describe("The symbol table integrity", function() {
    it("should treat certain symbols as synonyms", function() {
        expect(getBuilt("<")).toEqual(getBuilt("\\lt"));
        expect(getBuilt(">")).toEqual(getBuilt("\\gt"));
        expect(getBuilt("\\left<\\frac{1}{x}\\right>"))
            .toEqual(getBuilt("\\left\\lt\\frac{1}{x}\\right\\gt"));
    });
});

describe("A macro expander", function() {

    const compareParseTree = function(actual, expected, macros) {
        const settings = new Settings({macros: macros});
        actual = stripPositions(parseTree(actual, settings));
        expected = stripPositions(parseTree(expected, defaultSettings));
        expect(actual).toEqual(expected);
    };

    it("should produce individual tokens", function() {
        compareParseTree("e^\\foo", "e^1 23", {"\\foo": "123"});
    });

    it("should preserve leading spaces inside macro definition", function() {
        compareParseTree("\\text{\\foo}", "\\text{ x}", {"\\foo": " x"});
    });

    it("should preserve leading spaces inside macro argument", function() {
        compareParseTree("\\text{\\foo{ x}}", "\\text{ x}", {"\\foo": "#1"});
    });

    it("should ignore expanded spaces in math mode", function() {
        compareParseTree("\\foo", "x", {"\\foo": " x"});
    });

    it("should consume spaces after control-word macro", function() {
        compareParseTree("\\text{\\foo }", "\\text{x}", {"\\foo": "x"});
    });

    it("should consume spaces after macro with \\relax", function() {
        compareParseTree("\\text{\\foo }", "\\text{}", {"\\foo": "\\relax"});
    });

    it("should consume spaces after \\relax", function() {
        compareParseTree("\\text{\\relax }", "\\text{}");
    });

    it("should consume spaces after control-word function", function() {
        compareParseTree("\\text{\\KaTeX }", "\\text{\\KaTeX}");
    });

    it("should preserve spaces after control-symbol macro", function() {
        compareParseTree("\\text{\\% y}", "\\text{x y}", {"\\%": "x"});
    });

    it("should preserve spaces after control-symbol function", function() {
        expect("\\text{\\' }").toParse();
    });

    it("should consume spaces between arguments", function() {
        compareParseTree("\\text{\\foo 1 2}", "\\text{12end}", {"\\foo": "#1#2end"});
        compareParseTree("\\text{\\foo {1} {2}}", "\\text{12end}", {"\\foo": "#1#2end"});
    });

    it("should allow for multiple expansion", function() {
        compareParseTree("1\\foo2", "1aa2", {
            "\\foo": "\\bar\\bar",
            "\\bar": "a",
        });
    });

    it("should allow for multiple expansion with argument", function() {
        compareParseTree("1\\foo2", "12222", {
            "\\foo": "\\bar{#1}\\bar{#1}",
            "\\bar": "#1#1",
        });
    });

    it("should allow for macro argument", function() {
        compareParseTree("\\foo\\bar", "(x)", {
            "\\foo": "(#1)",
            "\\bar": "x",
        });
    });

    it("should allow for space macro argument (text version)", function() {
        compareParseTree("\\text{\\foo\\bar}", "\\text{( )}", {
            "\\foo": "(#1)",
            "\\bar": " ",
        });
    });

    it("should allow for space macro argument (math version)", function() {
        compareParseTree("\\foo\\bar", "()", {
            "\\foo": "(#1)",
            "\\bar": " ",
        });
    });

    it("should allow for space second argument (text version)", function() {
        compareParseTree("\\text{\\foo\\bar\\bar}", "\\text{( , )}", {
            "\\foo": "(#1,#2)",
            "\\bar": " ",
        });
    });

    it("should allow for space second argument (math version)", function() {
        compareParseTree("\\foo\\bar\\bar", "(,)", {
            "\\foo": "(#1,#2)",
            "\\bar": " ",
        });
    });

    it("should allow for empty macro argument", function() {
        compareParseTree("\\foo\\bar", "()", {
            "\\foo": "(#1)",
            "\\bar": "",
        });
    });

    // TODO: The following is not currently possible to get working, given that
    // functions and macros are dealt with separately.
/*
    it("should allow for space function arguments", function() {
        compareParseTree("\\frac\\bar\\bar", "\\frac{}{}", {
            "\\bar": " ",
        });
    });
*/

    it("should expand the \\overset macro as expected", function() {
        expect("\\overset?=").toParseLike("\\mathop{=}\\limits^{?}");
        expect("\\overset{x=y}{\\sqrt{ab}}")
            .toParseLike("\\mathop{\\sqrt{ab}}\\limits^{x=y}");
        expect("\\overset {?} =").toParseLike("\\mathop{=}\\limits^{?}");
    });

    it("should build \\iff, \\implies, \\impliedby", function() {
        expect("X \\iff Y").toBuild();
        expect("X \\implies Y").toBuild();
        expect("X \\impliedby Y").toBuild();
    });
});

describe("A parser taking String objects", function() {
    it("should not fail on an empty String object", function() {
        expect(new String("")).toParse();
    });

    it("should parse the same as a regular string", function() {
        expect(new String("xy")).toParseLike("xy");
        expect(new String("\\div")).toParseLike("\\div");
        expect(new String("\\frac 1 2")).toParseLike("\\frac 1 2");
    });
});

describe("Unicode", function() {
    it("should parse all lower case Greek letters", function() {
        expect("αβγδεϵζηθϑικλμνξοπϖρϱςστυφϕχψω").toParse();
    });

    it("should parse 'ΓΔΘΞΠΣΦΨΩ'", function() {
        expect("ΓΔΘΞΠΣΦΨΩ").toParse();
    });

    it("should parse negated relations", function() {
        expect("∉∤∦≁≆≠≨≩≮≯≰≱⊀⊁⊈⊉⊊⊋⊬⊭⊮⊯⋠⋡⋦⋧⋨⋩⋬⋭⪇⪈⪉⪊⪵⪶⪹⪺⫋⫌").toParse();
    });

    it("should parse relations", function() {
        expect("∈∋∝∼∽≂≃≅≈≊≍≎≏≐≑≒≓≖≗≜≡≤≥≦≧≫≬≳≷≺≻≼≽≾≿").toParse();
    });

    it("should parse more relations", function() {
        expect("⊂⊃⊆⊇⊏⊐⊑⊒⊢⊣⊩⊪⊸⋈⋍⋐⋑⋔⋙⋛⋞⋟⌢⌣⩾⪆⪌⪕⪖⪯⪰⪷⪸⫅⫆").toParse();
    });

<<<<<<< HEAD
    it("should parse arrows", function() {
        expect("←↑→↓↔↕↖↗↘↙↚↛↞↠↢↣↦↩↪↫↬↭↮↰↱↶↷↼↽↾↾↿⇀⇁⇂⇃⇄⇆⇇⇈⇉").toParse();
    });

    it("should parse more arrows", function() {
        expect("⇊⇋⇌⇍⇎⇏⇐⇑⇒⇓⇔⇕⇚⇛⇝⟵⟶⟷⟸⟹⟺⟼").toParse();
=======
    it("should parse binary operators", function() {
        expect("±×÷∓∔∧∨∩∪≀⊎⊓⊔⊕⊖⊗⊘⊙⊚⊛⊝⊞⊟⊠⊡⊺⊻⊼⋇⋉⋊⋋⋌⋎⋏⋒⋓⩞").toParse();
>>>>>>> 6325685a
    });
});

describe("The maxSize setting", function() {
    const rule = "\\rule{999em}{999em}";

    it("should clamp size when set", function() {
        const built = getBuilt(rule, new Settings({maxSize: 5}))[0];
        expect(built.style.borderRightWidth).toEqual("5em");
        expect(built.style.borderTopWidth).toEqual("5em");
    });

    it("should not clamp size when not set", function() {
        const built = getBuilt(rule)[0];
        expect(built.style.borderRightWidth).toEqual("999em");
        expect(built.style.borderTopWidth).toEqual("999em");
    });

    it("should make zero-width rules if a negative maxSize is passed", function() {
        const built = getBuilt(rule, new Settings({maxSize: -5}))[0];
        expect(built.style.borderRightWidth).toEqual("0em");
        expect(built.style.borderTopWidth).toEqual("0em");
    });
});

describe("The \\mathchoice function", function() {
    const cmd = "\\sum_{k = 0}^{\\infty} x^k";

    it("should render as if there is nothing other in display math", function() {
        const plain = getBuilt("\\displaystyle" + cmd)[0];
        const built = getBuilt(`\\displaystyle\\mathchoice{${cmd}}{T}{S}{SS}`)[0];
        expect(built).toEqual(plain);
    });

    it("should render as if there is nothing other in text", function() {
        const plain = getBuilt(cmd)[0];
        const built = getBuilt(`\\mathchoice{D}{${cmd}}{S}{SS}`)[0];
        expect(built).toEqual(plain);
    });

    it("should render as if there is nothing other in scriptstyle", function() {
        const plain = getBuilt(`x_{${cmd}}`)[0];
        const built = getBuilt(`x_{\\mathchoice{D}{T}{${cmd}}{SS}}`)[0];
        expect(built).toEqual(plain);
    });

    it("should render  as if there is nothing other in scriptscriptstyle", function() {
        const plain = getBuilt(`x_{y_{${cmd}}}`)[0];
        const built = getBuilt(`x_{y_{\\mathchoice{D}{T}{S}{${cmd}}}}`)[0];
        expect(built).toEqual(plain);
    });
});<|MERGE_RESOLUTION|>--- conflicted
+++ resolved
@@ -2638,17 +2638,15 @@
         expect("⊂⊃⊆⊇⊏⊐⊑⊒⊢⊣⊩⊪⊸⋈⋍⋐⋑⋔⋙⋛⋞⋟⌢⌣⩾⪆⪌⪕⪖⪯⪰⪷⪸⫅⫆").toParse();
     });
 
-<<<<<<< HEAD
     it("should parse arrows", function() {
         expect("←↑→↓↔↕↖↗↘↙↚↛↞↠↢↣↦↩↪↫↬↭↮↰↱↶↷↼↽↾↾↿⇀⇁⇂⇃⇄⇆⇇⇈⇉").toParse();
     });
 
     it("should parse more arrows", function() {
         expect("⇊⇋⇌⇍⇎⇏⇐⇑⇒⇓⇔⇕⇚⇛⇝⟵⟶⟷⟸⟹⟺⟼").toParse();
-=======
+
     it("should parse binary operators", function() {
         expect("±×÷∓∔∧∨∩∪≀⊎⊓⊔⊕⊖⊗⊘⊙⊚⊛⊝⊞⊟⊠⊡⊺⊻⊼⋇⋉⋊⋋⋌⋎⋏⋒⋓⩞").toParse();
->>>>>>> 6325685a
     });
 });
 
