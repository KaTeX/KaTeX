--- conflicted
+++ resolved
@@ -2977,7 +2977,96 @@
     });
 });
 
-<<<<<<< HEAD
+describe("The \\mathchoice function", function() {
+    const cmd = "\\sum_{k = 0}^{\\infty} x^k";
+
+    it("should render as if there is nothing other in display math", function() {
+        const plain = getBuilt("\\displaystyle" + cmd)[0];
+        const built = getBuilt(`\\displaystyle\\mathchoice{${cmd}}{T}{S}{SS}`)[0];
+        expect(built).toEqual(plain);
+    });
+
+    it("should render as if there is nothing other in text", function() {
+        const plain = getBuilt(cmd)[0];
+        const built = getBuilt(`\\mathchoice{D}{${cmd}}{S}{SS}`)[0];
+        expect(built).toEqual(plain);
+    });
+
+    it("should render as if there is nothing other in scriptstyle", function() {
+        const plain = getBuilt(`x_{${cmd}}`)[0];
+        const built = getBuilt(`x_{\\mathchoice{D}{T}{${cmd}}{SS}}`)[0];
+        expect(built).toEqual(plain);
+    });
+
+    it("should render  as if there is nothing other in scriptscriptstyle", function() {
+        const plain = getBuilt(`x_{y_{${cmd}}}`)[0];
+        const built = getBuilt(`x_{y_{\\mathchoice{D}{T}{S}{${cmd}}}}`)[0];
+        expect(built).toEqual(plain);
+    });
+});
+
+describe("Symbols", function() {
+    it("should parse \\text{\\i\\j}", () => {
+        expect("\\text{\\i\\j}").toParse();
+    });
+
+    it("should parse spacing functions in math or text mode", () => {
+        expect("A\\;B\\,C\\nobreakspace \\text{A\\;B\\,C\\nobreakspace}").toParse();
+    });
+
+    it("should render ligature commands like their unicode characters", () => {
+        const commands = getBuilt("\\text{\\ae\\AE\\oe\\OE\\o\\O\\ss}");
+        const unicode = getBuilt("\\text{æÆœŒøØß}");
+        expect(commands).toEqual(unicode);
+    });
+});
+
+describe("unicodeTextInMathMode setting", function() {
+    it("should allow unicode text when true", () => {
+        expect("é").toParse({unicodeTextInMathMode: true});
+        expect("試").toParse({unicodeTextInMathMode: true});
+    });
+
+    it("should forbid unicode text when false", () => {
+        expect("é").toNotParse({unicodeTextInMathMode: false});
+        expect("試").toNotParse({unicodeTextInMathMode: false});
+    });
+
+    it("should forbid unicode text when default", () => {
+        expect("é").toNotParse();
+        expect("試").toNotParse();
+    });
+
+    it("should always allow unicode text in text mode", () => {
+        expect("\\text{é試}").toParse({unicodeTextInMathMode: false});
+        expect("\\text{é試}").toParse({unicodeTextInMathMode: true});
+        expect("\\text{é試}").toParse();
+    });
+});
+
+describe("Internal __* interface", function() {
+    const latex = "\\sum_{k = 0}^{\\infty} x^k";
+    const rendered = katex.renderToString(latex);
+
+    it("__parse renders same as renderToString", () => {
+        const parsed = katex.__parse(latex);
+        expect(buildTree(parsed, latex, new Settings()).toMarkup())
+            .toEqual(rendered);
+    });
+
+    it("__renderToDomTree renders same as renderToString", () => {
+        const tree = katex.__renderToDomTree(latex);
+        expect(tree.toMarkup()).toEqual(rendered);
+    });
+
+    it("__renderToHTMLTree renders same as renderToString sans MathML", () => {
+        const tree = katex.__renderToHTMLTree(latex);
+        const renderedSansMathML = rendered.replace(
+            /<span class="katex-mathml">.*?<\/span>/, '');
+        expect(tree.toMarkup()).toEqual(renderedSansMathML);
+    });
+});
+
 describe("Tree attributes propagation", function() {
     describe("should put tree attributes to DOM nodes", function() {
         it("for fraction", function() {
@@ -3105,94 +3194,5 @@
                 expect(markup.match(/katex-sup-id="sup"/g).length).toBe(1);
             }
         });
-=======
-describe("The \\mathchoice function", function() {
-    const cmd = "\\sum_{k = 0}^{\\infty} x^k";
-
-    it("should render as if there is nothing other in display math", function() {
-        const plain = getBuilt("\\displaystyle" + cmd)[0];
-        const built = getBuilt(`\\displaystyle\\mathchoice{${cmd}}{T}{S}{SS}`)[0];
-        expect(built).toEqual(plain);
-    });
-
-    it("should render as if there is nothing other in text", function() {
-        const plain = getBuilt(cmd)[0];
-        const built = getBuilt(`\\mathchoice{D}{${cmd}}{S}{SS}`)[0];
-        expect(built).toEqual(plain);
-    });
-
-    it("should render as if there is nothing other in scriptstyle", function() {
-        const plain = getBuilt(`x_{${cmd}}`)[0];
-        const built = getBuilt(`x_{\\mathchoice{D}{T}{${cmd}}{SS}}`)[0];
-        expect(built).toEqual(plain);
-    });
-
-    it("should render  as if there is nothing other in scriptscriptstyle", function() {
-        const plain = getBuilt(`x_{y_{${cmd}}}`)[0];
-        const built = getBuilt(`x_{y_{\\mathchoice{D}{T}{S}{${cmd}}}}`)[0];
-        expect(built).toEqual(plain);
-    });
-});
-
-describe("Symbols", function() {
-    it("should parse \\text{\\i\\j}", () => {
-        expect("\\text{\\i\\j}").toParse();
-    });
-
-    it("should parse spacing functions in math or text mode", () => {
-        expect("A\\;B\\,C\\nobreakspace \\text{A\\;B\\,C\\nobreakspace}").toParse();
-    });
-
-    it("should render ligature commands like their unicode characters", () => {
-        const commands = getBuilt("\\text{\\ae\\AE\\oe\\OE\\o\\O\\ss}");
-        const unicode = getBuilt("\\text{æÆœŒøØß}");
-        expect(commands).toEqual(unicode);
-    });
-});
-
-describe("unicodeTextInMathMode setting", function() {
-    it("should allow unicode text when true", () => {
-        expect("é").toParse({unicodeTextInMathMode: true});
-        expect("試").toParse({unicodeTextInMathMode: true});
-    });
-
-    it("should forbid unicode text when false", () => {
-        expect("é").toNotParse({unicodeTextInMathMode: false});
-        expect("試").toNotParse({unicodeTextInMathMode: false});
-    });
-
-    it("should forbid unicode text when default", () => {
-        expect("é").toNotParse();
-        expect("試").toNotParse();
-    });
-
-    it("should always allow unicode text in text mode", () => {
-        expect("\\text{é試}").toParse({unicodeTextInMathMode: false});
-        expect("\\text{é試}").toParse({unicodeTextInMathMode: true});
-        expect("\\text{é試}").toParse();
-    });
-});
-
-describe("Internal __* interface", function() {
-    const latex = "\\sum_{k = 0}^{\\infty} x^k";
-    const rendered = katex.renderToString(latex);
-
-    it("__parse renders same as renderToString", () => {
-        const parsed = katex.__parse(latex);
-        expect(buildTree(parsed, latex, new Settings()).toMarkup())
-            .toEqual(rendered);
-    });
-
-    it("__renderToDomTree renders same as renderToString", () => {
-        const tree = katex.__renderToDomTree(latex);
-        expect(tree.toMarkup()).toEqual(rendered);
-    });
-
-    it("__renderToHTMLTree renders same as renderToString sans MathML", () => {
-        const tree = katex.__renderToHTMLTree(latex);
-        const renderedSansMathML = rendered.replace(
-            /<span class="katex-mathml">.*?<\/span>/, '');
-        expect(tree.toMarkup()).toEqual(renderedSansMathML);
->>>>>>> 06e0393a
     });
 });