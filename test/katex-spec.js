/* eslint max-len:0 */
/* global expect: false */
/* global it: false */
/* global describe: false */
/* global beforeAll: false */

import buildMathML from "../src/buildMathML";
import buildTree from "../src/buildTree";
import katex from "../katex";
import parseTree from "../src/parseTree";
import Options from "../src/Options";
import Settings from "../src/Settings";
import Style from "../src/Style";
import {
    strictSettings, nonstrictSettings, r,
    getBuilt, getParsed, stripPositions,
} from "./helpers";

const defaultOptions = new Options({
    style: Style.TEXT,
    size: 5,
    maxSize: Infinity,
});

describe("A parser", function() {
    it("should not fail on an empty string", function() {
        expect``.toParse(strictSettings);
    });

    it("should ignore whitespace", function() {
        expect`    x    y    `.toParseLike("xy", strictSettings);
    });

    it("should ignore whitespace in atom", function() {
        expect`    x   ^ y    `.toParseLike("x^y", strictSettings);
    });
});

describe("An ord parser", function() {
    const expression = "1234|/@.\"`abcdefgzABCDEFGZ";

    it("should not fail", function() {
        expect(expression).toParse();
    });

    it("should build a list of ords", function() {
        const parse = getParsed(expression);

        for (let i = 0; i < parse.length; i++) {
            const group = parse[i];
            expect(group.type).toMatch("ord");
        }
    });

    it("should parse the right number of ords", function() {
        const parse = getParsed(expression);

        expect(parse).toHaveLength(expression.length);
    });
});

describe("A bin parser", function() {
    const expression = r`+-*\cdot\pm\div`;

    it("should not fail", function() {
        expect(expression).toParse();
    });

    it("should build a list of bins", function() {
        const parse = getParsed(expression);

        for (let i = 0; i < parse.length; i++) {
            const group = parse[i];
            expect(group.type).toEqual("bin");
        }
    });
});

describe("A rel parser", function() {
    const expression = r`=<>\leq\geq\neq\nleq\ngeq\cong`;
    const notExpression = r`\not=\not<\not>\not\leq\not\geq\not\in`;

    it("should not fail", function() {
        expect(expression).toParse();
        expect(notExpression).toParse();
    });

    it("should build a list of rels", function() {
        const parse = getParsed(expression);

        for (let i = 0; i < parse.length; i++) {
            const group = parse[i];
            expect(group.type).toEqual("rel");
        }
    });
});

describe("A punct parser", function() {
    const expression = ",;";

    it("should not fail", function() {
        expect(expression).toParse(strictSettings);
    });

    it("should build a list of puncts", function() {
        const parse = getParsed(expression);

        for (let i = 0; i < parse.length; i++) {
            const group = parse[i];
            expect(group.type).toEqual("punct");
        }
    });
});

describe("An open parser", function() {
    const expression = "([";

    it("should not fail", function() {
        expect(expression).toParse();
    });

    it("should build a list of opens", function() {
        const parse = getParsed(expression);

        for (let i = 0; i < parse.length; i++) {
            const group = parse[i];
            expect(group.type).toEqual("open");
        }
    });
});

describe("A close parser", function() {
    const expression = ")]?!";

    it("should not fail", function() {
        expect(expression).toParse();
    });

    it("should build a list of closes", function() {
        const parse = getParsed(expression);

        for (let i = 0; i < parse.length; i++) {
            const group = parse[i];
            expect(group.type).toEqual("close");
        }
    });
});

describe("A \\KaTeX parser", function() {
    it("should not fail", function() {
        expect`\KaTeX`.toParse();
    });
});

describe("A subscript and superscript parser", function() {
    it("should not fail on superscripts", function() {
        expect`x^2`.toParse();
    });

    it("should not fail on subscripts", function() {
        expect`x_3`.toParse();
    });

    it("should not fail on both subscripts and superscripts", function() {
        expect`x^2_3`.toParse();

        expect`x_2^3`.toParse();
    });

    it("should not fail when there is no nucleus", function() {
        expect`^3`.toParse();
        expect`^3+`.toParse();
        expect`_2`.toParse();
        expect`^3_2`.toParse();
        expect`_2^3`.toParse();
    });

    it("should produce supsubs for superscript", function() {
        const parse = getParsed`x^2`[0];

        expect(parse.type).toBe("supsub");
        expect(parse.value.base).toBeDefined();
        expect(parse.value.sup).toBeDefined();
        expect(parse.value.sub).toBeUndefined();
    });

    it("should produce supsubs for subscript", function() {
        const parse = getParsed`x_3`[0];

        expect(parse.type).toBe("supsub");
        expect(parse.value.base).toBeDefined();
        expect(parse.value.sub).toBeDefined();
        expect(parse.value.sup).toBeUndefined();
    });

    it("should produce supsubs for ^_", function() {
        const parse = getParsed`x^2_3`[0];

        expect(parse.type).toBe("supsub");
        expect(parse.value.base).toBeDefined();
        expect(parse.value.sup).toBeDefined();
        expect(parse.value.sub).toBeDefined();
    });

    it("should produce supsubs for _^", function() {
        const parse = getParsed`x_3^2`[0];

        expect(parse.type).toBe("supsub");
        expect(parse.value.base).toBeDefined();
        expect(parse.value.sup).toBeDefined();
        expect(parse.value.sub).toBeDefined();
    });

    it("should produce the same thing regardless of order", function() {
        expect`x^2_3`.toParseLike`x_3^2`;
    });

    it("should not parse double subscripts or superscripts", function() {
        expect`x^x^x`.not.toParse();

        expect`x_x_x`.not.toParse();

        expect`x_x^x_x`.not.toParse();

        expect`x_x^x^x`.not.toParse();

        expect`x^x_x_x`.not.toParse();

        expect`x^x_x^x`.not.toParse();
    });

    it("should work correctly with {}s", function() {
        expect`x^{2+3}`.toParse();

        expect`x_{3-2}`.toParse();

        expect`x^{2+3}_3`.toParse();

        expect`x^2_{3-2}`.toParse();

        expect`x^{2+3}_{3-2}`.toParse();

        expect`x_{3-2}^{2+3}`.toParse();

        expect`x_3^{2+3}`.toParse();

        expect`x_{3-2}^2`.toParse();
    });

    it("should work with nested super/subscripts", function() {
        expect`x^{x^x}`.toParse();
        expect`x^{x_x}`.toParse();
        expect`x_{x^x}`.toParse();
        expect`x_{x_x}`.toParse();
    });
});

describe("A subscript and superscript tree-builder", function() {
    it("should not fail when there is no nucleus", function() {
        expect`^3`.toBuild();
        expect`_2`.toBuild();
        expect`^3_2`.toBuild();
        expect`_2^3`.toBuild();
    });
});

describe("A parser with limit controls", function() {
    it("should fail when the limit control is not preceded by an op node", function() {
        expect`3\nolimits_2^2`.not.toParse();
        expect`\sqrt\limits_2^2`.not.toParse();
        expect`45 +\nolimits 45`.not.toParse();
    });

    it("should parse when the limit control directly follows an op node", function() {
        expect`\int\limits_2^2 3`.toParse();
        expect`\sum\nolimits_3^4 4`.toParse();
    });

    it("should parse when the limit control is in the sup/sub area of an op node", function() {
        expect`\int_2^2\limits`.toParse();
        expect`\int^2\nolimits_2`.toParse();
        expect`\int_2\limits^2`.toParse();
    });

    it("should allow multiple limit controls in the sup/sub area of an op node", function() {
        expect`\int_2\nolimits^2\limits 3`.toParse();
        expect`\int\nolimits\limits_2^2`.toParse();
        expect`\int\limits\limits\limits_2^2`.toParse();
    });

    it("should have the rightmost limit control determine the limits property " +
        "of the preceding op node", function() {

        let parsedInput = getParsed`\int\nolimits\limits_2^2`;
        expect(parsedInput[0].value.base.value.limits).toBe(true);

        parsedInput = getParsed`\int\limits_2\nolimits^2`;
        expect(parsedInput[0].value.base.value.limits).toBe(false);
    });
});

describe("A group parser", function() {
    it("should not fail", function() {
        expect`{xy}`.toParse();
    });

    it("should produce a single ord", function() {
        const parse = getParsed`{xy}`;

        expect(parse).toHaveLength(1);

        const ord = parse[0];

        expect(ord.type).toMatch("ord");
        expect(ord.value).toBeTruthy();
    });
});

describe("An implicit group parser", function() {
    it("should not fail", function() {
        expect`\Large x`.toParse();
        expect`abc {abc \Large xyz} abc`.toParse();
    });

    it("should produce a single object", function() {
        const parse = getParsed`\Large abc`;

        expect(parse).toHaveLength(1);

        const sizing = parse[0];

        expect(sizing.type).toEqual("sizing");
        expect(sizing.value).toBeTruthy();
    });

    it("should apply only after the function", function() {
        const parse = getParsed`a \Large abc`;

        expect(parse).toHaveLength(2);

        const sizing = parse[1];

        expect(sizing.type).toEqual("sizing");
        expect(sizing.value.value).toHaveLength(3);
    });

    it("should stop at the ends of groups", function() {
        const parse = getParsed`a { b \Large c } d`;

        const group = parse[1];
        const sizing = group.value[1];

        expect(sizing.type).toEqual("sizing");
        expect(sizing.value.value).toHaveLength(1);
    });

    describe("within optional groups", () => {
        it("should work with sizing commands: \\sqrt[\\small 3]{x}", () => {
            const tree = stripPositions(getParsed`\sqrt[\small 3]{x}`);
            expect(tree).toMatchSnapshot();
        });

        it("should work with \\color: \\sqrt[\\color{red} 3]{x}", () => {
            const tree = stripPositions(getParsed`\sqrt[\color{red} 3]{x}`);
            expect(tree).toMatchSnapshot();
        });

        it("should work style commands \\sqrt[\\textstyle 3]{x}", () => {
            const tree = stripPositions(getParsed`\sqrt[\textstyle 3]{x}`);
            expect(tree).toMatchSnapshot();
        });

        it("should work with old font functions: \\sqrt[\\tt 3]{x}", () => {
            const tree = stripPositions(getParsed`\sqrt[\tt 3]{x}`);
            expect(tree).toMatchSnapshot();
        });
    });
});

describe("A function parser", function() {
    it("should parse no argument functions", function() {
        expect`\div`.toParse();
    });

    it("should parse 1 argument functions", function() {
        expect`\blue x`.toParse();
    });

    it("should parse 2 argument functions", function() {
        expect`\frac 1 2`.toParse();
    });

    it("should not parse 1 argument functions with no arguments", function() {
        expect`\blue`.not.toParse();
    });

    it("should not parse 2 argument functions with 0 or 1 arguments", function() {
        expect`\frac`.not.toParse();

        expect`\frac 1`.not.toParse();
    });

    it("should not parse a function with text right after it", function() {
        expect`\redx`.not.toParse();
    });

    it("should parse a function with a number right after it", function() {
        expect`\frac12`.toParse();
    });

    it("should parse some functions with text right after it", function() {
        expect`\;x`.toParse();
    });
});

describe("A frac parser", function() {
<<<<<<< HEAD
    const expression = r`\frac{x}{y}`;
    const dfracExpression = r`\dfrac{x}{y}`;
    const tfracExpression = r`\tfrac{x}{y}`;
    const cfracExpression = r`\cfrac{x}{y}`;
=======
    const expression = "\\frac{x}{y}";
    const dfracExpression = "\\dfrac{x}{y}";
    const tfracExpression = "\\tfrac{x}{y}";
    const cfracExpression = "\\cfrac{x}{y}";
    const genfrac1 = "\\genfrac ( ] {0.06em}{0}{a}{b+c}";
    const genfrac2 = "\\genfrac ( ] {0.8pt}{}{a}{b+c}";
>>>>>>> db585fae

    it("should not fail", function() {
        expect(expression).toParse();
    });

    it("should produce a frac", function() {
        const parse = getParsed(expression)[0];

        expect(parse.type).toEqual("genfrac");
        expect(parse.value.numer).toBeDefined();
        expect(parse.value.denom).toBeDefined();
    });

    it("should also parse cfrac, dfrac, tfrac, and genfrac", function() {
        expect(cfracExpression).toParse();
        expect(dfracExpression).toParse();
        expect(tfracExpression).toParse();
        expect(genfrac1).toParse();
        expect(genfrac2).toParse();
    });

    it("should parse cfrac, dfrac, tfrac, and genfrac as fracs", function() {
        const dfracParse = getParsed(dfracExpression)[0];

        expect(dfracParse.type).toEqual("genfrac");
        expect(dfracParse.value.numer).toBeDefined();
        expect(dfracParse.value.denom).toBeDefined();

        const tfracParse = getParsed(tfracExpression)[0];

        expect(tfracParse.type).toEqual("genfrac");
        expect(tfracParse.value.numer).toBeDefined();
        expect(tfracParse.value.denom).toBeDefined();

        const cfracParse = getParsed(cfracExpression)[0];

        expect(cfracParse.type).toEqual("genfrac");
        expect(cfracParse.value.numer).toBeDefined();
        expect(cfracParse.value.denom).toBeDefined();

        const genfracParse = getParsed(genfrac1)[0];

        expect(genfracParse.type).toEqual("genfrac");
        expect(genfracParse.value.numer).toBeDefined();
        expect(genfracParse.value.denom).toBeDefined();
        expect(genfracParse.value.leftDelim).toBeDefined();
        expect(genfracParse.value.rightDelim).toBeDefined();
    });

    it("should fail, given math as a line thickness to genfrac", function() {
        const badGenFrac = "\\genfrac ( ] {b+c}{0}{a}{b+c}";
        expect(badGenFrac).toNotParse();
    });

    it("should fail if genfrac is given less than 6 arguments", function() {
        const badGenFrac = "\\genfrac ( ] {0.06em}{0}{a}";
        expect(badGenFrac).toNotParse();
    });

    it("should parse atop", function() {
        const parse = getParsed`x \atop y`[0];

        expect(parse.type).toEqual("genfrac");
        expect(parse.value.numer).toBeDefined();
        expect(parse.value.denom).toBeDefined();
        expect(parse.value.hasBarLine).toEqual(false);
    });
});

describe("An over/brace/brack parser", function() {
    const simpleOver = r`1 \over x`;
    const complexOver = r`1+2i \over 3+4i`;
    const braceFrac = r`a+b \brace c+d`;
    const brackFrac = r`a+b \brack c+d`;

    it("should not fail", function() {
        expect(simpleOver).toParse();
        expect(complexOver).toParse();
        expect(braceFrac).toParse();
        expect(brackFrac).toParse();
    });

    it("should produce a frac", function() {
        let parse;

        parse = getParsed(simpleOver)[0];

        expect(parse.type).toEqual("genfrac");
        expect(parse.value.numer).toBeDefined();
        expect(parse.value.denom).toBeDefined();

        parse = getParsed(complexOver)[0];

        expect(parse.type).toEqual("genfrac");
        expect(parse.value.numer).toBeDefined();
        expect(parse.value.denom).toBeDefined();

        const parseBraceFrac = getParsed(braceFrac)[0];

        expect(parseBraceFrac.type).toEqual("genfrac");
        expect(parseBraceFrac.value.numer).toBeDefined();
        expect(parseBraceFrac.value.denom).toBeDefined();
        expect(parseBraceFrac.value.leftDelim).toBeDefined();
        expect(parseBraceFrac.value.rightDelim).toBeDefined();

        const parseBrackFrac = getParsed(brackFrac)[0];

        expect(parseBrackFrac.type).toEqual("genfrac");
        expect(parseBrackFrac.value.numer).toBeDefined();
        expect(parseBrackFrac.value.denom).toBeDefined();
        expect(parseBrackFrac.value.leftDelim).toBeDefined();
        expect(parseBrackFrac.value.rightDelim).toBeDefined();
    });

    it("should create a numerator from the atoms before \\over", function() {
        const parse = getParsed(complexOver)[0];

        const numer = parse.value.numer;
        expect(numer.value).toHaveLength(4);
    });

    it("should create a demonimator from the atoms after \\over", function() {
        const parse = getParsed(complexOver)[0];

        const denom = parse.value.numer;
        expect(denom.value).toHaveLength(4);
    });

    it("should handle empty numerators", function() {
        const emptyNumerator = r`\over x`;
        const parse = getParsed(emptyNumerator)[0];
        expect(parse.type).toEqual("genfrac");
        expect(parse.value.numer).toBeDefined();
        expect(parse.value.denom).toBeDefined();
    });

    it("should handle empty denominators", function() {
        const emptyDenominator = r`1 \over`;
        const parse = getParsed(emptyDenominator)[0];
        expect(parse.type).toEqual("genfrac");
        expect(parse.value.numer).toBeDefined();
        expect(parse.value.denom).toBeDefined();
    });

    it("should handle \\displaystyle correctly", function() {
        const displaystyleExpression = r`\displaystyle 1 \over 2`;
        const parse = getParsed(displaystyleExpression)[0];
        expect(parse.type).toEqual("genfrac");
        expect(parse.value.numer.value[0].type).toEqual("styling");
        expect(parse.value.denom).toBeDefined();
    });

    it("should handle \\textstyle correctly", function() {
        expect`\textstyle 1 \over 2`.toParseLike`\frac{\textstyle 1}{2}`;
        expect`{\textstyle 1} \over 2`.toParseLike`\frac{\textstyle 1}{2}`;
    });

    it("should handle nested factions", function() {
        const nestedOverExpression = r`{1 \over 2} \over 3`;
        const parse = getParsed(nestedOverExpression)[0];
        expect(parse.type).toEqual("genfrac");
        expect(parse.value.numer.value[0].type).toEqual("genfrac");
        expect(parse.value.numer.value[0].value.numer.value[0].value).toEqual("1");
        expect(parse.value.numer.value[0].value.denom.value[0].value).toEqual("2");
        expect(parse.value.denom).toBeDefined();
        expect(parse.value.denom.value[0].value).toEqual("3");
    });

    it("should fail with multiple overs in the same group", function() {
        const badMultipleOvers = r`1 \over 2 + 3 \over 4`;
        expect(badMultipleOvers).not.toParse();

        const badOverChoose = r`1 \over 2 \choose 3`;
        expect(badOverChoose).not.toParse();
    });
});

describe("A genfrac builder", function() {
    it("should not fail", function() {
        expect("\\frac{x}{y}").toBuild();
        expect("\\dfrac{x}{y}").toBuild();
        expect("\\tfrac{x}{y}").toBuild();
        expect("\\cfrac{x}{y}").toBuild();
        expect("\\genfrac ( ] {0.06em}{0}{a}{b+c}").toBuild();
        expect("\\genfrac ( ] {0.8pt}{}{a}{b+c}").toBuild();
    });
});

describe("A infix builder", function() {
    it("should not fail", function() {
        expect("a \\over b").toBuild();
        expect("a \\atop b").toBuild();
        expect("a \\choose b").toBuild();
        expect("a \\brace b").toBuild();
        expect("a \\brack b").toBuild();
    });
});

describe("A sizing parser", function() {
    const sizeExpression = r`\Huge{x}\small{x}`;

    it("should not fail", function() {
        expect(sizeExpression).toParse();
    });

    it("should produce a sizing node", function() {
        const parse = getParsed(sizeExpression)[0];

        expect(parse.type).toEqual("sizing");
        expect(parse.value).toBeDefined();
    });
});

describe("A text parser", function() {
    const textExpression = r`\text{a b}`;
    const noBraceTextExpression = r`\text x`;
    const nestedTextExpression =
        r`\text{a {b} \blue{c} \textcolor{#fff}{x} \llap{x}}`;
    const spaceTextExpression = r`\text{  a \ }`;
    const leadingSpaceTextExpression = r`\text {moo}`;
    const badTextExpression = r`\text{a b%}`;
    const badFunctionExpression = r`\text{\sqrt{x}}`;
    const mathTokenAfterText = r`\text{sin}^2`;

    it("should not fail", function() {
        expect(textExpression).toParse();
    });

    it("should produce a text", function() {
        const parse = getParsed(textExpression)[0];

        expect(parse.type).toEqual("text");
        expect(parse.value).toBeDefined();
    });

    it("should produce textords instead of mathords", function() {
        const parse = getParsed(textExpression)[0];
        const group = parse.value.body;

        expect(group[0].type).toEqual("textord");
    });

    it("should not parse bad text", function() {
        expect(badTextExpression).not.toParse();
    });

    it("should not parse bad functions inside text", function() {
        expect(badFunctionExpression).not.toParse();
    });

    it("should parse text with no braces around it", function() {
        expect(noBraceTextExpression).toParse();
    });

    it("should parse nested expressions", function() {
        expect(nestedTextExpression).toParse();
    });

    it("should contract spaces", function() {
        const parse = getParsed(spaceTextExpression)[0];
        const group = parse.value.body;

        expect(group[0].type).toEqual("spacing");
        expect(group[1].type).toEqual("textord");
        expect(group[2].type).toEqual("spacing");
        expect(group[3].type).toEqual("spacing");
    });

    it("should accept math mode tokens after its argument", function() {
        expect(mathTokenAfterText).toParse();
    });

    it("should ignore a space before the text group", function() {
        const parse = getParsed(leadingSpaceTextExpression)[0];
        // [m, o, o]
        expect(parse.value.body).toHaveLength(3);
        expect(
            parse.value.body.map(function(n) { return n.value; }).join("")
        ).toBe("moo");
    });

    it("should parse math within text group", function() {
        expect`\text{graph: $y = mx + b$}`.toParse(strictSettings);
        expect`\text{graph: \(y = mx + b\)}`.toParse(strictSettings);
    });

    it("should parse math within text within math within text", function() {
        expect`\text{hello $x + \text{world $y$} + z$}`.toParse(strictSettings);
        expect`\text{hello \(x + \text{world $y$} + z\)}`.toParse(strictSettings);
        expect`\text{hello $x + \text{world \(y\)} + z$}`.toParse(strictSettings);
        expect`\text{hello \(x + \text{world \(y\)} + z\)}`.toParse(strictSettings);
    });

    it("should forbid \\( within math mode", function() {
        expect`\(`.not.toParse();
        expect`\text{$\(x\)$}`.not.toParse();
    });

    it("should forbid $ within math mode", function() {
        expect`$x$`.not.toParse();
        expect`\text{\($x$\)}`.not.toParse();
    });

    it("should detect unbalanced \\)", function() {
        expect`\)`.not.toParse();
        expect`\text{\)}`.not.toParse();
    });

    it("should detect unbalanced $", function() {
        expect`$`.not.toParse();
        expect`\text{$}`.not.toParse();
    });

    it("should not mix $ and \\(..\\)", function() {
        expect`\text{$x\)}`.not.toParse();
        expect`\text{\(x$}`.not.toParse();
    });

    it("should parse spacing functions", function() {
        expect`a b\, \; \! \: ~ \thinspace \medspace \quad \ `.toBuild();
        expect`\enspace \thickspace \qquad \space \nobreakspace`.toBuild();
    });

    it("should omit spaces after commands", function() {
        expect`\text{\textellipsis !}`.toParseLike`\text{\textellipsis!}`;
    });
});

describe("A color parser", function() {
    const colorExpression = r`\blue{x}`;
    const newColorExpression = r`\redA{x}`;
    const customColorExpression1 = r`\textcolor{#fA6}{x}`;
    const customColorExpression2 = r`\textcolor{#fA6fA6}{x}`;
    const badCustomColorExpression1 = r`\textcolor{bad-color}{x}`;
    const badCustomColorExpression2 = r`\textcolor{#fA6f}{x}`;
    const badCustomColorExpression3 = r`\textcolor{#gA6}{x}`;
    const oldColorExpression = r`\color{#fA6}xy`;

    it("should not fail", function() {
        expect(colorExpression).toParse();
    });

    it("should build a color node", function() {
        const parse = getParsed(colorExpression)[0];

        expect(parse.type).toEqual("color");
        expect(parse.value.color).toBeDefined();
        expect(parse.value.value).toBeDefined();
    });

    it("should parse a custom color", function() {
        expect(customColorExpression1).toParse();
        expect(customColorExpression2).toParse();
    });

    it("should correctly extract the custom color", function() {
        const parse1 = getParsed(customColorExpression1)[0];
        const parse2 = getParsed(customColorExpression2)[0];

        expect(parse1.value.color).toEqual("#fA6");
        expect(parse2.value.color).toEqual("#fA6fA6");
    });

    it("should not parse a bad custom color", function() {
        expect(badCustomColorExpression1).not.toParse();
        expect(badCustomColorExpression2).not.toParse();
        expect(badCustomColorExpression3).not.toParse();
    });

    it("should parse new colors from the branding guide", function() {
        expect(newColorExpression).toParse();
    });

    it("should have correct greediness", function() {
        expect`\textcolor{red}a`.toParse();
        expect`\textcolor{red}{\text{a}}`.toParse();
        expect`\textcolor{red}\text{a}`.not.toParse();
        expect`\textcolor{red}\frac12`.not.toParse();
    });

    it("should use one-argument \\color by default", function() {
        expect(oldColorExpression).toParseLike`\textcolor{#fA6}{xy}`;
    });

    it("should use one-argument \\color if requested", function() {
        expect(oldColorExpression).toParseLike(r`\textcolor{#fA6}{xy}`, {
            colorIsTextColor: false,
        });
    });

    it("should use two-argument \\color if requested", function() {
        expect(oldColorExpression).toParseLike(r`\textcolor{#fA6}{x}y`, {
            colorIsTextColor: true,
        });
    });

    it("should not define \\color in global context", function() {
        const macros = {};
        expect(oldColorExpression).toParseLike(r`\textcolor{#fA6}{x}y`, {
            colorIsTextColor: true,
            macros: macros,
        });
        expect(macros).toEqual({});
    });
});

describe("A tie parser", function() {
    const mathTie = "a~b";
    const textTie = r`\text{a~ b}`;

    it("should parse ties in math mode", function() {
        expect(mathTie).toParse();
    });

    it("should parse ties in text mode", function() {
        expect(textTie).toParse();
    });

    it("should produce spacing in math mode", function() {
        const parse = getParsed(mathTie);

        expect(parse[1].type).toEqual("spacing");
    });

    it("should produce spacing in text mode", function() {
        const text = getParsed(textTie)[0];
        const parse = text.value.body;

        expect(parse[1].type).toEqual("spacing");
    });

    it("should not contract with spaces in text mode", function() {
        const text = getParsed(textTie)[0];
        const parse = text.value.body;

        expect(parse[2].type).toEqual("spacing");
    });
});

describe("A delimiter sizing parser", function() {
    const normalDelim = r`\bigl |`;
    const notDelim = r`\bigl x`;
    const bigDelim = r`\Biggr \langle`;

    it("should parse normal delimiters", function() {
        expect(normalDelim).toParse();
        expect(bigDelim).toParse();
    });

    it("should not parse not-delimiters", function() {
        expect(notDelim).not.toParse();
    });

    it("should produce a delimsizing", function() {
        const parse = getParsed(normalDelim)[0];

        expect(parse.type).toEqual("delimsizing");
    });

    it("should produce the correct direction delimiter", function() {
        const leftParse = getParsed(normalDelim)[0];
        const rightParse = getParsed(bigDelim)[0];

        expect(leftParse.value.mclass).toEqual("mopen");
        expect(rightParse.value.mclass).toEqual("mclose");
    });

    it("should parse the correct size delimiter", function() {
        const smallParse = getParsed(normalDelim)[0];
        const bigParse = getParsed(bigDelim)[0];

        expect(smallParse.value.size).toEqual(1);
        expect(bigParse.value.size).toEqual(4);
    });
});

describe("An overline parser", function() {
    const overline = r`\overline{x}`;

    it("should not fail", function() {
        expect(overline).toParse();
    });

    it("should produce an overline", function() {
        const parse = getParsed(overline)[0];

        expect(parse.type).toEqual("overline");
    });
});

describe("An lap parser", function() {
    it("should not fail on a text argument", function() {
        expect`\rlap{\,/}{=}`.toParse();
        expect`\mathrlap{\,/}{=}`.toParse();
        expect`{=}\llap{/\,}`.toParse();
        expect`{=}\mathllap{/\,}`.toParse();
        expect`\sum_{\clap{ABCDEFG}}`.toParse();
        expect`\sum_{\mathclap{ABCDEFG}}`.toParse();
    });

    it("should not fail if math version is used", function() {
        expect`\mathrlap{\frac{a}{b}}{=}`.toParse();
        expect`{=}\mathllap{\frac{a}{b}}`.toParse();
        expect`\sum_{\mathclap{\frac{a}{b}}}`.toParse();
    });

    it("should fail on math if AMS version is used", function() {
        expect`\rlap{\frac{a}{b}}{=}`.not.toParse();
        expect`{=}\llap{\frac{a}{b}}`.not.toParse();
        expect`\sum_{\clap{\frac{a}{b}}}`.not.toParse();
    });

    it("should produce a lap", function() {
        const parse = getParsed`\mathrlap{\,/}`[0];

        expect(parse.type).toEqual("lap");
    });
});

describe("A rule parser", function() {
    const emRule = r`\rule{1em}{2em}`;
    const exRule = r`\rule{1ex}{2em}`;
    const badUnitRule = r`\rule{1au}{2em}`;
    const noNumberRule = r`\rule{1em}{em}`;
    const incompleteRule = r`\rule{1em}`;
    const hardNumberRule = r`\rule{   01.24ex}{2.450   em   }`;

    it("should not fail", function() {
        expect(emRule).toParse();
        expect(exRule).toParse();
    });

    it("should not parse invalid units", function() {
        expect(badUnitRule).not.toParse();

        expect(noNumberRule).not.toParse();
    });

    it("should not parse incomplete rules", function() {
        expect(incompleteRule).not.toParse();
    });

    it("should produce a rule", function() {
        const parse = getParsed(emRule)[0];

        expect(parse.type).toEqual("rule");
    });

    it("should list the correct units", function() {
        const emParse = getParsed(emRule)[0];
        const exParse = getParsed(exRule)[0];

        expect(emParse.value.width.unit).toEqual("em");
        expect(emParse.value.height.unit).toEqual("em");

        expect(exParse.value.width.unit).toEqual("ex");
        expect(exParse.value.height.unit).toEqual("em");
    });

    it("should parse the number correctly", function() {
        const hardNumberParse = getParsed(hardNumberRule)[0];

        expect(hardNumberParse.value.width.number).toBeCloseTo(1.24);
        expect(hardNumberParse.value.height.number).toBeCloseTo(2.45);
    });

    it("should parse negative sizes", function() {
        const parse = getParsed`\rule{-1em}{- 0.2em}`[0];

        expect(parse.value.width.number).toBeCloseTo(-1);
        expect(parse.value.height.number).toBeCloseTo(-0.2);
    });
});

describe("A kern parser", function() {
    const emKern = r`\kern{1em}`;
    const exKern = r`\kern{1ex}`;
    const muKern = r`\mkern{1mu}`;
    const abKern = r`a\kern{1em}b`;
    const badUnitRule = r`\kern{1au}`;
    const noNumberRule = r`\kern{em}`;

    it("should list the correct units", function() {
        const emParse = getParsed(emKern)[0];
        const exParse = getParsed(exKern)[0];
        const muParse = getParsed(muKern)[0];
        const abParse = getParsed(abKern)[1];

        expect(emParse.value.dimension.unit).toEqual("em");
        expect(exParse.value.dimension.unit).toEqual("ex");
        expect(muParse.value.dimension.unit).toEqual("mu");
        expect(abParse.value.dimension.unit).toEqual("em");
    });

    it("should not parse invalid units", function() {
        expect(badUnitRule).not.toParse();
        expect(noNumberRule).not.toParse();
    });

    it("should parse negative sizes", function() {
        const parse = getParsed`\kern{-1em}`[0];
        expect(parse.value.dimension.number).toBeCloseTo(-1);
    });

    it("should parse positive sizes", function() {
        const parse = getParsed`\kern{+1em}`[0];
        expect(parse.value.dimension.number).toBeCloseTo(1);
    });
});

describe("A non-braced kern parser", function() {
    const emKern = r`\kern1em`;
    const exKern = r`\kern 1 ex`;
    const muKern = r`\mkern 1mu`;
    const abKern1 = r`a\mkern1mub`;
    const abKern2 = r`a\mkern-1mub`;
    const abKern3 = r`a\mkern-1mu b`;
    const badUnitRule = r`\kern1au`;
    const noNumberRule = r`\kern em`;

    it("should list the correct units", function() {
        const emParse = getParsed(emKern)[0];
        const exParse = getParsed(exKern)[0];
        const muParse = getParsed(muKern)[0];
        const abParse1 = getParsed(abKern1)[1];
        const abParse2 = getParsed(abKern2)[1];
        const abParse3 = getParsed(abKern3)[1];

        expect(emParse.value.dimension.unit).toEqual("em");
        expect(exParse.value.dimension.unit).toEqual("ex");
        expect(muParse.value.dimension.unit).toEqual("mu");
        expect(abParse1.value.dimension.unit).toEqual("mu");
        expect(abParse2.value.dimension.unit).toEqual("mu");
        expect(abParse3.value.dimension.unit).toEqual("mu");
    });

    it("should parse elements on either side of a kern", function() {
        const abParse1 = getParsed(abKern1);
        const abParse2 = getParsed(abKern2);
        const abParse3 = getParsed(abKern3);

        expect(abParse1).toHaveLength(3);
        expect(abParse1[0].value).toEqual("a");
        expect(abParse1[2].value).toEqual("b");
        expect(abParse2).toHaveLength(3);
        expect(abParse2[0].value).toEqual("a");
        expect(abParse2[2].value).toEqual("b");
        expect(abParse3).toHaveLength(3);
        expect(abParse3[0].value).toEqual("a");
        expect(abParse3[2].value).toEqual("b");
    });

    it("should not parse invalid units", function() {
        expect(badUnitRule).not.toParse();
        expect(noNumberRule).not.toParse();
    });

    it("should parse negative sizes", function() {
        const parse = getParsed`\kern-1em`[0];
        expect(parse.value.dimension.number).toBeCloseTo(-1);
    });

    it("should parse positive sizes", function() {
        const parse = getParsed`\kern+1em`[0];
        expect(parse.value.dimension.number).toBeCloseTo(1);
    });

    it("should handle whitespace", function() {
        const abKern = "a\\mkern\t-\r1  \n mu\nb";
        const abParse = getParsed(abKern);

        expect(abParse).toHaveLength(3);
        expect(abParse[0].value).toEqual("a");
        expect(abParse[1].value.dimension.unit).toEqual("mu");
        expect(abParse[2].value).toEqual("b");
    });
});

describe("A left/right parser", function() {
    const normalLeftRight = r`\left( \dfrac{x}{y} \right)`;
    const emptyRight = r`\left( \dfrac{x}{y} \right.`;

    it("should not fail", function() {
        expect(normalLeftRight).toParse();
    });

    it("should produce a leftright", function() {
        const parse = getParsed(normalLeftRight)[0];

        expect(parse.type).toEqual("leftright");
        expect(parse.value.left).toEqual("(");
        expect(parse.value.right).toEqual(")");
    });

    it("should error when it is mismatched", function() {
        const unmatchedLeft = r`\left( \dfrac{x}{y}`;
        const unmatchedRight = r`\dfrac{x}{y} \right)`;

        expect(unmatchedLeft).not.toParse();

        expect(unmatchedRight).not.toParse();
    });

    it("should error when braces are mismatched", function() {
        const unmatched = r`{ \left( \dfrac{x}{y} } \right)`;
        expect(unmatched).not.toParse();
    });

    it("should error when non-delimiters are provided", function() {
        const nonDelimiter = r`\left$ \dfrac{x}{y} \right)`;
        expect(nonDelimiter).not.toParse();
    });

    it("should parse the empty '.' delimiter", function() {
        expect(emptyRight).toParse();
    });

    it("should parse the '.' delimiter with normal sizes", function() {
        const normalEmpty = r`\Bigl .`;
        expect(normalEmpty).toParse();
    });

    it("should handle \\middle", function() {
        const normalMiddle = r`\left( \dfrac{x}{y} \middle| \dfrac{y}{z} \right)`;
        expect(normalMiddle).toParse();
    });

    it("should handle multiple \\middles", function() {
        const multiMiddle = r`\left( \dfrac{x}{y} \middle| \dfrac{y}{z} \middle/ \dfrac{z}{q} \right)`;
        expect(multiMiddle).toParse();
    });

    it("should handle nested \\middles", function() {
        const nestedMiddle = r`\left( a^2 \middle| \left( b \middle/ c \right) \right)`;
        expect(nestedMiddle).toParse();
    });

    it("should error when \\middle is not in \\left...\\right", function() {
        const unmatchedMiddle = r`(\middle|\dfrac{x}{y})`;
        expect(unmatchedMiddle).not.toParse();
    });
});

describe("left/right builder", () => {
    const cases = [
        [r`\left\langle \right\rangle`, r`\left< \right>`],
        [r`\left\langle \right\rangle`, '\\left\u27e8 \\right\u27e9'],
    ];

    for (const [actual, expected] of cases) {
        it(`should build "${actual}" like "${expected}"`, () => {
            expect(actual).toBuildLike(expected);
        });
    }
});

describe("A begin/end parser", function() {

    it("should parse a simple environment", function() {
        expect`\begin{matrix}a&b\\c&d\end{matrix}`.toParse();
    });

    it("should parse an environment with argument", function() {
        expect`\begin{array}{cc}a&b\\c&d\end{array}`.toParse();
    });

    it("should parse an environment with hlines", function() {
        expect`\begin{matrix}\hline a&b\\ \hline c&d\end{matrix}`.toParse();
        expect`\begin{matrix}\hdashline a&b\\ \hdashline c&d\end{matrix}`.toParse();
    });

    it("should forbid hlines outside array environment", () => {
        expect`\hline`.not.toParse();
    });

    it("should error when name is mismatched", function() {
        expect`\begin{matrix}a&b\\c&d\end{pmatrix}`.not.toParse();
    });

    it("should error when commands are mismatched", function() {
        expect`\begin{matrix}a&b\\c&d\right{pmatrix}`.not.toParse();
    });

    it("should error when end is missing", function() {
        expect`\begin{matrix}a&b\\c&d`.not.toParse();
    });

    it("should error when braces are mismatched", function() {
        expect`{\begin{matrix}a&b\\c&d}\end{matrix}`.not.toParse();
    });

    it("should cooperate with infix notation", function() {
        expect`\begin{matrix}0&1\over2&3\\4&5&6\end{matrix}`.toParse();
    });

    it("should nest", function() {
        const m1 = r`\begin{pmatrix}1&2\\3&4\end{pmatrix}`;
        const m2 = `\\begin{array}{rl}${m1}&0\\\\0&${m1}\\end{array}`;
        expect(m2).toParse();
    });

    it("should allow \\cr as a line terminator", function() {
        expect`\begin{matrix}a&b\cr c&d\end{matrix}`.toParse();
    });

    it("should eat a final newline", function() {
        const m3 = getParsed`\begin{matrix}a&b\\ c&d \\ \end{matrix}`[0];
        expect(m3.value.body).toHaveLength(2);
    });

    it("should grab \\arraystretch", function() {
        const parse = getParsed`\def\arraystretch{1.5}\begin{matrix}a&b\\c&d\end{matrix}`;
        expect(parse).toMatchSnapshot();
    });
});

describe("A sqrt parser", function() {
    const sqrt = r`\sqrt{x}`;
    const missingGroup = r`\sqrt`;

    it("should parse square roots", function() {
        expect(sqrt).toParse();
    });

    it("should error when there is no group", function() {
        expect(missingGroup).not.toParse();
    });

    it("should produce sqrts", function() {
        const parse = getParsed(sqrt)[0];

        expect(parse.type).toEqual("sqrt");
    });
});

describe("A TeX-compliant parser", function() {
    it("should work", function() {
        expect`\frac 2 3`.toParse();
    });

    it("should fail if there are not enough arguments", function() {
        const missingGroups = [
            r`\frac{x}`,
            r`\textcolor{#fff}`,
            r`\rule{1em}`,
            r`\llap`,
            r`\bigl`,
            r`\text`,
        ];

        for (let i = 0; i < missingGroups.length; i++) {
            expect(missingGroups[i]).not.toParse();
        }
    });

    it("should fail when there are missing sup/subscripts", function() {
        expect`x^`.not.toParse();
        expect`x_`.not.toParse();
    });

    it("should fail when arguments require arguments", function() {
        const badArguments = [
            r`\frac \frac x y z`,
            r`\frac x \frac y z`,
            r`\frac \sqrt x y`,
            r`\frac x \sqrt y`,
            r`\frac \mathllap x y`,
            r`\frac x \mathllap y`,
            // This actually doesn't work in real TeX, but it is suprisingly
            // hard to get this to correctly work. So, we take hit of very small
            // amounts of non-compatiblity in order for the rest of the tests to
            // work
            // r`\llap \frac x y`,
            r`\mathllap \mathllap x`,
            r`\sqrt \mathllap x`,
        ];

        for (let i = 0; i < badArguments.length; i++) {
            expect(badArguments[i]).not.toParse();
        }
    });

    it("should work when the arguments have braces", function() {
        const goodArguments = [
            r`\frac {\frac x y} z`,
            r`\frac x {\frac y z}`,
            r`\frac {\sqrt x} y`,
            r`\frac x {\sqrt y}`,
            r`\frac {\mathllap x} y`,
            r`\frac x {\mathllap y}`,
            r`\mathllap {\frac x y}`,
            r`\mathllap {\mathllap x}`,
            r`\sqrt {\mathllap x}`,
        ];

        for (let i = 0; i < goodArguments.length; i++) {
            expect(goodArguments[i]).toParse();
        }
    });

    it("should fail when sup/subscripts require arguments", function() {
        const badSupSubscripts = [
            r`x^\sqrt x`,
            r`x^\mathllap x`,
            r`x_\sqrt x`,
            r`x_\mathllap x`,
        ];

        for (let i = 0; i < badSupSubscripts.length; i++) {
            expect(badSupSubscripts[i]).not.toParse();
        }
    });

    it("should work when sup/subscripts arguments have braces", function() {
        const goodSupSubscripts = [
            r`x^{\sqrt x}`,
            r`x^{\mathllap x}`,
            r`x_{\sqrt x}`,
            r`x_{\mathllap x}`,
        ];

        for (let i = 0; i < goodSupSubscripts.length; i++) {
            expect(goodSupSubscripts[i]).toParse();
        }
    });

    it("should parse multiple primes correctly", function() {
        expect`x''''`.toParse();
        expect`x_2''`.toParse();
        expect`x''_2`.toParse();
    });

    it("should fail when sup/subscripts are interspersed with arguments", function() {
        expect`\sqrt^23`.not.toParse();
        expect`\frac^234`.not.toParse();
        expect`\frac2^34`.not.toParse();
    });

    it("should succeed when sup/subscripts come after whole functions", function() {
        expect`\sqrt2^3`.toParse();
        expect`\frac23^4`.toParse();
    });

    it("should succeed with a sqrt around a text/frac", function() {
        expect`\sqrt \frac x y`.toParse();
        expect`\sqrt \text x`.toParse();
        expect`x^\frac x y`.toParse();
        expect`x_\text x`.toParse();
    });

    it("should fail when arguments are \\left", function() {
        const badLeftArguments = [
            r`\frac \left( x \right) y`,
            r`\frac x \left( y \right)`,
            r`\mathllap \left( x \right)`,
            r`\sqrt \left( x \right)`,
            r`x^\left( x \right)`,
        ];

        for (let i = 0; i < badLeftArguments.length; i++) {
            expect(badLeftArguments[i]).not.toParse();
        }
    });

    it("should succeed when there are braces around the \\left/\\right", function() {
        const goodLeftArguments = [
            r`\frac {\left( x \right)} y`,
            r`\frac x {\left( y \right)}`,
            r`\mathllap {\left( x \right)}`,
            r`\sqrt {\left( x \right)}`,
            r`x^{\left( x \right)}`,
        ];

        for (let i = 0; i < goodLeftArguments.length; i++) {
            expect(goodLeftArguments[i]).toParse();
        }
    });
});

describe("An op symbol builder", function() {
    it("should not fail", function() {
        expect("\\int_i^n").toBuild();
        expect("\\iint_i^n").toBuild();
        expect("\\iiint_i^n").toBuild();
        expect("\\int\nolimits_i^n").toBuild();
        expect("\\iint\nolimits_i^n").toBuild();
        expect("\\iiint\nolimits_i^n").toBuild();
        expect("\\oint_i^n").toBuild();
        expect("\\oiint_i^n").toBuild();
        expect("\\oiiint_i^n").toBuild();
        expect("\\oint\nolimits_i^n").toBuild();
        expect("\\oiint\nolimits_i^n").toBuild();
        expect("\\oiiint\nolimits_i^n").toBuild();
    });
});

describe("A style change parser", function() {
    it("should not fail", function() {
        expect`\displaystyle x`.toParse();
        expect`\textstyle x`.toParse();
        expect`\scriptstyle x`.toParse();
        expect`\scriptscriptstyle x`.toParse();
    });

    it("should produce the correct style", function() {
        const displayParse = getParsed`\displaystyle x`[0];
        expect(displayParse.value.style).toEqual("display");

        const scriptscriptParse = getParsed`\scriptscriptstyle x`[0];
        expect(scriptscriptParse.value.style).toEqual("scriptscript");
    });

    it("should only change the style within its group", function() {
        const text = r`a b { c d \displaystyle e f } g h`;
        const parse = getParsed(text);

        const displayNode = parse[2].value[2];

        expect(displayNode.type).toEqual("styling");

        const displayBody = displayNode.value.value;

        expect(displayBody).toHaveLength(2);
        expect(displayBody[0].value).toEqual("e");
    });
});

describe("A font parser", function() {
    it("should parse \\mathrm, \\mathbb, and \\mathit", function() {
        expect`\mathrm x`.toParse();
        expect`\mathbb x`.toParse();
        expect`\mathit x`.toParse();
        expect`\mathrm {x + 1}`.toParse();
        expect`\mathbb {x + 1}`.toParse();
        expect`\mathit {x + 1}`.toParse();
    });

    it("should parse \\mathcal and \\mathfrak", function() {
        expect`\mathcal{ABC123}`.toParse();
        expect`\mathfrak{abcABC123}`.toParse();
    });

    it("should produce the correct fonts", function() {
        const mathbbParse = getParsed`\mathbb x`[0];
        expect(mathbbParse.value.font).toEqual("mathbb");
        expect(mathbbParse.value.type).toEqual("font");

        const mathrmParse = getParsed`\mathrm x`[0];
        expect(mathrmParse.value.font).toEqual("mathrm");
        expect(mathrmParse.value.type).toEqual("font");

        const mathitParse = getParsed`\mathit x`[0];
        expect(mathitParse.value.font).toEqual("mathit");
        expect(mathitParse.value.type).toEqual("font");

        const mathcalParse = getParsed`\mathcal C`[0];
        expect(mathcalParse.value.font).toEqual("mathcal");
        expect(mathcalParse.value.type).toEqual("font");

        const mathfrakParse = getParsed`\mathfrak C`[0];
        expect(mathfrakParse.value.font).toEqual("mathfrak");
        expect(mathfrakParse.value.type).toEqual("font");
    });

    it("should parse nested font commands", function() {
        const nestedParse = getParsed`\mathbb{R \neq \mathrm{R}}`[0];
        expect(nestedParse.value.font).toEqual("mathbb");
        expect(nestedParse.value.type).toEqual("font");

        expect(nestedParse.value.body.value).toHaveLength(4);
        const bbBody = nestedParse.value.body.value;
        expect(bbBody[0].type).toEqual("mathord");
        expect(bbBody[3].type).toEqual("font");
        expect(bbBody[3].value.font).toEqual("mathrm");
        expect(bbBody[3].value.type).toEqual("font");
    });

    it("should work with \\textcolor", function() {
        const colorMathbbParse = getParsed`\textcolor{blue}{\mathbb R}`[0];
        expect(colorMathbbParse.value.type).toEqual("color");
        expect(colorMathbbParse.value.color).toEqual("blue");
        const body = colorMathbbParse.value.value;
        expect(body).toHaveLength(1);
        expect(body[0].value.type).toEqual("font");
        expect(body[0].value.font).toEqual("mathbb");
    });

    it("should not parse a series of font commands", function() {
        expect`\mathbb \mathrm R`.not.toParse();
    });

    it("should nest fonts correctly", function() {
        const bf = getParsed`\mathbf{a\mathrm{b}c}`[0];
        expect(bf.value.type).toEqual("font");
        expect(bf.value.font).toEqual("mathbf");
        expect(bf.value.body.value).toHaveLength(3);
        expect(bf.value.body.value[0].value).toEqual("a");
        expect(bf.value.body.value[1].value.type).toEqual("font");
        expect(bf.value.body.value[1].value.font).toEqual("mathrm");
        expect(bf.value.body.value[2].value).toEqual("c");
    });

    it("should have the correct greediness", function() {
        expect`e^\mathbf{x}`.toParse();
    });

    it("\\boldsymbol should inherit mbin/mrel from argument", () => {
        const built = getBuilt`a\boldsymbol{}b\boldsymbol{=}c\boldsymbol{+}d\boldsymbol{++}e\boldsymbol{xyz}f`;
        expect(built).toMatchSnapshot();
    });
});

describe("A comment parser", function() {
    it("should parse comments at the end of a line", () => {
        expect("a^2 + b^2 = c^2 % Pythagoras' Theorem\n").toParse();
    });

    it("should parse comments at the start of a line", () => {
        expect("% comment\n").toParse();
    });

    it("should parse multiple lines of comments in a row", () => {
        expect("% comment 1\n% comment 2\n").toParse();
    });

    it("should not parse a comment that isn't followed by a newline", () => {
        expect`x%y`.not.toParse();
    });

    it("should not produce or consume space", () => {
        expect("\\text{hello% comment 1\nworld}").toParseLike`\text{helloworld}`;
        expect("\\text{hello% comment\n\nworld}").toParseLike`\text{hello world}`;
    });

    it("should not include comments in the output", () => {
        expect("5 % comment\n").toParseLike`5`;
    });
});

describe("An HTML font tree-builder", function() {
    it("should render \\mathbb{R} with the correct font", function() {
        const markup = katex.renderToString(r`\mathbb{R}`);
        expect(markup).toContain("<span class=\"mord mathbb\">R</span>");
    });

    it("should render \\mathrm{R} with the correct font", function() {
        const markup = katex.renderToString(r`\mathrm{R}`);
        expect(markup).toContain("<span class=\"mord mathrm\">R</span>");
    });

    it("should render \\mathcal{R} with the correct font", function() {
        const markup = katex.renderToString(r`\mathcal{R}`);
        expect(markup).toContain("<span class=\"mord mathcal\">R</span>");
    });

    it("should render \\mathfrak{R} with the correct font", function() {
        const markup = katex.renderToString(r`\mathfrak{R}`);
        expect(markup).toContain("<span class=\"mord mathfrak\">R</span>");
    });

    it("should render \\text{R} with the correct font", function() {
        const markup = katex.renderToString(r`\text{R}`);
        expect(markup).toContain("<span class=\"mord\">R</span>");
    });

    it("should render \\textit{R} with the correct font", function() {
        const markup = katex.renderToString(r`\textit{R}`);
        expect(markup).toContain("<span class=\"mord textit\">R</span>");
    });

    it("should render \\text{\\textit{R}} with the correct font", function() {
        const markup = katex.renderToString(r`\text{\textit{R}}`);
        expect(markup).toContain("<span class=\"mord textit\">R</span>");
    });

    it("should render \\text{R\\textit{S}T} with the correct fonts", function() {
        const markup = katex.renderToString(r`\text{R\textit{S}T}`);
        expect(markup).toContain("<span class=\"mord\">R</span>");
        expect(markup).toContain("<span class=\"mord textit\">S</span>");
        expect(markup).toContain("<span class=\"mord\">T</span>");
    });

    it("should render \\textbf{R} with the correct font", function() {
        const markup = katex.renderToString(r`\textbf{R}`);
        expect(markup).toContain("<span class=\"mord textbf\">R</span>");
    });

    it("should render \\textsf{R} with the correct font", function() {
        const markup = katex.renderToString(r`\textsf{R}`);
        expect(markup).toContain("<span class=\"mord textsf\">R</span>");
    });

    it("should render \\textsf{\\textit{R}G\\textbf{B}} with the correct font", function() {
        const markup = katex.renderToString(r`\textsf{\textit{R}G\textbf{B}}`);
        expect(markup).toContain("<span class=\"mord textsf textit\">R</span>");
        expect(markup).toContain("<span class=\"mord textsf\">G</span>");
        expect(markup).toContain("<span class=\"mord textsf textbf\">B</span>");
    });

    it("should render \\textsf{\\textbf{$\\mathrm{A}$}} with the correct font", function() {
        const markup = katex.renderToString(r`\textsf{\textbf{$\mathrm{A}$}}`);
        expect(markup).toContain("<span class=\"mord mathrm\">A</span>");
    });

    it("should render \\textsf{\\textbf{$\\mathrm{\\textsf{A}}$}} with the correct font", function() {
        const markup = katex.renderToString(r`\textsf{\textbf{$\mathrm{\textsf{A}}$}}`);
        expect(markup).toContain("<span class=\"mord textsf textbf\">A</span>");
    });

    it("should render \\texttt{R} with the correct font", function() {
        const markup = katex.renderToString(r`\texttt{R}`);
        expect(markup).toContain("<span class=\"mord texttt\">R</span>");
    });

    it("should render a combination of font and color changes", function() {
        let markup = katex.renderToString(r`\textcolor{blue}{\mathbb R}`);
        let span = "<span class=\"mord mathbb\" style=\"color:blue;\">R</span>";
        expect(markup).toContain(span);

        markup = katex.renderToString(r`\mathbb{\textcolor{blue}{R}}`);
        span = "<span class=\"mord mathbb\" style=\"color:blue;\">R</span>";
        expect(markup).toContain(span);
    });

    it("should render wide characters with mord and with the correct font", function() {
        const markup = katex.renderToString(String.fromCharCode(0xD835, 0xDC00));
        expect(markup).toContain("<span class=\"mord mathbf\">A</span>");

        expect(String.fromCharCode(0xD835, 0xDC00) +
                " = " + String.fromCharCode(0xD835, 0xDC1A))
            .toBuildLike`\mathbf A = \mathbf a`;
    });

    it("should throw TypeError when the expression is of the wrong type", function() {
        expect(function() {
            katex.renderToString({badInputType: "yes"});
        }).toThrowError(TypeError);
        expect(function() {
            katex.renderToString([1, 2]);
        }).toThrowError(TypeError);
        expect(function() {
            katex.renderToString(undefined);
        }).toThrowError(TypeError);
        expect(function() {
            katex.renderToString(null);
        }).toThrowError(TypeError);
        expect(function() {
            katex.renderToString(1.234);
        }).toThrowError(TypeError);
    });

    it("should not throw TypeError when the expression is a supported type", function() {
        expect(function() {
            katex.renderToString(r`\sqrt{123}`);
        }).not.toThrowError(TypeError);
        expect(function() {
            katex.renderToString(new String(r`\sqrt{123}`));
        }).not.toThrowError(TypeError);
    });
});


describe("A MathML font tree-builder", function() {
    const contents = r`Ax2k\omega\Omega\imath+`;

    it("should render " + contents + " with the correct mathvariants", function() {
        const tree = getParsed(contents);
        const markup = buildMathML(tree, contents, defaultOptions).toMarkup();
        expect(markup).toContain("<mi>A</mi>");
        expect(markup).toContain("<mi>x</mi>");
        expect(markup).toContain("<mn>2</mn>");
        expect(markup).toContain("<mi>\u03c9</mi>");   // \omega
        expect(markup).toContain("<mi mathvariant=\"normal\">\u03A9</mi>");   // \Omega
        expect(markup).toContain("<mi>\u0131</mi>");   // \imath
        expect(markup).toContain("<mo>+</mo>");
    });

    it("should render \\mathbb{" + contents + "} with the correct mathvariants", function() {
        const tex = `\\mathbb{${contents}}`;
        const tree = getParsed(tex);
        const markup = buildMathML(tree, tex, defaultOptions).toMarkup();
        expect(markup).toContain("<mi mathvariant=\"double-struck\">A</mi>");
        expect(markup).toContain("<mi>x</mi>");
        expect(markup).toContain("<mn>2</mn>");
        expect(markup).toContain("<mi>\u03c9</mi>");                        // \omega
        expect(markup).toContain("<mi mathvariant=\"normal\">\u03A9</mi>"); // \Omega
        expect(markup).toContain("<mi>\u0131</mi>");                        // \imath
        expect(markup).toContain("<mo>+</mo>");
    });

    it("should render \\mathrm{" + contents + "} with the correct mathvariants", function() {
        const tex = `\\mathrm{${contents}}`;
        const tree = getParsed(tex);
        const markup = buildMathML(tree, tex, defaultOptions).toMarkup();
        expect(markup).toContain("<mi mathvariant=\"normal\">A</mi>");
        expect(markup).toContain("<mi mathvariant=\"normal\">x</mi>");
        expect(markup).toContain("<mn>2</mn>");
        expect(markup).toContain("<mi>\u03c9</mi>");   // \omega
        expect(markup).toContain("<mi mathvariant=\"normal\">\u03A9</mi>");   // \Omega
        expect(markup).toContain("<mi>\u0131</mi>");   // \imath
        expect(markup).toContain("<mo>+</mo>");
    });

    it("should render \\mathit{" + contents + "} with the correct mathvariants", function() {
        const tex = `\\mathit{${contents}}`;
        const tree = getParsed(tex);
        const markup = buildMathML(tree, tex, defaultOptions).toMarkup();
        expect(markup).toContain("<mi>A</mi>");
        expect(markup).toContain("<mi>x</mi>");
        expect(markup).toContain("<mn mathvariant=\"italic\">2</mn>");
        expect(markup).toContain("<mi>\u03c9</mi>");   // \omega
        expect(markup).toContain("<mi>\u03A9</mi>");   // \Omega
        expect(markup).toContain("<mi>\u0131</mi>");   // \imath
        expect(markup).toContain("<mo>+</mo>");
    });

    it("should render \\mathbf{" + contents + "} with the correct mathvariants", function() {
        const tex = `\\mathbf{${contents}}`;
        const tree = getParsed(tex);
        const markup = buildMathML(tree, tex, defaultOptions).toMarkup();
        expect(markup).toContain("<mi mathvariant=\"bold\">A</mi>");
        expect(markup).toContain("<mi mathvariant=\"bold\">x</mi>");
        expect(markup).toContain("<mn mathvariant=\"bold\">2</mn>");
        expect(markup).toContain("<mi>\u03c9</mi>");                        // \omega
        expect(markup).toContain("<mi mathvariant=\"bold\">\u03A9</mi>");   // \Omega
        expect(markup).toContain("<mi>\u0131</mi>");                        // \imath
        expect(markup).toContain("<mo>+</mo>");
    });

    it("should render \\mathcal{" + contents + "} with the correct mathvariants", function() {
        const tex = `\\mathcal{${contents}}`;
        const tree = getParsed(tex);
        const markup = buildMathML(tree, tex, defaultOptions).toMarkup();
        expect(markup).toContain("<mi mathvariant=\"script\">A</mi>");
        expect(markup).toContain("<mi>x</mi>");                             // script is caps only
        expect(markup).toContain("<mn mathvariant=\"script\">2</mn>");
        // MathJax marks everything below as "script" except \omega
        // We don't have these glyphs in "caligraphic" and neither does MathJax
        expect(markup).toContain("<mi>\u03c9</mi>");                        // \omega
        expect(markup).toContain("<mi mathvariant=\"normal\">\u03A9</mi>"); // \Omega
        expect(markup).toContain("<mi>\u0131</mi>");                        // \imath
        expect(markup).toContain("<mo>+</mo>");
    });

    it("should render \\mathfrak{" + contents + "} with the correct mathvariants", function() {
        const tex = `\\mathfrak{${contents}}`;
        const tree = getParsed(tex);
        const markup = buildMathML(tree, tex, defaultOptions).toMarkup();
        expect(markup).toContain("<mi mathvariant=\"fraktur\">A</mi>");
        expect(markup).toContain("<mi mathvariant=\"fraktur\">x</mi>");
        expect(markup).toContain("<mn mathvariant=\"fraktur\">2</mn>");
        // MathJax marks everything below as "fraktur" except \omega
        // We don't have these glyphs in "fraktur" and neither does MathJax
        expect(markup).toContain("<mi>\u03c9</mi>");                        // \omega
        expect(markup).toContain("<mi mathvariant=\"normal\">\u03A9</mi>"); // \Omega
        expect(markup).toContain("<mi>\u0131</mi>");                        // \imath
        expect(markup).toContain("<mo>+</mo>");
    });

    it("should render \\mathscr{" + contents + "} with the correct mathvariants", function() {
        const tex = `\\mathscr{${contents}}`;
        const tree = getParsed(tex);
        const markup = buildMathML(tree, tex, defaultOptions).toMarkup();
        expect(markup).toContain("<mi mathvariant=\"script\">A</mi>");
        // MathJax marks everything below as "script" except \omega
        // We don't have these glyphs in "script" and neither does MathJax
        expect(markup).toContain("<mi>x</mi>");
        expect(markup).toContain("<mn>2</mn>");
        expect(markup).toContain("<mi>\u03c9</mi>");                        // \omega
        expect(markup).toContain("<mi mathvariant=\"normal\">\u03A9</mi>"); // \Omega
        expect(markup).toContain("<mi>\u0131</mi>");                        // \imath
        expect(markup).toContain("<mo>+</mo>");
    });

    it("should render \\mathsf{" + contents + "} with the correct mathvariants", function() {
        const tex = `\\mathsf{${contents}}`;
        const tree = getParsed(tex);
        const markup = buildMathML(tree, tex, defaultOptions).toMarkup();
        expect(markup).toContain("<mi mathvariant=\"sans-serif\">A</mi>");
        expect(markup).toContain("<mi mathvariant=\"sans-serif\">x</mi>");
        expect(markup).toContain("<mn mathvariant=\"sans-serif\">2</mn>");
        expect(markup).toContain("<mi>\u03c9</mi>");                            // \omega
        expect(markup).toContain("<mi mathvariant=\"sans-serif\">\u03A9</mi>"); // \Omega
        expect(markup).toContain("<mi>\u0131</mi>");                            // \imath
        expect(markup).toContain("<mo>+</mo>");
    });

    it("should render a combination of font and color changes", function() {
        let tex = r`\textcolor{blue}{\mathbb R}`;
        let tree = getParsed(tex);
        let markup = buildMathML(tree, tex, defaultOptions).toMarkup();
        let node = "<mstyle mathcolor=\"blue\">" +
            "<mi mathvariant=\"double-struck\">R</mi>" +
            "</mstyle>";
        expect(markup).toContain(node);

        // reverse the order of the commands
        tex = r`\mathbb{\textcolor{blue}{R}}`;
        tree = getParsed(tex);
        markup = buildMathML(tree, tex, defaultOptions).toMarkup();
        node = "<mstyle mathcolor=\"blue\">" +
            "<mi mathvariant=\"double-struck\">R</mi>" +
            "</mstyle>";
        expect(markup).toContain(node);
    });

    it("should render text as <mtext>", function() {
        const tex = r`\text{for }`;
        const tree = getParsed(tex);
        const markup = buildMathML(tree, tex, defaultOptions).toMarkup();
        expect(markup).toContain("<mtext>for\u00a0</mtext>");
    });

    it("should render math within text as side-by-side children", function() {
        const tex = r`\text{graph: $y = mx + b$}`;
        const tree = getParsed(tex);
        const markup = buildMathML(tree, tex, defaultOptions).toMarkup();
        expect(markup).toContain("<mrow><mtext>graph:\u00a0</mtext>");
        expect(markup).toContain(
            "<mi>y</mi><mo>=</mo><mi>m</mi><mi>x</mi><mo>+</mo><mi>b</mi>");
    });
});

describe("A bin builder", function() {
    it("should create mbins normally", function() {
        const built = getBuilt`x + y`;

        // we add glue elements around the '+'
        expect(built[2].classes).toContain("mbin");
    });

    it("should create ords when at the beginning of lists", function() {
        const built = getBuilt`+ x`;

        expect(built[0].classes).toContain("mord");
        expect(built[0].classes).not.toContain("mbin");
    });

    it("should create ords after some other objects", function() {
        expect(getBuilt`x + + 2`[4].classes).toContain("mord");
        expect(getBuilt`( + 2`[2].classes).toContain("mord");
        expect(getBuilt`= + 2`[2].classes).toContain("mord");
        expect(getBuilt`\sin + 2`[2].classes).toContain("mord");
        expect(getBuilt`, + 2`[2].classes).toContain("mord");
    });

    it("should correctly interact with color objects", function() {
        expect(getBuilt`\blue{x}+y`[2].classes).toContain("mbin");
        expect(getBuilt`\blue{x+}+y`[2].classes).toContain("mbin");
        expect(getBuilt`\blue{x+}+y`[4].classes).toContain("mord");
    });
});

describe("A markup generator", function() {
    it("marks trees up", function() {
        // Just a few quick sanity checks here...
        const markup = katex.renderToString(r`\sigma^2`);
        expect(markup.indexOf("<span")).toBe(0);
        expect(markup).toContain("\u03c3");  // sigma
        expect(markup).toContain("margin-right");
        expect(markup).not.toContain("marginRight");
    });

    it("generates both MathML and HTML", function() {
        const markup = katex.renderToString("a");

        expect(markup).toContain("<span");
        expect(markup).toContain("<math");
    });
});

describe("A parse tree generator", function() {
    it("generates a tree", function() {
        const tree = stripPositions(getParsed`\sigma^2`);
        expect(tree).toMatchSnapshot();
    });
});

describe("An accent parser", function() {
    it("should not fail", function() {
        expect`\vec{x}`.toParse();
        expect`\vec{x^2}`.toParse();
        expect`\vec{x}^2`.toParse();
        expect`\vec x`.toParse();
    });

    it("should produce accents", function() {
        const parse = getParsed`\vec x`[0];

        expect(parse.type).toEqual("accent");
    });

    it("should be grouped more tightly than supsubs", function() {
        const parse = getParsed`\vec x^2`[0];

        expect(parse.type).toEqual("supsub");
    });

    it("should parse stretchy, shifty accents", function() {
        expect`\widehat{x}`.toParse();
        expect`\widecheck{x}`.toParse();
    });

    it("should parse stretchy, non-shifty accents", function() {
        expect`\overrightarrow{x}`.toParse();
    });
});

describe("An accent builder", function() {
    it("should not fail", function() {
        expect`\vec{x}`.toBuild();
        expect`\vec{x}^2`.toBuild();
        expect`\vec{x}_2`.toBuild();
        expect`\vec{x}_2^2`.toBuild();
    });

    it("should produce mords", function() {
        expect(getBuilt`\vec x`[0].classes).toContain("mord");
        expect(getBuilt`\vec +`[0].classes).toContain("mord");
        expect(getBuilt`\vec +`[0].classes).not.toContain("mbin");
        expect(getBuilt`\vec )^2`[0].classes).toContain("mord");
        expect(getBuilt`\vec )^2`[0].classes).not.toContain("mclose");
    });
});

describe("A stretchy and shifty accent builder", function() {
    it("should not fail", function() {
        expect`\widehat{AB}`.toBuild();
        expect`\widecheck{AB}`.toBuild();
        expect`\widehat{AB}^2`.toBuild();
        expect`\widehat{AB}_2`.toBuild();
        expect`\widehat{AB}_2^2`.toBuild();
    });

    it("should produce mords", function() {
        expect(getBuilt`\widehat{AB}`[0].classes).toContain("mord");
        expect(getBuilt`\widehat +`[0].classes).toContain("mord");
        expect(getBuilt`\widehat +`[0].classes).not.toContain("mbin");
        expect(getBuilt`\widehat )^2`[0].classes).toContain("mord");
        expect(getBuilt`\widehat )^2`[0].classes).not.toContain("mclose");
    });
});

describe("A stretchy and non-shifty accent builder", function() {
    it("should not fail", function() {
        expect`\overrightarrow{AB}`.toBuild();
        expect`\overrightarrow{AB}^2`.toBuild();
        expect`\overrightarrow{AB}_2`.toBuild();
        expect`\overrightarrow{AB}_2^2`.toBuild();
    });

    it("should produce mords", function() {
        expect(getBuilt`\overrightarrow{AB}`[0].classes).toContain("mord");
        expect(getBuilt`\overrightarrow +`[0].classes).toContain("mord");
        expect(getBuilt`\overrightarrow +`[0].classes).not.toContain("mbin");
        expect(getBuilt`\overrightarrow )^2`[0].classes).toContain("mord");
        expect(getBuilt`\overrightarrow )^2`[0].classes).not.toContain("mclose");
    });
});

describe("An under-accent parser", function() {
    it("should not fail", function() {
        expect("\\underrightarrow{x}").toParse();
        expect("\\underrightarrow{x^2}").toParse();
        expect("\\underrightarrow{x}^2").toParse();
        expect("\\underrightarrow x").toParse();
    });

    it("should produce accentUnder", function() {
        const parse = getParsed("\\underrightarrow x")[0];

        expect(parse.type).toEqual("accentUnder");
    });

    it("should be grouped more tightly than supsubs", function() {
        const parse = getParsed("\\underrightarrow x^2")[0];

        expect(parse.type).toEqual("supsub");
    });
});

describe("An under-accent builder", function() {
    it("should not fail", function() {
        expect("\\underrightarrow{x}").toBuild();
        expect("\\underrightarrow{x}^2").toBuild();
        expect("\\underrightarrow{x}_2").toBuild();
        expect("\\underrightarrow{x}_2^2").toBuild();
    });

    it("should produce mords", function() {
        expect(getBuilt("\\underrightarrow x")[0].classes).toContain("mord");
        expect(getBuilt("\\underrightarrow +")[0].classes).toContain("mord");
        expect(getBuilt("\\underrightarrow +")[0].classes).not.toContain("mbin");
        expect(getBuilt("\\underrightarrow )^2")[0].classes).toContain("mord");
        expect(getBuilt("\\underrightarrow )^2")[0].classes).not.toContain("mclose");
    });
});

describe("An extensible arrow parser", function() {
    it("should not fail", function() {
        expect("\\xrightarrow{x}").toParse();
        expect("\\xrightarrow{x^2}").toParse();
        expect("\\xrightarrow{x}^2").toParse();
        expect("\\xrightarrow x").toParse();
        expect("\\xrightarrow[under]{over}").toParse();
    });

    it("should produce xArrow", function() {
        const parse = getParsed("\\xrightarrow x")[0];

        expect(parse.type).toEqual("xArrow");
    });

    it("should be grouped more tightly than supsubs", function() {
        const parse = getParsed("\\xrightarrow x^2")[0];

        expect(parse.type).toEqual("supsub");
    });
});

describe("An extensible arrow builder", function() {
    it("should not fail", function() {
        expect("\\xrightarrow{x}").toBuild();
        expect("\\xrightarrow{x}^2").toBuild();
        expect("\\xrightarrow{x}_2").toBuild();
        expect("\\xrightarrow{x}_2^2").toBuild();
        expect("\\xrightarrow[under]{over}").toBuild();
    });

    it("should produce mrell", function() {
        expect(getBuilt("\\xrightarrow x")[0].classes).toContain("mrel");
        expect(getBuilt("\\xrightarrow [under]{over}")[0].classes).toContain("mrel");
        expect(getBuilt("\\xrightarrow +")[0].classes).toContain("mrel");
        expect(getBuilt("\\xrightarrow +")[0].classes).not.toContain("mbin");
        expect(getBuilt("\\xrightarrow )^2")[0].classes).toContain("mrel");
        expect(getBuilt("\\xrightarrow )^2")[0].classes).not.toContain("mclose");
    });
});

describe("A horizontal brace parser", function() {
    it("should not fail", function() {
        expect`\overbrace{x}`.toParse();
        expect`\overbrace{x^2}`.toParse();
        expect`\overbrace{x}^2`.toParse();
        expect`\overbrace x`.toParse();
        expect("\\underbrace{x}_2").toParse();
        expect("\\underbrace{x}_2^2").toParse();
    });

    it("should produce horizBrace", function() {
        const parse = getParsed`\overbrace x`[0];

        expect(parse.type).toEqual("horizBrace");
    });

    it("should be grouped more tightly than supsubs", function() {
        const parse = getParsed`\overbrace x^2`[0];

        expect(parse.type).toEqual("supsub");
    });
});

describe("A horizontal brace builder", function() {
    it("should not fail", function() {
        expect`\overbrace{x}`.toBuild();
        expect`\overbrace{x}^2`.toBuild();
        expect("\\underbrace{x}_2").toBuild();
        expect("\\underbrace{x}_2^2").toBuild();
    });

    it("should produce mords", function() {
        expect(getBuilt`\overbrace x`[0].classes).toContain("mord");
        expect(getBuilt`\overbrace{x}^2`[0].classes).toContain("mord");
        expect(getBuilt`\overbrace +`[0].classes).toContain("mord");
        expect(getBuilt`\overbrace +`[0].classes).not.toContain("mbin");
        expect(getBuilt`\overbrace )^2`[0].classes).toContain("mord");
        expect(getBuilt`\overbrace )^2`[0].classes).not.toContain("mclose");
    });
});

describe("A boxed parser", function() {
    it("should not fail", function() {
        expect`\boxed{x}`.toParse();
        expect`\boxed{x^2}`.toParse();
        expect`\boxed{x}^2`.toParse();
        expect`\boxed x`.toParse();
    });

    it("should produce enclose", function() {
        const parse = getParsed`\boxed x`[0];

        expect(parse.type).toEqual("enclose");
    });
});

describe("A boxed builder", function() {
    it("should not fail", function() {
        expect`\boxed{x}`.toBuild();
        expect`\boxed{x}^2`.toBuild();
        expect`\boxed{x}_2`.toBuild();
        expect`\boxed{x}_2^2`.toBuild();
    });

    it("should produce mords", function() {
        expect(getBuilt`\boxed x`[0].classes).toContain("mord");
        expect(getBuilt`\boxed +`[0].classes).toContain("mord");
        expect(getBuilt`\boxed +`[0].classes).not.toContain("mbin");
        expect(getBuilt`\boxed )^2`[0].classes).toContain("mord");
        expect(getBuilt`\boxed )^2`[0].classes).not.toContain("mclose");
    });
});

describe("A colorbox parser", function() {
    it("should not fail, given a text argument", function() {
        expect`\colorbox{red}{a b}`.toParse();
        expect`\colorbox{red}{x}^2`.toParse();
        expect`\colorbox{red} x`.toParse();
    });

    it("should fail, given a math argument", function() {
        expect`\colorbox{red}{\alpha}`.not.toParse();
        expect`\colorbox{red}{\frac{a}{b}}`.not.toParse();
    });

    it("should parse a color", function() {
        expect`\colorbox{red}{a b}`.toParse();
        expect`\colorbox{#197}{a b}`.toParse();
        expect`\colorbox{#1a9b7c}{a b}`.toParse();
    });

    it("should produce enclose", function() {
        const parse = getParsed`\colorbox{red} x`[0];
        expect(parse.type).toEqual("enclose");
    });
});

describe("A colorbox builder", function() {
    it("should not fail", function() {
        expect`\colorbox{red}{a b}`.toBuild();
        expect`\colorbox{red}{a b}^2`.toBuild();
        expect`\colorbox{red} x`.toBuild();
    });

    it("should produce mords", function() {
        expect(getBuilt`\colorbox{red}{a b}`[0].classes).toContain("mord");
    });
});

describe("An fcolorbox parser", function() {
    it("should not fail, given a text argument", function() {
        expect`\fcolorbox{blue}{yellow}{a b}`.toParse();
        expect`\fcolorbox{blue}{yellow}{x}^2`.toParse();
        expect`\fcolorbox{blue}{yellow} x`.toParse();
    });

    it("should fail, given a math argument", function() {
        expect`\fcolorbox{blue}{yellow}{\alpha}`.not.toParse();
        expect`\fcolorbox{blue}{yellow}{\frac{a}{b}}`.not.toParse();
    });

    it("should parse a color", function() {
        expect`\fcolorbox{blue}{yellow}{a b}`.toParse();
        expect`\fcolorbox{blue}{#197}{a b}`.toParse();
        expect`\fcolorbox{blue}{#1a9b7c}{a b}`.toParse();
    });

    it("should produce enclose", function() {
        const parse = getParsed`\fcolorbox{blue}{yellow} x`[0];
        expect(parse.type).toEqual("enclose");
    });
});

describe("A fcolorbox builder", function() {
    it("should not fail", function() {
        expect`\fcolorbox{blue}{yellow}{a b}`.toBuild();
        expect`\fcolorbox{blue}{yellow}{a b}^2`.toBuild();
        expect`\fcolorbox{blue}{yellow} x`.toBuild();
    });

    it("should produce mords", function() {
        expect(getBuilt`\colorbox{red}{a b}`[0].classes).toContain("mord");
    });
});

describe("A strike-through parser", function() {
    it("should not fail", function() {
        expect`\cancel{x}`.toParse();
        expect`\cancel{x^2}`.toParse();
        expect`\cancel{x}^2`.toParse();
        expect`\cancel x`.toParse();
    });

    it("should produce enclose", function() {
        const parse = getParsed`\cancel x`[0];

        expect(parse.type).toEqual("enclose");
    });

    it("should be grouped more tightly than supsubs", function() {
        const parse = getParsed`\cancel x^2`[0];

        expect(parse.type).toEqual("supsub");
    });
});

describe("A strike-through builder", function() {
    it("should not fail", function() {
        expect`\cancel{x}`.toBuild();
        expect`\cancel{x}^2`.toBuild();
        expect`\cancel{x}_2`.toBuild();
        expect`\cancel{x}_2^2`.toBuild();
        expect`\sout{x}`.toBuild();
        expect`\sout{x}^2`.toBuild();
        expect`\sout{x}_2`.toBuild();
        expect`\sout{x}_2^2`.toBuild();
    });

    it("should produce mords", function() {
        expect(getBuilt`\cancel x`[0].classes).toContain("mord");
        expect(getBuilt`\cancel +`[0].classes).toContain("mord");
        expect(getBuilt`\cancel +`[0].classes).not.toContain("mbin");
        expect(getBuilt`\cancel )^2`[0].classes).toContain("mord");
        expect(getBuilt`\cancel )^2`[0].classes).not.toContain("mclose");
    });
});

describe("A phantom parser", function() {
    it("should not fail", function() {
        expect`\phantom{x}`.toParse();
        expect`\phantom{x^2}`.toParse();
        expect`\phantom{x}^2`.toParse();
        expect`\phantom x`.toParse();
        expect`\hphantom{x}`.toParse();
        expect`\hphantom{x^2}`.toParse();
        expect`\hphantom{x}^2`.toParse();
        expect`\hphantom x`.toParse();
    });

    it("should build a phantom node", function() {
        const parse = getParsed`\phantom{x}`[0];

        expect(parse.type).toEqual("phantom");
        expect(parse.value.value).toBeDefined();
    });
});

describe("A phantom builder", function() {
    it("should not fail", function() {
        expect`\phantom{x}`.toBuild();
        expect`\phantom{x^2}`.toBuild();
        expect`\phantom{x}^2`.toBuild();
        expect`\phantom x`.toBuild();

        expect`\hphantom{x}`.toBuild();
        expect`\hphantom{x^2}`.toBuild();
        expect`\hphantom{x}^2`.toBuild();
        expect`\hphantom x`.toBuild();
    });

    it("should make the children transparent", function() {
        const children = getBuilt`\phantom{x+1}`;
        expect(children[0].style.color).toBe("transparent");
        expect(children[2].style.color).toBe("transparent");
        expect(children[4].style.color).toBe("transparent");
    });

    it("should make all descendants transparent", function() {
        const children = getBuilt`\phantom{x+\blue{1}}`;
        expect(children[0].style.color).toBe("transparent");
        expect(children[2].style.color).toBe("transparent");
        expect(children[4].style.color).toBe("transparent");
    });
});

describe("A smash parser", function() {
    it("should not fail", function() {
        expect`\smash{x}`.toParse();
        expect`\smash{x^2}`.toParse();
        expect`\smash{x}^2`.toParse();
        expect`\smash x`.toParse();

        expect`\smash[b]{x}`.toParse();
        expect`\smash[b]{x^2}`.toParse();
        expect`\smash[b]{x}^2`.toParse();
        expect`\smash[b] x`.toParse();

        expect`\smash[]{x}`.toParse();
        expect`\smash[]{x^2}`.toParse();
        expect`\smash[]{x}^2`.toParse();
        expect`\smash[] x`.toParse();
    });

    it("should build a smash node", function() {
        const parse = getParsed`\smash{x}`[0];

        expect(parse.type).toEqual("smash");
    });
});

describe("A smash builder", function() {
    it("should not fail", function() {
        expect`\smash{x}`.toBuild();
        expect`\smash{x^2}`.toBuild();
        expect`\smash{x}^2`.toBuild();
        expect`\smash x`.toBuild();

        expect`\smash[b]{x}`.toBuild();
        expect`\smash[b]{x^2}`.toBuild();
        expect`\smash[b]{x}^2`.toBuild();
        expect`\smash[b] x`.toBuild();
    });
});

describe("A parser error", function() {
    it("should report the position of an error", function() {
        try {
            parseTree(r`\sqrt}`, new Settings());
        } catch (e) {
            expect(e.position).toEqual(5);
        }
    });
});

describe("An optional argument parser", function() {
    it("should not fail", function() {
        // Note this doesn't actually make an optional argument, but still
        // should work
        expect`\frac[1]{2}{3}`.toParse();

        expect`\rule[0.2em]{1em}{1em}`.toParse();
    });

    it("should work with sqrts with optional arguments", function() {
        expect`\sqrt[3]{2}`.toParse();
    });

    it("should work when the optional argument is missing", function() {
        expect`\sqrt{2}`.toParse();
        expect`\rule{1em}{2em}`.toParse();
    });

    it("should fail when the optional argument is malformed", function() {
        expect`\rule[1]{2em}{3em}`.not.toParse();
    });

    it("should not work if the optional argument isn't closed", function() {
        expect`\sqrt[`.not.toParse();
    });
});

describe("An array environment", function() {

    it("should accept a single alignment character", function() {
        const parse = getParsed`\begin{array}r1\\20\end{array}`;
        expect(parse[0].type).toBe("array");
        expect(parse[0].value.cols).toEqual([
            {type: "align", align: "r"},
        ]);
    });

    it("should accept vertical separators", function() {
        const parse = getParsed`\begin{array}{|l||c:r::}\end{array}`;
        expect(parse[0].type).toBe("array");
        expect(parse[0].value.cols).toEqual([
            {type: "separator", separator: "|"},
            {type: "align", align: "l"},
            {type: "separator", separator: "|"},
            {type: "separator", separator: "|"},
            {type: "align", align: "c"},
            {type: "separator", separator: ":"},
            {type: "align", align: "r"},
            {type: "separator", separator: ":"},
            {type: "separator", separator: ":"},
        ]);
    });

});

describe("A cases environment", function() {

    it("should parse its input", function() {
        expect`f(a,b)=\begin{cases}a+1&\text{if }b\text{ is odd}\\a&\text{if }b=0\\a-1&\text{otherwise}\end{cases}`
            .toParse();
    });

});

describe("An aligned environment", function() {

    it("should parse its input", function() {
        expect`\begin{aligned}a&=b&c&=d\\e&=f\end{aligned}`.toParse();
    });

    it("should allow cells in brackets", function() {
        expect`\begin{aligned}[a]&[b]\\ [c]&[d]\end{aligned}`.toParse();
    });

    it("should forbid cells in brackets without space", function() {
        expect`\begin{aligned}[a]&[b]\\[c]&[d]\end{aligned}`.not.toParse();
    });

    it("should not eat the last row when its first cell is empty", function() {
        const ae = getParsed`\begin{aligned}&E_1 & (1)\\&E_2 & (2)\\&E_3 & (3)\end{aligned}`[0];
        expect(ae.value.body).toHaveLength(3);
    });
});

describe("An href command", function() {
    it("should parse its input", function() {
        expect`\href{http://example.com/}{example here}`.toParse();
    });

    it("should allow letters [#$%&~_^] without escaping", function() {
        const url = "http://example.org/~bar/#top?foo=$foo&bar=ba^r_boo%20baz";
        const hash = getParsed(`\\href{${url}}{\\alpha}`)[0];
        expect(hash.value.href).toBe(url);
    });

    it("should allow balanced braces in url", function() {
        const url = "http://example.org/{too}";
        const hash = getParsed(`\\href{${url}}{\\alpha}`)[0];
        expect(hash.value.href).toBe(url);
    });

    it("should not allow unbalanced brace(s) in url", function() {
        expect`\href{http://example.com/{a}{bar}`.not.toParse();
        expect`\href{http://example.com/}a}{bar}`.not.toParse();
    });

    it("should allow escape for letters [#$%&~_^{}]", function() {
        const url = "http://example.org/~bar/#top?foo=$}foo{&bar=bar^r_boo%20baz";
        const input = url.replace(/([#$%&~_^{}])/g, '\\$1');
        const ae = getParsed(`\\href{${input}}{\\alpha}`)[0];
        expect(ae.value.href).toBe(url);
    });

    it("should be marked up correctly", function() {
        const markup = katex.renderToString(r`\href{http://example.com/}{example here}`);
        expect(markup).toContain("<a href=\"http://example.com/\">");
    });

    it("should allow protocols in allowedProtocols", function() {
        expect("\\href{relative}{foo}").toParse();
        expect("\\href{ftp://x}{foo}").toParse(new Settings({
            allowedProtocols: ["ftp"],
        }));
        expect("\\href{ftp://x}{foo}").toParse(new Settings({
            allowedProtocols: ["*"],
        }));
    });

    it("should not allow protocols not in allowedProtocols", function() {
        expect("\\href{javascript:alert('x')}{foo}").not.toParse();
        expect("\\href{relative}{foo}").not.toParse(new Settings({
            allowedProtocols: [],
        }));
    });
});

describe("A parser that does not throw on unsupported commands", function() {
    // The parser breaks on unsupported commands unless it is explicitly
    // told not to
    const errorColor = "#933";
    const noThrowSettings = new Settings({
        throwOnError: false,
        errorColor: errorColor,
    });

    it("should still parse on unrecognized control sequences", function() {
        expect`\error`.toParse(noThrowSettings);
    });

    describe("should allow unrecognized controls sequences anywhere, including", function() {
        it("in superscripts and subscripts", function() {
            expect`2_\error`.toBuild(noThrowSettings);
            expect`3^{\error}_\error`.toBuild(noThrowSettings);
            expect`\int\nolimits^\error_\error`.toBuild(noThrowSettings);
        });

        it("in fractions", function() {
            expect`\frac{345}{\error}`.toBuild(noThrowSettings);
            expect`\frac\error{\error}`.toBuild(noThrowSettings);
        });

        it("in square roots", function() {
            expect`\sqrt\error`.toBuild(noThrowSettings);
            expect`\sqrt{234\error}`.toBuild(noThrowSettings);
        });

        it("in text boxes", function() {
            expect`\text{\error}`.toBuild(noThrowSettings);
        });
    });

    it("should produce color nodes with a color value given by errorColor", function() {
        const parsedInput = getParsed(r`\error`, noThrowSettings);
        expect(parsedInput[0].type).toBe("color");
        expect(parsedInput[0].value.color).toBe(errorColor);
    });

    it("should build katex-error span for other type of KaTeX error", function() {
        const built = getBuilt("2^2^2", noThrowSettings);
        expect(built).toMatchSnapshot();
    });

    it("should properly escape LaTeX in errors", function() {
        const html = katex.renderToString("2^&\"<>", noThrowSettings);
        expect(html).toMatchSnapshot();
    });
});

describe("The symbol table integrity", function() {
    it("should treat certain symbols as synonyms", function() {
        expect`<`.toBuildLike`\lt`;
        expect`>`.toBuildLike`\gt`;
        expect`\left<\frac{1}{x}\right>`.toBuildLike`\left\lt\frac{1}{x}\right\gt`;
    });
});

describe("Symbols", function() {
    it("should support AMS symbols in both text and math mode", function() {
        // These text+math symbols are from Section 6 of
        // http://mirrors.ctan.org/fonts/amsfonts/doc/amsfonts.pdf
        const symbols = r`\yen\checkmark\circledR\maltese`;
        expect(symbols).toBuild();
        expect(`\\text{${symbols}}`).toBuild(strictSettings);
    });
});

describe("A macro expander", function() {
    it("should produce individual tokens", function() {
        expect`e^\foo`.toParseLike("e^1 23",
            new Settings({macros: {"\\foo": "123"}}));
    });

    it("should preserve leading spaces inside macro definition", function() {
        expect`\text{\foo}`.toParseLike(r`\text{ x}`,
            new Settings({macros: {"\\foo": " x"}}));
    });

    it("should preserve leading spaces inside macro argument", function() {
        expect`\text{\foo{ x}}`.toParseLike(r`\text{ x}`,
            new Settings({macros: {"\\foo": "#1"}}));
    });

    it("should ignore expanded spaces in math mode", function() {
        expect`\foo`.toParseLike("x", new Settings({macros: {"\\foo": " x"}}));
    });

    it("should consume spaces after control-word macro", function() {
        expect`\text{\foo }`.toParseLike(r`\text{x}`,
            new Settings({macros: {"\\foo": "x"}}));
    });

    it("should consume spaces after macro with \\relax", function() {
        expect`\text{\foo }`.toParseLike(r`\text{}`,
            new Settings({macros: {"\\foo": "\\relax"}}));
    });

    it("should not consume spaces after control-word expansion", function() {
        expect`\text{\\ }`.toParseLike(r`\text{ }`,
            new Settings({macros: {"\\\\": "\\relax"}}));
    });

    it("should consume spaces after \\relax", function() {
        expect`\text{\relax }`.toParseLike`\text{}`;
    });

    it("should consume spaces after control-word function", function() {
        expect`\text{\KaTeX }`.toParseLike`\text{\KaTeX}`;
    });

    it("should preserve spaces after control-symbol macro", function() {
        expect`\text{\% y}`.toParseLike(r`\text{x y}`,
            new Settings({macros: {"\\%": "x"}}));
    });

    it("should preserve spaces after control-symbol function", function() {
        expect`\text{\' }`.toParse();
    });

    it("should consume spaces between arguments", function() {
        expect`\text{\foo 1 2}`.toParseLike(r`\text{12end}`,
            new Settings({macros: {"\\foo": "#1#2end"}}));
        expect`\text{\foo {1} {2}}`.toParseLike(r`\text{12end}`,
            new Settings({macros: {"\\foo": "#1#2end"}}));
    });

    it("should allow for multiple expansion", function() {
        expect`1\foo2`.toParseLike("1aa2", new Settings({macros: {
            "\\foo": "\\bar\\bar",
            "\\bar": "a",
        }}));
    });

    it("should allow for multiple expansion with argument", function() {
        expect`1\foo2`.toParseLike("12222", new Settings({macros: {
            "\\foo": "\\bar{#1}\\bar{#1}",
            "\\bar": "#1#1",
        }}));
    });

    it("should allow for macro argument", function() {
        expect`\foo\bar`.toParseLike("(x)", new Settings({macros: {
            "\\foo": "(#1)",
            "\\bar": "x",
        }}));
    });

    it("should allow for space macro argument (text version)", function() {
        expect`\text{\foo\bar}`.toParseLike(r`\text{( )}`, new Settings({macros: {
            "\\foo": "(#1)",
            "\\bar": " ",
        }}));
    });

    it("should allow for space macro argument (math version)", function() {
        expect`\foo\bar`.toParseLike("()", new Settings({macros: {
            "\\foo": "(#1)",
            "\\bar": " ",
        }}));
    });

    it("should allow for space second argument (text version)", function() {
        expect`\text{\foo\bar\bar}`.toParseLike(r`\text{( , )}`, new Settings({macros: {
            "\\foo": "(#1,#2)",
            "\\bar": " ",
        }}));
    });

    it("should allow for space second argument (math version)", function() {
        expect`\foo\bar\bar`.toParseLike("(,)", new Settings({macros: {
            "\\foo": "(#1,#2)",
            "\\bar": " ",
        }}));
    });

    it("should allow for empty macro argument", function() {
        expect`\foo\bar`.toParseLike("()", new Settings({macros: {
            "\\foo": "(#1)",
            "\\bar": "",
        }}));
    });

    // TODO: The following is not currently possible to get working, given that
    // functions and macros are dealt with separately.
/*
    it("should allow for space function arguments", function() {
        expect`\frac\bar\bar`.toParseLike(r`\frac{}{}`, new Settings({macros: {
            "\\bar": " ",
        }}));
    });
*/

    it("should build \\overset and \\underset", function() {
        expect`\overset{f}{\rightarrow} Y`.toBuild();
        expect("\\underset{f}{\\rightarrow} Y").toBuild();
    });

    it("should build \\iff, \\implies, \\impliedby", function() {
        expect`X \iff Y`.toBuild();
        expect`X \implies Y`.toBuild();
        expect`X \impliedby Y`.toBuild();
    });

    it("should allow aliasing characters", function() {
        expect`x’=c`.toParseLike("x'=c", new Settings({macros: {
            "’": "'",
        }}));
    });

    it("\\@firstoftwo should consume both, and avoid errors", function() {
        expect`\@firstoftwo{yes}{no}`.toParseLike`yes`;
        expect`\@firstoftwo{yes}{1'_2^3}`.toParseLike`yes`;
    });

    it("\\@ifstar should consume star but nothing else", function() {
        expect`\@ifstar{yes}{no}*!`.toParseLike`yes!`;
        expect`\@ifstar{yes}{no}?!`.toParseLike`no?!`;
    });

    it("\\@ifnextchar should not consume anything", function() {
        expect`\@ifnextchar!{yes}{no}!!`.toParseLike`yes!!`;
        expect`\@ifnextchar!{yes}{no}?!`.toParseLike`no?!`;
    });

    it("\\@ifstar should consume star but nothing else", function() {
        expect`\@ifstar{yes}{no}*!`.toParseLike`yes!`;
        expect`\@ifstar{yes}{no}?!`.toParseLike`no?!`;
    });

    it("\\TextOrMath should work immediately", function() {
        expect`\TextOrMath{text}{math}`.toParseLike`math`;
    });

    it("\\TextOrMath should work after other math", function() {
        expect`x+\TextOrMath{text}{math}`.toParseLike`x+math`;
    });

    it("\\TextOrMath should work immediately after \\text", function() {
        expect`\text{\TextOrMath{text}{math}}`.toParseLike`\text{text}`;
    });

    it("\\TextOrMath should work later after \\text", function() {
        expect`\text{hello \TextOrMath{text}{math}}`.toParseLike`\text{hello text}`;
    });

    it("\\TextOrMath should work immediately after \\text ends", function() {
        expect`\text{\TextOrMath{text}{math}}\TextOrMath{text}{math}`
            .toParseLike`\text{text}math`;
    });

    it("\\TextOrMath should work immediately after $", function() {
        expect`\text{$\TextOrMath{text}{math}$}`.toParseLike`\text{$math$}`;
    });

    it("\\TextOrMath should work later after $", function() {
        expect`\text{$x+\TextOrMath{text}{math}$}`.toParseLike`\text{$x+math$}`;
    });

    it("\\TextOrMath should work immediately after $ ends", function() {
        expect`\text{$\TextOrMath{text}{math}$\TextOrMath{text}{math}}`
            .toParseLike`\text{$math$text}`;
    });

    it("\\TextOrMath should work in a macro", function() {
        expect`\mode\text{\mode$\mode$\mode}\mode`
            .toParseLike(r`math\text{text$math$text}math`, new Settings({macros: {
                "\\mode": "\\TextOrMath{text}{math}",
            }}));
    });

    it("\\TextOrMath should work in a macro passed to \\text", function() {
        expect`\text\mode`.toParseLike(r`\text t`, new Settings({macros:
            {"\\mode": "\\TextOrMath{t}{m}"}}));
    });

    // TODO(edemaine): This doesn't work yet.  Parses like `\text text`,
    // which doesn't treat all four letters as an argument.
    //it("\\TextOrMath should work in a macro passed to \\text", function() {
    //    expect`\text\mode`.toParseLike(r`\text{text}`, new Settings({macros:
    //        {"\\mode": "\\TextOrMath{text}{math}"});
    //});

    it("\\gdef defines macros", function() {
        expect`\gdef\foo{x^2}\foo+\foo`.toParseLike`x^2+x^2`;
        expect`\gdef{\foo}{x^2}\foo+\foo`.toParseLike`x^2+x^2`;
        expect`\gdef\foo{hi}\foo+\text{\foo}`.toParseLike`hi+\text{hi}`;
        expect`\gdef\foo#1{hi #1}\text{\foo{Alice}, \foo{Bob}}`
            .toParseLike`\text{hi Alice, hi Bob}`;
        expect`\gdef\foo#1#2{(#1,#2)}\foo 1 2+\foo 3 4`.toParseLike`(1,2)+(3,4)`;
        expect`\gdef\foo#2{}`.not.toParse();
        expect`\gdef\foo#1#3{}`.not.toParse();
        expect`\gdef\foo#1#2#3#4#5#6#7#8#9{}`.toParse();
        expect`\gdef\foo#1#2#3#4#5#6#7#8#9#10{}`.not.toParse();
        expect`\gdef\foo#{}`.not.toParse();
        expect`\gdef\foo\bar`.toParse();
        expect`\gdef{\foo\bar}{}`.not.toParse();
        expect`\gdef{}{}`.not.toParse();
        // TODO: These shouldn't work, but `1` and `{1}` are currently treated
        // the same, as are `\foo` and `{\foo}`.
        //expect`\gdef\foo1`.not.toParse();
        //expect`\gdef{\foo}{}`.not.toParse();
    });

    it("\\def works locally", () => {
        expect("\\def\\x{1}\\x{\\def\\x{2}\\x{\\def\\x{3}\\x}\\x}\\x")
            .toParseLike`1{2{3}2}1`;
        expect("\\def\\x{1}\\x\\def\\x{2}\\x{\\def\\x{3}\\x\\def\\x{4}\\x}\\x")
            .toParseLike`12{34}2`;
    });

    it("\\gdef overrides at all levels", () => {
        expect("\\def\\x{1}\\x{\\def\\x{2}\\x{\\gdef\\x{3}\\x}\\x}\\x")
            .toParseLike`1{2{3}3}3`;
        expect("\\def\\x{1}\\x{\\def\\x{2}\\x{\\global\\def\\x{3}\\x}\\x}\\x")
            .toParseLike`1{2{3}3}3`;
        expect("\\def\\x{1}\\x{\\def\\x{2}\\x{\\gdef\\x{3}\\x\\def\\x{4}\\x}" +
            "\\x\\def\\x{5}\\x}\\x").toParseLike`1{2{34}35}3`;
    });

    it("\\global needs to followed by \\def", () => {
        expect`\global\def\foo{}\foo`.toParseLike``;
        // TODO: This doesn't work yet; \global needs to expand argument.
        //expect`\def\DEF{\def}\global\DEF\foo{}\foo`.toParseLike``;
        expect`\global\foo`.not.toParse();
        expect`\global\bar x`.not.toParse();
    });

    it("Macro arguments do not generate groups", () => {
        expect("\\def\\x{1}\\x\\def\\foo#1{#1}\\foo{\\x\\def\\x{2}\\x}\\x")
            .toParseLike`1122`;
    });

    it("\\textbf arguments do generate groups", () => {
        expect("\\def\\x{1}\\x\\textbf{\\x\\def\\x{2}\\x}\\x")
            .toParseLike`1\textbf{12}1`;
    });

    it("\\sqrt optional arguments generate groups", () => {
        expect("\\def\\x{1}\\def\\y{1}\\x\\y" +
            "\\sqrt[\\def\\x{2}\\x]{\\def\\y{2}\\y}\\x\\y")
            .toParseLike`11\sqrt[2]{2}11`;
    });

    it("\\gdef changes settings.macros", () => {
        const macros = {};
        expect`\gdef\foo{1}`.toParse(new Settings({macros}));
        expect(macros["\\foo"]).toBeTruthy();
    });

    it("\\def doesn't change settings.macros", () => {
        const macros = {};
        expect`\def\foo{1}`.toParse(new Settings({macros}));
        expect(macros["\\foo"]).toBeFalsy();
    });

    it("\\newcommand defines new macros", () => {
        expect`\newcommand\foo{x^2}\foo+\foo`.toParseLike`x^2+x^2`;
        expect`\newcommand{\foo}{x^2}\foo+\foo`.toParseLike`x^2+x^2`;
        // Function detection
        expect`\newcommand\bar{x^2}\bar+\bar`.not.toParse();
        expect`\newcommand{\bar}{x^2}\bar+\bar`.not.toParse();
        // Symbol detection
        expect`\newcommand\lambda{x^2}\lambda`.not.toParse();
        expect`\newcommand\textdollar{x^2}\textdollar`.not.toParse();
        // Macro detection
        expect`\newcommand{\foo}{1}\foo\newcommand{\foo}{2}\foo`.not.toParse();
        // Implicit detection
        expect`\newcommand\limits{}`.not.toParse();
    });

    it("\\renewcommand redefines macros", () => {
        expect`\renewcommand\foo{x^2}\foo+\foo`.not.toParse();
        expect`\renewcommand{\foo}{x^2}\foo+\foo`.not.toParse();
        expect`\renewcommand\bar{x^2}\bar+\bar`.toParseLike`x^2+x^2`;
        expect`\renewcommand{\bar}{x^2}\bar+\bar`.toParseLike`x^2+x^2`;
        expect`\newcommand{\foo}{1}\foo\renewcommand{\foo}{2}\foo`.toParseLike`12`;
    });

    it("\\providecommand (re)defines macros", () => {
        expect`\providecommand\foo{x^2}\foo+\foo`.toParseLike`x^2+x^2`;
        expect`\providecommand{\foo}{x^2}\foo+\foo`.toParseLike`x^2+x^2`;
        expect`\providecommand\bar{x^2}\bar+\bar`.toParseLike`x^2+x^2`;
        expect`\providecommand{\bar}{x^2}\bar+\bar`.toParseLike`x^2+x^2`;
        expect`\newcommand{\foo}{1}\foo\providecommand{\foo}{2}\foo`
            .toParseLike`12`;
        expect`\providecommand{\foo}{1}\foo\renewcommand{\foo}{2}\foo`
            .toParseLike`12`;
        expect`\providecommand{\foo}{1}\foo\providecommand{\foo}{2}\foo`
            .toParseLike`12`;
    });

    it("\\newcommand is local", () => {
        expect`\newcommand\foo{1}\foo{\renewcommand\foo{2}\foo}\foo`
            .toParseLike`1{2}1`;
    });

    it("\\newcommand accepts number of arguments", () => {
        expect`\newcommand\foo[1]{#1^2}\foo x+\foo{y}`.toParseLike`x^2+y^2`;
        expect`\newcommand\foo[10]{#1^2}\foo 0123456789`.toParseLike`0^2`;
        expect`\newcommand\foo[x]{}`.not.toParse();
        expect`\newcommand\foo[1.5]{}`.not.toParse();
    });

    // This may change in the future, if we support the extra features of
    // \hspace.
    it("should treat \\hspace, \\hskip like \\kern", function() {
        expect`\hspace{1em}`.toParseLike`\kern1em`;
        expect`\hskip{1em}`.toParseLike`\kern1em`;
    });

    it("should expand \\limsup as expected", () => {
        expect`\limsup`.toParseLike`\mathop{\operatorname{lim\,sup}}\limits`;
    });

    it("should expand \\liminf as expected", () => {
        expect`\liminf`.toParseLike`\mathop{\operatorname{lim\,inf}}\limits`;
    });
});

describe("\\tag support", function() {
    const displayMode = new Settings({displayMode: true});

    it("should fail outside display mode", () => {
        expect`\tag{hi}x+y`.not.toParse();
    });

    it("should fail with multiple tags", () => {
        expect`\tag{1}\tag{2}x+y`.not.toParse(displayMode);
    });

    it("should build", () => {
        expect`\tag{hi}x+y`.toBuild(displayMode);
    });

    it("should ignore location of \\tag", () => {
        expect`\tag{hi}x+y`.toParseLike(r`x+y\tag{hi}`, displayMode);
    });

    it("should handle \\tag* like \\tag", () => {
        expect`\tag{hi}x+y`.toParseLike(r`\tag*{({hi})}x+y`, displayMode);
    });
});

describe("A parser taking String objects", function() {
    it("should not fail on an empty String object", function() {
        expect(new String("")).toParse();
    });

    it("should parse the same as a regular string", function() {
        expect(new String("xy")).toParseLike`xy`;
        expect(new String(r`\div`)).toParseLike`\div`;
        expect(new String(r`\frac 1 2`)).toParseLike`\frac 1 2`;
    });
});

describe("Unicode accents", function() {
    it("should parse Latin-1 letters in math mode", function() {
        // TODO(edemaine): Unsupported Latin-1 letters in math: ÇÐÞçðþ
        expect`ÀÁÂÃÄÅÈÉÊËÌÍÎÏÑÒÓÔÕÖÙÚÛÜÝàáâãäåèéêëìíîïñòóôõöùúûüýÿ`
        .toParseLike(
            r`\grave A\acute A\hat A\tilde A\ddot A\mathring A` +
            r`\grave E\acute E\hat E\ddot E` +
            r`\grave I\acute I\hat I\ddot I` +
            r`\tilde N` +
            r`\grave O\acute O\hat O\tilde O\ddot O` +
            r`\grave U\acute U\hat U\ddot U` +
            r`\acute Y` +
            r`\grave a\acute a\hat a\tilde a\ddot a\mathring a` +
            r`\grave e\acute e\hat e\ddot e` +
            r`\grave ı\acute ı\hat ı\ddot ı` +
            r`\tilde n` +
            r`\grave o\acute o\hat o\tilde o\ddot o` +
            r`\grave u\acute u\hat u\ddot u` +
            r`\acute y\ddot y`, nonstrictSettings);
    });

    it("should parse Latin-1 letters in text mode", function() {
        // TODO(edemaine): Unsupported Latin-1 letters in text: ÇÐÞçðþ
        expect`\text{ÀÁÂÃÄÅÈÉÊËÌÍÎÏÑÒÓÔÕÖÙÚÛÜÝàáâãäåèéêëìíîïñòóôõöùúûüýÿ}`
        .toParseLike(
            r`\text{\`A\'A\^A\~A\"A\r A` +
            r`\`E\'E\^E\"E` +
            r`\`I\'I\^I\"I` +
            r`\~N` +
            r`\`O\'O\^O\~O\"O` +
            r`\`U\'U\^U\"U` +
            r`\'Y` +
            r`\`a\'a\^a\~a\"a\r a` +
            r`\`e\'e\^e\"e` +
            r`\`ı\'ı\^ı\"ı` +
            r`\~n` +
            r`\`o\'o\^o\~o\"o` +
            r`\`u\'u\^u\"u` +
            r`\'y\"y}`, strictSettings);
    });

    it("should support \\aa in text mode", function() {
        expect`\text{\aa\AA}`.toParseLike(r`\text{\r a\r A}`, strictSettings);
        expect`\aa`.not.toParse(strictSettings);
        expect`\Aa`.not.toParse(strictSettings);
    });

    it("should parse combining characters", function() {
        expect("A\u0301C\u0301").toParseLike(r`Á\acute C`, nonstrictSettings);
        expect("\\text{A\u0301C\u0301}").toParseLike(r`\text{Á\'C}`, strictSettings);
    });

    it("should parse multi-accented characters", function() {
        expect`ấā́ắ\text{ấā́ắ}`.toParse(nonstrictSettings);
        // Doesn't parse quite the same as
        // "\\text{\\'{\\^a}\\'{\\=a}\\'{\\u a}}" because of the ordgroups.
    });

    it("should parse accented i's and j's", function() {
        expect`íȷ́`.toParseLike(r`\acute ı\acute ȷ`, nonstrictSettings);
        expect`ấā́ắ\text{ấā́ắ}`.toParse(nonstrictSettings);
    });
});

describe("Unicode", function() {
    it("should parse negated relations", function() {
        expect`∉∤∦≁≆≠≨≩≮≯≰≱⊀⊁⊈⊉⊊⊋⊬⊭⊮⊯⋠⋡⋦⋧⋨⋩⋬⋭⪇⪈⪉⪊⪵⪶⪹⪺⫋⫌`.toParse(strictSettings);
    });

    it("should build relations", function() {
        expect`∈∋∝∼∽≂≃≅≈≊≍≎≏≐≑≒≓≖≗≜≡≤≥≦≧≪≫≬≳≷≺≻≼≽≾≿∴∵∣≔≕⩴⋘⋙⟂⊨∌`.toBuild(strictSettings);
    });

    it("should build big operators", function() {
        expect`∏∐∑∫∬∭∮⋀⋁⋂⋃⨀⨁⨂⨄⨆`.toBuild(strictSettings);
    });

    it("should build more relations", function() {
        expect`⊂⊃⊆⊇⊏⊐⊑⊒⊢⊣⊩⊪⊸⋈⋍⋐⋑⋔⋛⋞⋟⌢⌣⩾⪆⪌⪕⪖⪯⪰⪷⪸⫅⫆≘≙≚≛≝≞≟≲⩽⪅≶⋚⪋`.toBuild(strictSettings);
    });

    it("should parse symbols", function() {
        expect("£¥ðℂℍℑℓℕ℘ℙℚℜℝℤℲℵℶℷℸ⅁∀∁∂∃∇∞∠∡∢♠♡♢♣♭♮♯✓°¬‼⋮\u00b7").toParse(strictSettings);
    });

    it("should build Greek capital letters", function() {
        expect("\u0391\u0392\u0395\u0396\u0397\u0399\u039A\u039C\u039D" +
                "\u039F\u03A1\u03A4\u03A7").toBuild(strictSettings);
    });

    it("should build arrows", function() {
        expect`←↑→↓↔↕↖↗↘↙↚↛↞↠↢↣↦↩↪↫↬↭↮↰↱↶↷↼↽↾↾↿⇀⇁⇂⇃⇄⇆⇇⇈⇉`.toBuild(strictSettings);
    });

    it("should build more arrows", function() {
        expect`⇊⇋⇌⇍⇎⇏⇐⇑⇒⇓⇔⇕⇚⇛⇝⟵⟶⟷⟸⟹⟺⟼`.toBuild(strictSettings);
    });

    it("should build binary operators", function() {
        expect("±×÷∓∔∧∨∩∪≀⊎⊓⊔⊕⊖⊗⊘⊙⊚⊛⊝⊞⊟⊠⊡⊺⊻⊼⋇⋉⋊⋋⋌⋎⋏⋒⋓⩞\u22C5").toBuild(strictSettings);
    });

    it("should build delimiters", function() {
        expect("\\left\u230A\\frac{a}{b}\\right\u230B").toBuild();
        expect("\\left\u2308\\frac{a}{b}\\right\u2308").toBuild();
        expect("\\left\u27ee\\frac{a}{b}\\right\u27ef").toBuild();
        expect("\\left\u27e8\\frac{a}{b}\\right\u27e9").toBuild();
        expect("\\left\u23b0\\frac{a}{b}\\right\u23b1").toBuild();
        expect`┌x┐ └x┘`.toBuild();
        expect("\u231Cx\u231D \u231Ex\u231F").toBuild();
    });

    it("should build some surrogate pairs", function() {
        let wideCharStr = "";
        wideCharStr += String.fromCharCode(0xD835, 0xDC00);   // bold A
        wideCharStr += String.fromCharCode(0xD835, 0xDC68);   // bold italic A
        wideCharStr += String.fromCharCode(0xD835, 0xDD04);   // Fraktur A
        wideCharStr += String.fromCharCode(0xD835, 0xDD38);   // double-struck
        wideCharStr += String.fromCharCode(0xD835, 0xDC9C);   // script A
        wideCharStr += String.fromCharCode(0xD835, 0xDDA0);   // sans serif A
        wideCharStr += String.fromCharCode(0xD835, 0xDDD4);   // bold sans A
        wideCharStr += String.fromCharCode(0xD835, 0xDE08);   // italic sans A
        wideCharStr += String.fromCharCode(0xD835, 0xDE70);   // monospace A
        wideCharStr += String.fromCharCode(0xD835, 0xDFCE);   // bold zero
        wideCharStr += String.fromCharCode(0xD835, 0xDFE2);   // sans serif zero
        wideCharStr += String.fromCharCode(0xD835, 0xDFEC);   // bold sans zero
        wideCharStr += String.fromCharCode(0xD835, 0xDFF6);   // monospace zero
        expect(wideCharStr).toBuild(strictSettings);

        let wideCharText = "\text{";
        wideCharText += String.fromCharCode(0xD835, 0xDC00);   // bold A
        wideCharText += String.fromCharCode(0xD835, 0xDC68);   // bold italic A
        wideCharText += String.fromCharCode(0xD835, 0xDD04);   // Fraktur A
        wideCharText += String.fromCharCode(0xD835, 0xDD38);   // double-struck
        wideCharText += String.fromCharCode(0xD835, 0xDC9C);   // script A
        wideCharText += String.fromCharCode(0xD835, 0xDDA0);   // sans serif A
        wideCharText += String.fromCharCode(0xD835, 0xDDD4);   // bold sans A
        wideCharText += String.fromCharCode(0xD835, 0xDE08);   // italic sans A
        wideCharText += String.fromCharCode(0xD835, 0xDE70);   // monospace A
        wideCharText += String.fromCharCode(0xD835, 0xDFCE);   // bold zero
        wideCharText += String.fromCharCode(0xD835, 0xDFE2);   // sans serif zero
        wideCharText += String.fromCharCode(0xD835, 0xDFEC);   // bold sans zero
        wideCharText += String.fromCharCode(0xD835, 0xDFF6);   // monospace zero
        wideCharText += "}";
        expect(wideCharText).toBuild(strictSettings);
    });
});

describe("The maxSize setting", function() {
    const rule = r`\rule{999em}{999em}`;

    it("should clamp size when set", function() {
        const built = getBuilt(rule, new Settings({maxSize: 5}))[0];
        expect(built.style.borderRightWidth).toEqual("5em");
        expect(built.style.borderTopWidth).toEqual("5em");
    });

    it("should not clamp size when not set", function() {
        const built = getBuilt(rule)[0];
        expect(built.style.borderRightWidth).toEqual("999em");
        expect(built.style.borderTopWidth).toEqual("999em");
    });

    it("should make zero-width rules if a negative maxSize is passed", function() {
        const built = getBuilt(rule, new Settings({maxSize: -5}))[0];
        expect(built.style.borderRightWidth).toEqual("0em");
        expect(built.style.borderTopWidth).toEqual("0em");
    });
});

describe("The maxExpand setting", () => {
    it("should prevent expansion", () => {
        expect`\gdef\foo{1}\foo`.toParse();
        expect`\gdef\foo{1}\foo`.toParse(new Settings({maxExpand: 2}));
        expect`\gdef\foo{1}\foo`.not.toParse(new Settings({maxExpand: 1}));
        expect`\gdef\foo{1}\foo`.not.toParse(new Settings({maxExpand: 0}));
    });

    it("should prevent infinite loops", () => {
        expect`\gdef\foo{\foo}\foo`.not.toParse(
            new Settings({maxExpand: 10}));
    });
});

describe("The \\mathchoice function", function() {
    const cmd = r`\sum_{k = 0}^{\infty} x^k`;

    it("should render as if there is nothing other in display math", function() {
        expect(`\\displaystyle\\mathchoice{${cmd}}{T}{S}{SS}`)
            .toBuildLike(`\\displaystyle${cmd}`);
    });

    it("should render as if there is nothing other in text", function() {
        expect(`\\mathchoice{D}{${cmd}}{S}{SS}`).toBuildLike(cmd);
    });

    it("should render as if there is nothing other in scriptstyle", function() {
        expect(`x_{\\mathchoice{D}{T}{${cmd}}{SS}}`).toBuildLike(`x_{${cmd}}`);
    });

    it("should render  as if there is nothing other in scriptscriptstyle", function() {
        expect(`x_{y_{\\mathchoice{D}{T}{S}{${cmd}}}}`).toBuildLike(`x_{y_{${cmd}}}`);
    });
});

describe("Newlines via \\\\ and \\newline", function() {
    it("should build \\\\ and \\newline the same", () => {
        expect`hello \\ world`.toBuildLike`hello \newline world`;
        expect`hello \\[1ex] world`.toBuildLike(
            "hello \\newline[1ex] world");
    });

    it("should not allow \\cr at top level", () => {
        expect`hello \cr world`.not.toBuild();
    });

    it("array redefines and resets \\\\", () => {
        expect`a\\b\begin{matrix}x&y\\z&w\end{matrix}\\c`
            .toParseLike`a\newline b\begin{matrix}x&y\cr z&w\end{matrix}\newline c`;
    });
});

describe("Symbols", function() {
    it("should parse \\text{\\i\\j}", () => {
        expect`\text{\i\j}`.toBuild(strictSettings);
    });

    it("should parse spacing functions in math or text mode", () => {
        expect`A\;B\,C\nobreakspace \text{A\;B\,C\nobreakspace}`.toBuild(strictSettings);
    });

    it("should render ligature commands like their unicode characters", () => {
        expect`\text{\ae\AE\oe\OE\o\O\ss}`.toBuildLike(r`\text{æÆœŒøØß}`, strictSettings);
    });
});

describe("strict setting", function() {
    it("should allow unicode text when not strict", () => {
        expect`é`.toParse(new Settings(nonstrictSettings));
        expect`試`.toParse(new Settings(nonstrictSettings));
        expect`é`.toParse(new Settings({strict: "ignore"}));
        expect`試`.toParse(new Settings({strict: "ignore"}));
        expect`é`.toParse(new Settings({strict: () => false}));
        expect`試`.toParse(new Settings({strict: () => false}));
        expect`é`.toParse(new Settings({strict: () => "ignore"}));
        expect`試`.toParse(new Settings({strict: () => "ignore"}));
    });

    it("should forbid unicode text when strict", () => {
        expect`é`.not.toParse(new Settings({strict: true}));
        expect`試`.not.toParse(new Settings({strict: true}));
        expect`é`.not.toParse(new Settings({strict: "error"}));
        expect`試`.not.toParse(new Settings({strict: "error"}));
        expect`é`.not.toParse(new Settings({strict: () => true}));
        expect`試`.not.toParse(new Settings({strict: () => true}));
        expect`é`.not.toParse(new Settings({strict: () => "error"}));
        expect`試`.not.toParse(new Settings({strict: () => "error"}));
    });

    it("should warn about unicode text when default", () => {
        expect`é`.toWarn(new Settings());
        expect`試`.toWarn(new Settings());
    });

    it("should always allow unicode text in text mode", () => {
        expect`\text{é試}`.toParse(nonstrictSettings);
        expect`\text{é試}`.toParse(strictSettings);
        expect`\text{é試}`.toParse();
    });

    it("should warn about top-level \\newline in display mode", () => {
        expect`x\\y`.toWarn(new Settings({displayMode: true}));
        expect`x\\y`.toParse(new Settings({displayMode: false}));
    });
});

describe("Internal __* interface", function() {
    const latex = r`\sum_{k = 0}^{\infty} x^k`;
    const rendered = katex.renderToString(latex);

    it("__parse renders same as renderToString", () => {
        const parsed = katex.__parse(latex);
        expect(buildTree(parsed, latex, new Settings()).toMarkup()).toEqual(rendered);
    });

    it("__renderToDomTree renders same as renderToString", () => {
        const tree = katex.__renderToDomTree(latex);
        expect(tree.toMarkup()).toEqual(rendered);
    });

    it("__renderToHTMLTree renders same as renderToString sans MathML", () => {
        const tree = katex.__renderToHTMLTree(latex);
        const renderedSansMathML = rendered.replace(
            /<span class="katex-mathml">.*?<\/span>/, '');
        expect(tree.toMarkup()).toEqual(renderedSansMathML);
    });
});

describe("Extending katex by new fonts and symbols", function() {
    beforeAll(() => {
        const fontName = "mockEasternArabicFont";
        // add eastern arabic numbers to symbols table
        // these symbols are ۰۱۲۳۴۵۶۷۸۹ and ٠١٢٣٤٥٦٧٨٩
        for (let number = 0; number <= 9; number++) {
            const persianNum = String.fromCharCode(0x0660 + number);
            katex.__defineSymbol(
                "math", fontName, "textord", persianNum, persianNum);
            const arabicNum = String.fromCharCode(0x06F0 + number);
            katex.__defineSymbol(
                "math", fontName, "textord", arabicNum, arabicNum);
        }
    });
    it("should throw on rendering new symbols with no font metrics", () => {
        // Lets parse 99^11 in eastern arabic
        const errorMessage = "Font metrics not found for font: mockEasternArabicFont-Regular.";
        expect(() => {
            katex.__renderToDomTree("۹۹^{۱۱}", strictSettings);
        }).toThrow(errorMessage);
    });
    it("should add font metrics to metrics map and render successfully", () => {
        const mockMetrics = {};
        // mock font metrics for the symbols that we added previously
        for (let number = 0; number <= 9; number++) {
            mockMetrics[0x0660 + number] = [-0.00244140625, 0.6875, 0, 0];
            mockMetrics[0x06F0 + number] = [-0.00244140625, 0.6875, 0, 0];
        }
        katex.__setFontMetrics('mockEasternArabicFont-Regular', mockMetrics);
        expect`۹۹^{۱۱}`.toBuild();
    });
    it("Add new font class to new extended symbols", () => {
        expect(katex.renderToString("۹۹^{۱۱}")).toMatchSnapshot();
    });
});<|MERGE_RESOLUTION|>--- conflicted
+++ resolved
@@ -414,19 +414,12 @@
 });
 
 describe("A frac parser", function() {
-<<<<<<< HEAD
     const expression = r`\frac{x}{y}`;
     const dfracExpression = r`\dfrac{x}{y}`;
     const tfracExpression = r`\tfrac{x}{y}`;
     const cfracExpression = r`\cfrac{x}{y}`;
-=======
-    const expression = "\\frac{x}{y}";
-    const dfracExpression = "\\dfrac{x}{y}";
-    const tfracExpression = "\\tfrac{x}{y}";
-    const cfracExpression = "\\cfrac{x}{y}";
-    const genfrac1 = "\\genfrac ( ] {0.06em}{0}{a}{b+c}";
-    const genfrac2 = "\\genfrac ( ] {0.8pt}{}{a}{b+c}";
->>>>>>> db585fae
+    const genfrac1 = r`\genfrac ( ] {0.06em}{0}{a}{b+c}`;
+    const genfrac2 = r`\genfrac ( ] {0.8pt}{}{a}{b+c}`;
 
     it("should not fail", function() {
         expect(expression).toParse();
@@ -478,12 +471,12 @@
 
     it("should fail, given math as a line thickness to genfrac", function() {
         const badGenFrac = "\\genfrac ( ] {b+c}{0}{a}{b+c}";
-        expect(badGenFrac).toNotParse();
+        expect(badGenFrac).not.toParse();
     });
 
     it("should fail if genfrac is given less than 6 arguments", function() {
         const badGenFrac = "\\genfrac ( ] {0.06em}{0}{a}";
-        expect(badGenFrac).toNotParse();
+        expect(badGenFrac).not.toParse();
     });
 
     it("should parse atop", function() {
