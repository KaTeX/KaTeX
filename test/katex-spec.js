--- conflicted
+++ resolved
@@ -2975,11 +2975,11 @@
         }}));
     });
 
-<<<<<<< HEAD
     it("should allow properly nested group for macro argument", function() {
         expect`\foo{e^{x_{12}+3}}`.toParseLike("(e^{x_{12}+3})",
             new Settings({macros: {"\\foo": "(#1)"}}));
-=======
+    });
+
     it("should delay expansion if preceded by \\expandafter", function() {
         expect`\expandafter\foo\bar`.toParseLike("x+y", new Settings({macros: {
             "\\foo": "#1+#2",
@@ -3002,7 +3002,6 @@
         // TODO(ylem): #2085
         // \def is not expandable, so is not affected by \noexpand
         // expect`\noexpand\def\foo{xy}\foo`.toParseLike`xy`;
->>>>>>> 57492893
     });
 
     it("should allow for space macro argument (text version)", function() {
