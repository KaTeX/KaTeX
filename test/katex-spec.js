--- conflicted
+++ resolved
@@ -11,13 +11,8 @@
 import Settings from "../src/Settings";
 import Style from "../src/Style";
 import {
-<<<<<<< HEAD
-    defaultSettings,
+    strictSettings, nonstrictSettings,
     getBuilt, getParsed, stripPositions,
-=======
-    strictSettings, nonstrictSettings,
-    _getBuilt, getBuilt, getParsed, stripPositions,
->>>>>>> 65569249
 } from "./helpers";
 
 const defaultOptions = new Options({
@@ -1143,7 +1138,7 @@
     });
 
     it("should forbid hlines outside array environment", () => {
-        expect("\\hline").toNotParse();
+        expect("\\hline").not.toParse();
     });
 
     it("should error when name is mismatched", function() {
@@ -2719,16 +2714,12 @@
         expect("\\gdef\\foo#1#2#3#4#5#6#7#8#9#10{}").not.toParse();
         expect("\\gdef\\foo#{}").not.toParse();
         expect("\\gdef\\foo\\bar").toParse();
-<<<<<<< HEAD
         expect("\\gdef{\\foo\\bar}{}").not.toParse();
         expect("\\gdef{}{}").not.toParse();
-=======
-        expect("\\gdef{\\foo\\bar}{}").toNotParse();
-        expect("\\gdef{}{}").toNotParse();
         // TODO: These shouldn't work, but `1` and `{1}` are currently treated
         // the same, as are `\foo` and `{\foo}`.
-        //expect("\\gdef\\foo1").toNotParse();
-        //expect("\\gdef{\\foo}{}").toNotParse();
+        //expect("\\gdef\\foo1").not.toParse();
+        //expect("\\gdef{\\foo}{}").not.toParse();
     });
 
     it("\\def works locally", () => {
@@ -2751,8 +2742,8 @@
         expect("\\global\\def\\foo{}\\foo").toParseLike("");
         // TODO: This doesn't work yet; \global needs to expand argument.
         //expect("\\def\\DEF{\\def}\\global\\DEF\\foo{}\\foo").toParseLike("");
-        expect("\\global\\foo").toNotParse();
-        expect("\\global\\bar x").toNotParse();
+        expect("\\global\\foo").not.toParse();
+        expect("\\global\\bar x").not.toParse();
     });
 
     it("Macro arguments do not generate groups", () => {
@@ -2787,21 +2778,21 @@
         compareParseTree("\\newcommand\\foo{x^2}\\foo+\\foo", "x^2+x^2");
         compareParseTree("\\newcommand{\\foo}{x^2}\\foo+\\foo", "x^2+x^2");
         // Function detection
-        expect("\\newcommand\\bar{x^2}\\bar+\\bar").toNotParse();
-        expect("\\newcommand{\\bar}{x^2}\\bar+\\bar").toNotParse();
+        expect("\\newcommand\\bar{x^2}\\bar+\\bar").not.toParse();
+        expect("\\newcommand{\\bar}{x^2}\\bar+\\bar").not.toParse();
         // Symbol detection
-        expect("\\newcommand\\lambda{x^2}\\lambda").toNotParse();
-        expect("\\newcommand\\textdollar{x^2}\\textdollar").toNotParse();
+        expect("\\newcommand\\lambda{x^2}\\lambda").not.toParse();
+        expect("\\newcommand\\textdollar{x^2}\\textdollar").not.toParse();
         // Macro detection
         expect("\\newcommand{\\foo}{1}\\foo\\newcommand{\\foo}{2}\\foo")
-            .toNotParse();
+            .not.toParse();
         // Implicit detection
-        expect("\\newcommand\\limits{}").toNotParse();
+        expect("\\newcommand\\limits{}").not.toParse();
     });
 
     it("\\renewcommand redefines macros", () => {
-        expect("\\renewcommand\\foo{x^2}\\foo+\\foo").toNotParse();
-        expect("\\renewcommand{\\foo}{x^2}\\foo+\\foo").toNotParse();
+        expect("\\renewcommand\\foo{x^2}\\foo+\\foo").not.toParse();
+        expect("\\renewcommand{\\foo}{x^2}\\foo+\\foo").not.toParse();
         compareParseTree("\\renewcommand\\bar{x^2}\\bar+\\bar", "x^2+x^2");
         compareParseTree("\\renewcommand{\\bar}{x^2}\\bar+\\bar", "x^2+x^2");
         expect("\\newcommand{\\foo}{1}\\foo\\renewcommand{\\foo}{2}\\foo")
@@ -2830,9 +2821,8 @@
         compareParseTree("\\newcommand\\foo[1]{#1^2}\\foo x+\\foo{y}",
                          "x^2+y^2");
         compareParseTree("\\newcommand\\foo[10]{#1^2}\\foo 0123456789", "0^2");
-        expect("\\newcommand\\foo[x]{}").toNotParse();
-        expect("\\newcommand\\foo[1.5]{}").toNotParse();
->>>>>>> 65569249
+        expect("\\newcommand\\foo[x]{}").not.toParse();
+        expect("\\newcommand\\foo[1.5]{}").not.toParse();
     });
 
     // This may change in the future, if we support the extra features of
@@ -2931,15 +2921,9 @@
     });
 
     it("should support \\aa in text mode", function() {
-<<<<<<< HEAD
-        expect("\\text{\\aa\\AA}").toParseLike("\\text{\\r a\\r A}");
-        expect("\\aa").not.toParse(new Settings({strict: true}));
-        expect("\\Aa").not.toParse(new Settings({strict: true}));
-=======
         expect("\\text{\\aa\\AA}").toParseLike("\\text{\\r a\\r A}", strictSettings);
-        expect("\\aa").toNotParse(strictSettings);
-        expect("\\Aa").toNotParse(strictSettings);
->>>>>>> 65569249
+        expect("\\aa").not.toParse(strictSettings);
+        expect("\\Aa").not.toParse(strictSettings);
     });
 
     it("should parse combining characters", function() {
