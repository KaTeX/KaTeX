/* eslint max-len:0 */
/* global beforeEach: false */
/* global expect: false */
/* global it: false */
/* global describe: false */

import buildMathML from "../src/buildMathML";
import buildTree from "../src/buildTree";
import katex from "../katex";
import ParseError from "../src/ParseError";
import parseTree from "../src/parseTree";
import Options from "../src/Options";
import Settings from "../src/Settings";
import Style from "../src/Style";

const defaultSettings = new Settings({});
const defaultOptions = new Options({
    style: Style.TEXT,
    size: 5,
});

const _getBuiltTree = function(tree, expr, settings) {
    const usedSettings = settings ? settings : defaultSettings;
    const rootNode = buildTree(tree, expr, usedSettings);

    // grab the root node of the HTML rendering
    const builtHTML = rootNode.children[1];

    // Remove the outer .katex and .katex-inner layers
    return builtHTML.children[2].children;
};

const _getBuilt = function(expr, settings) {
    const usedSettings = settings ? settings : defaultSettings;
    const parsedTree = parseTree(expr, usedSettings);

    return _getBuiltTree(parsedTree, expect, usedSettings);
};

/**
 * Return the root node of the rendered HTML.
 * @param expr
 * @param settings
 * @returns {Object}
 */
const getBuilt = function(expr, settings) {
    const usedSettings = settings ? settings : defaultSettings;
    expect(expr).toBuild(usedSettings);
    return _getBuilt(expr, settings);
};

/**
 * Return the root node of the parse tree.
 * @param expr
 * @param settings
 * @returns {Object}
 */
const getParsed = function(expr, settings) {
    const usedSettings = settings ? settings : defaultSettings;

    expect(expr).toParse(usedSettings);
    return parseTree(expr, usedSettings);
};

const stripPositions = function(expr) {
    if (typeof expr !== "object" || expr === null) {
        return expr;
    }
    if (expr.lexer && typeof expr.start === "number") {
        delete expr.lexer;
        delete expr.start;
        delete expr.end;
    }
    Object.keys(expr).forEach(function(key) {
        stripPositions(expr[key]);
    });
    return expr;
};

const parseAndSetResult = function(expr, result, settings) {
    try {
        return parseTree(expr, settings || defaultSettings);
    } catch (e) {
        result.pass = false;
        if (e instanceof ParseError) {
            result.message = "'" + expr + "' failed " +
                "parsing with error: " + e.message;
        } else {
            result.message = "'" + expr + "' failed " +
                "parsing with unknown error: " + e.message;
        }
    }
};

beforeEach(function() {
    expect.extend({
        toParse: function(actual, settings) {
            const usedSettings = settings ? settings : defaultSettings;

            const result = {
                pass: true,
                message: "'" + actual + "' succeeded parsing",
            };
            parseAndSetResult(actual, result, usedSettings);
            return result;
        },

        toNotParse: function(actual, settings) {
            const usedSettings = settings ? settings : defaultSettings;

            const result = {
                pass: false,
                message: "Expected '" + actual + "' to fail " +
                    "parsing, but it succeeded",
            };

            try {
                parseTree(actual, usedSettings);
            } catch (e) {
                if (e instanceof ParseError) {
                    result.pass = true;
                    result.message = "'" + actual + "' correctly " +
                        "didn't parse with error: " + e.message;
                } else {
                    result.message = "'" + actual + "' failed " +
                        "parsing with unknown error: " + e.message;
                }
            }

            return result;
        },

        toBuild: function(actual, settings) {
            const usedSettings = settings ? settings : defaultSettings;

            const result = {
                pass: true,
                message: "'" + actual + "' succeeded in building",
            };

            expect(actual).toParse(usedSettings);

            try {
                _getBuilt(actual, settings);
            } catch (e) {
                result.pass = false;
                if (e instanceof ParseError) {
                    result.message = "'" + actual + "' failed to " +
                        "build with error: " + e.message;
                } else {
                    result.message = "'" + actual + "' failed " +
                        "building with unknown error: " + e.message;
                }
            }

            return result;
        },

        toParseLike: function(actual, expected, settings) {
            const usedSettings = settings ? settings : defaultSettings;

            const result = {
                pass: true,
                message: "Parse trees of '" + actual +
                    "' and '" + expected + "' are equivalent",
            };

            const actualTree = parseAndSetResult(actual, result,
                usedSettings);
            if (!actualTree) {
                return result;
            }
            const expectedTree = parseAndSetResult(expected, result,
                usedSettings);
            if (!expectedTree) {
                return result;
            }

            stripPositions(actualTree);
            stripPositions(expectedTree);

            if (JSON.stringify(actualTree) !== JSON.stringify(expectedTree)) {
                result.pass = false;
                result.message = "Parse trees of '" + actual +
                    "' and '" + expected + "' are not equivalent";
            }
            return result;
        },
    });
});

describe("A parser", function() {
    it("should not fail on an empty string", function() {
        expect("").toParse();
    });

    it("should ignore whitespace", function() {
        const parseA = stripPositions(getParsed("    x    y    "));
        const parseB = stripPositions(getParsed("xy"));
        expect(parseA).toEqual(parseB);
    });
});

describe("An ord parser", function() {
    const expression = "1234|/@.\"`abcdefgzABCDEFGZ";

    it("should not fail", function() {
        expect(expression).toParse();
    });

    it("should build a list of ords", function() {
        const parse = getParsed(expression);

        expect(parse).toBeTruthy();

        for (let i = 0; i < parse.length; i++) {
            const group = parse[i];
            expect(group.type).toMatch("ord");
        }
    });

    it("should parse the right number of ords", function() {
        const parse = getParsed(expression);

        expect(parse.length).toBe(expression.length);
    });
});

describe("A bin parser", function() {
    const expression = "+-*\\cdot\\pm\\div";

    it("should not fail", function() {
        expect(expression).toParse();
    });

    it("should build a list of bins", function() {
        const parse = getParsed(expression);
        expect(parse).toBeTruthy();

        for (let i = 0; i < parse.length; i++) {
            const group = parse[i];
            expect(group.type).toEqual("bin");
        }
    });
});

describe("A rel parser", function() {
    const expression = "=<>\\leq\\geq\\neq\\nleq\\ngeq\\cong";
    const notExpression = "\\not=\\not<\\not>\\not\\leq\\not\\geq\\not\\in";

    it("should not fail", function() {
        expect(expression).toParse();
        expect(notExpression).toParse();
    });

    it("should build a list of rels", function() {
        const parse = getParsed(expression);
        expect(parse).toBeTruthy();

        for (let i = 0; i < parse.length; i++) {
            const group = parse[i];
            expect(group.type).toEqual("rel");
        }
    });
});

describe("A punct parser", function() {
    const expression = ",;\\colon";

    it("should not fail", function() {
        expect(expression).toParse();
    });

    it("should build a list of puncts", function() {
        const parse = getParsed(expression);
        expect(parse).toBeTruthy();

        for (let i = 0; i < parse.length; i++) {
            const group = parse[i];
            expect(group.type).toEqual("punct");
        }
    });
});

describe("An open parser", function() {
    const expression = "([";

    it("should not fail", function() {
        expect(expression).toParse();
    });

    it("should build a list of opens", function() {
        const parse = getParsed(expression);
        expect(parse).toBeTruthy();

        for (let i = 0; i < parse.length; i++) {
            const group = parse[i];
            expect(group.type).toEqual("open");
        }
    });
});

describe("A close parser", function() {
    const expression = ")]?!";

    it("should not fail", function() {
        expect(expression).toParse();
    });

    it("should build a list of closes", function() {
        const parse = getParsed(expression);
        expect(parse).toBeTruthy();

        for (let i = 0; i < parse.length; i++) {
            const group = parse[i];
            expect(group.type).toEqual("close");
        }
    });
});

describe("A \\KaTeX parser", function() {
    it("should not fail", function() {
        expect("\\KaTeX").toParse();
    });
});

describe("A subscript and superscript parser", function() {
    it("should not fail on superscripts", function() {
        expect("x^2").toParse();
    });

    it("should not fail on subscripts", function() {
        expect("x_3").toParse();
    });

    it("should not fail on both subscripts and superscripts", function() {
        expect("x^2_3").toParse();

        expect("x_2^3").toParse();
    });

    it("should not fail when there is no nucleus", function() {
        expect("^3").toParse();
        expect("_2").toParse();
        expect("^3_2").toParse();
        expect("_2^3").toParse();
    });

    it("should produce supsubs for superscript", function() {
        const parse = getParsed("x^2")[0];

        expect(parse.type).toBe("supsub");
        expect(parse.value.base).toBeDefined();
        expect(parse.value.sup).toBeDefined();
        expect(parse.value.sub).toBeUndefined();
    });

    it("should produce supsubs for subscript", function() {
        const parse = getParsed("x_3")[0];

        expect(parse.type).toBe("supsub");
        expect(parse.value.base).toBeDefined();
        expect(parse.value.sub).toBeDefined();
        expect(parse.value.sup).toBeUndefined();
    });

    it("should produce supsubs for ^_", function() {
        const parse = getParsed("x^2_3")[0];

        expect(parse.type).toBe("supsub");
        expect(parse.value.base).toBeDefined();
        expect(parse.value.sup).toBeDefined();
        expect(parse.value.sub).toBeDefined();
    });

    it("should produce supsubs for _^", function() {
        const parse = getParsed("x_3^2")[0];

        expect(parse.type).toBe("supsub");
        expect(parse.value.base).toBeDefined();
        expect(parse.value.sup).toBeDefined();
        expect(parse.value.sub).toBeDefined();
    });

    it("should produce the same thing regardless of order", function() {
        const parseA = stripPositions(getParsed("x^2_3"));
        const parseB = stripPositions(getParsed("x_3^2"));

        expect(parseA).toEqual(parseB);
    });

    it("should not parse double subscripts or superscripts", function() {
        expect("x^x^x").toNotParse();

        expect("x_x_x").toNotParse();

        expect("x_x^x_x").toNotParse();

        expect("x_x^x^x").toNotParse();

        expect("x^x_x_x").toNotParse();

        expect("x^x_x^x").toNotParse();
    });

    it("should work correctly with {}s", function() {
        expect("x^{2+3}").toParse();

        expect("x_{3-2}").toParse();

        expect("x^{2+3}_3").toParse();

        expect("x^2_{3-2}").toParse();

        expect("x^{2+3}_{3-2}").toParse();

        expect("x_{3-2}^{2+3}").toParse();

        expect("x_3^{2+3}").toParse();

        expect("x_{3-2}^2").toParse();
    });

    it("should work with nested super/subscripts", function() {
        expect("x^{x^x}").toParse();
        expect("x^{x_x}").toParse();
        expect("x_{x^x}").toParse();
        expect("x_{x_x}").toParse();
    });
});

describe("A subscript and superscript tree-builder", function() {
    it("should not fail when there is no nucleus", function() {
        expect("^3").toBuild();
        expect("_2").toBuild();
        expect("^3_2").toBuild();
        expect("_2^3").toBuild();
    });
});

describe("A parser with limit controls", function() {
    it("should fail when the limit control is not preceded by an op node", function() {
        expect("3\\nolimits_2^2").toNotParse();
        expect("\\sqrt\\limits_2^2").toNotParse();
        expect("45 +\\nolimits 45").toNotParse();
    });

    it("should parse when the limit control directly follows an op node", function() {
        expect("\\int\\limits_2^2 3").toParse();
        expect("\\sum\\nolimits_3^4 4").toParse();
    });

    it("should parse when the limit control is in the sup/sub area of an op node", function() {
        expect("\\int_2^2\\limits").toParse();
        expect("\\int^2\\nolimits_2").toParse();
        expect("\\int_2\\limits^2").toParse();
    });

    it("should allow multiple limit controls in the sup/sub area of an op node", function() {
        expect("\\int_2\\nolimits^2\\limits 3").toParse();
        expect("\\int\\nolimits\\limits_2^2").toParse();
        expect("\\int\\limits\\limits\\limits_2^2").toParse();
    });

    it("should have the rightmost limit control determine the limits property " +
        "of the preceding op node", function() {

        let parsedInput = getParsed("\\int\\nolimits\\limits_2^2");
        expect(parsedInput[0].value.base.value.limits).toBe(true);

        parsedInput = getParsed("\\int\\limits_2\\nolimits^2");
        expect(parsedInput[0].value.base.value.limits).toBe(false);
    });
});

describe("A group parser", function() {
    it("should not fail", function() {
        expect("{xy}").toParse();
    });

    it("should produce a single ord", function() {
        const parse = getParsed("{xy}");

        expect(parse.length).toBe(1);

        const ord = parse[0];

        expect(ord.type).toMatch("ord");
        expect(ord.value).toBeTruthy();
    });
});

describe("An implicit group parser", function() {
    it("should not fail", function() {
        expect("\\Large x").toParse();
        expect("abc {abc \\Large xyz} abc").toParse();
    });

    it("should produce a single object", function() {
        const parse = getParsed("\\Large abc");

        expect(parse.length).toBe(1);

        const sizing = parse[0];

        expect(sizing.type).toEqual("sizing");
        expect(sizing.value).toBeTruthy();
    });

    it("should apply only after the function", function() {
        const parse = getParsed("a \\Large abc");

        expect(parse.length).toBe(2);

        const sizing = parse[1];

        expect(sizing.type).toEqual("sizing");
        expect(sizing.value.value.length).toBe(3);
    });

    it("should stop at the ends of groups", function() {
        const parse = getParsed("a { b \\Large c } d");

        const group = parse[1];
        const sizing = group.value[1];

        expect(sizing.type).toEqual("sizing");
        expect(sizing.value.value.length).toBe(1);
    });
});

describe("A function parser", function() {
    it("should parse no argument functions", function() {
        expect("\\div").toParse();
    });

    it("should parse 1 argument functions", function() {
        expect("\\blue x").toParse();
    });

    it("should parse 2 argument functions", function() {
        expect("\\frac 1 2").toParse();
    });

    it("should not parse 1 argument functions with no arguments", function() {
        expect("\\blue").toNotParse();
    });

    it("should not parse 2 argument functions with 0 or 1 arguments", function() {
        expect("\\frac").toNotParse();

        expect("\\frac 1").toNotParse();
    });

    it("should not parse a function with text right after it", function() {
        expect("\\redx").toNotParse();
    });

    it("should parse a function with a number right after it", function() {
        expect("\\frac12").toParse();
    });

    it("should parse some functions with text right after it", function() {
        expect("\\;x").toParse();
    });
});

describe("A frac parser", function() {
    const expression = "\\frac{x}{y}";
    const dfracExpression = "\\dfrac{x}{y}";
    const tfracExpression = "\\tfrac{x}{y}";

    it("should not fail", function() {
        expect(expression).toParse();
    });

    it("should produce a frac", function() {
        const parse = getParsed(expression)[0];

        expect(parse.type).toEqual("genfrac");
        expect(parse.value.numer).toBeDefined();
        expect(parse.value.denom).toBeDefined();
    });

    it("should also parse dfrac and tfrac", function() {
        expect(dfracExpression).toParse();

        expect(tfracExpression).toParse();
    });

    it("should parse dfrac and tfrac as fracs", function() {
        const dfracParse = getParsed(dfracExpression)[0];

        expect(dfracParse.type).toEqual("genfrac");
        expect(dfracParse.value.numer).toBeDefined();
        expect(dfracParse.value.denom).toBeDefined();

        const tfracParse = getParsed(tfracExpression)[0];

        expect(tfracParse.type).toEqual("genfrac");
        expect(tfracParse.value.numer).toBeDefined();
        expect(tfracParse.value.denom).toBeDefined();
    });

    it("should parse atop", function() {
        const parse = getParsed("x \\atop y")[0];

        expect(parse.type).toEqual("genfrac");
        expect(parse.value.numer).toBeDefined();
        expect(parse.value.denom).toBeDefined();
        expect(parse.value.hasBarLine).toEqual(false);
    });
});

describe("An over parser", function() {
    const simpleOver = "1 \\over x";
    const complexOver = "1+2i \\over 3+4i";

    it("should not fail", function() {
        expect(simpleOver).toParse();
        expect(complexOver).toParse();
    });

    it("should produce a frac", function() {
        let parse;

        parse = getParsed(simpleOver)[0];

        expect(parse.type).toEqual("genfrac");
        expect(parse.value.numer).toBeDefined();
        expect(parse.value.denom).toBeDefined();

        parse = getParsed(complexOver)[0];

        expect(parse.type).toEqual("genfrac");
        expect(parse.value.numer).toBeDefined();
        expect(parse.value.denom).toBeDefined();
    });

    it("should create a numerator from the atoms before \\over", function() {
        const parse = getParsed(complexOver)[0];

        const numer = parse.value.numer;
        expect(numer.value.length).toEqual(4);
    });

    it("should create a demonimator from the atoms after \\over", function() {
        const parse = getParsed(complexOver)[0];

        const denom = parse.value.numer;
        expect(denom.value.length).toEqual(4);
    });

    it("should handle empty numerators", function() {
        const emptyNumerator = "\\over x";
        const parse = getParsed(emptyNumerator)[0];
        expect(parse.type).toEqual("genfrac");
        expect(parse.value.numer).toBeDefined();
        expect(parse.value.denom).toBeDefined();
    });

    it("should handle empty denominators", function() {
        const emptyDenominator = "1 \\over";
        const parse = getParsed(emptyDenominator)[0];
        expect(parse.type).toEqual("genfrac");
        expect(parse.value.numer).toBeDefined();
        expect(parse.value.denom).toBeDefined();
    });

    it("should handle \\displaystyle correctly", function() {
        const displaystyleExpression = "\\displaystyle 1 \\over 2";
        const parse = getParsed(displaystyleExpression)[0];
        expect(parse.type).toEqual("genfrac");
        expect(parse.value.numer.value[0].type).toEqual("styling");
        expect(parse.value.denom).toBeDefined();
    });

    it("should handle \\textstyle correctly", function() {
        expect("\\textstyle 1 \\over 2")
            .toParseLike("\\frac{\\textstyle 1}{2}");
        expect("{\\textstyle 1} \\over 2")
            .toParseLike("\\frac{\\textstyle 1}{2}");
    });

    it("should handle nested factions", function() {
        const nestedOverExpression = "{1 \\over 2} \\over 3";
        const parse = getParsed(nestedOverExpression)[0];
        expect(parse.type).toEqual("genfrac");
        expect(parse.value.numer.value[0].type).toEqual("genfrac");
        expect(parse.value.numer.value[0].value.numer.value[0].value).toEqual("1");
        expect(parse.value.numer.value[0].value.denom.value[0].value).toEqual("2");
        expect(parse.value.denom).toBeDefined();
        expect(parse.value.denom.value[0].value).toEqual("3");
    });

    it("should fail with multiple overs in the same group", function() {
        const badMultipleOvers = "1 \\over 2 + 3 \\over 4";
        expect(badMultipleOvers).toNotParse();

        const badOverChoose = "1 \\over 2 \\choose 3";
        expect(badOverChoose).toNotParse();
    });
});

describe("A sizing parser", function() {
    const sizeExpression = "\\Huge{x}\\small{x}";

    it("should not fail", function() {
        expect(sizeExpression).toParse();
    });

    it("should produce a sizing node", function() {
        const parse = getParsed(sizeExpression)[0];

        expect(parse.type).toEqual("sizing");
        expect(parse.value).toBeDefined();
    });
});

describe("A text parser", function() {
    const textExpression = "\\text{a b}";
    const noBraceTextExpression = "\\text x";
    const nestedTextExpression =
        "\\text{a {b} \\blue{c} \\textcolor{#fff}{x} \\llap{x}}";
    const spaceTextExpression = "\\text{  a \\ }";
    const leadingSpaceTextExpression = "\\text {moo}";
    const badTextExpression = "\\text{a b%}";
    const badFunctionExpression = "\\text{\\sqrt{x}}";
    const mathTokenAfterText = "\\text{sin}^2";
    const textWithEmbeddedMath = "\\text{graph: $y = mx + b$}";

    it("should not fail", function() {
        expect(textExpression).toParse();
    });

    it("should produce a text", function() {
        const parse = getParsed(textExpression)[0];

        expect(parse.type).toEqual("text");
        expect(parse.value).toBeDefined();
    });

    it("should produce textords instead of mathords", function() {
        const parse = getParsed(textExpression)[0];
        const group = parse.value.body;

        expect(group[0].type).toEqual("textord");
    });

    it("should not parse bad text", function() {
        expect(badTextExpression).toNotParse();
    });

    it("should not parse bad functions inside text", function() {
        expect(badFunctionExpression).toNotParse();
    });

    it("should parse text with no braces around it", function() {
        expect(noBraceTextExpression).toParse();
    });

    it("should parse nested expressions", function() {
        expect(nestedTextExpression).toParse();
    });

    it("should contract spaces", function() {
        const parse = getParsed(spaceTextExpression)[0];
        const group = parse.value.body;

        expect(group[0].type).toEqual("spacing");
        expect(group[1].type).toEqual("textord");
        expect(group[2].type).toEqual("spacing");
        expect(group[3].type).toEqual("spacing");
    });

    it("should accept math mode tokens after its argument", function() {
        expect(mathTokenAfterText).toParse();
    });

    it("should ignore a space before the text group", function() {
        const parse = getParsed(leadingSpaceTextExpression)[0];
        // [m, o, o]
        expect(parse.value.body.length).toBe(3);
        expect(
            parse.value.body.map(function(n) { return n.value; }).join("")
        ).toBe("moo");
    });

    it("should parse math within text group", function() {
        expect(textWithEmbeddedMath).toParse();
    });
});

describe("A color parser", function() {
    const colorExpression = "\\blue{x}";
    const newColorExpression = "\\redA{x}";
    const customColorExpression1 = "\\textcolor{#fA6}{x}";
    const customColorExpression2 = "\\textcolor{#fA6fA6}{x}";
    const badCustomColorExpression1 = "\\textcolor{bad-color}{x}";
    const badCustomColorExpression2 = "\\textcolor{#fA6f}{x}";
    const badCustomColorExpression3 = "\\textcolor{#gA6}{x}";
    const oldColorExpression = "\\color{#fA6}xy";

    it("should not fail", function() {
        expect(colorExpression).toParse();
    });

    it("should build a color node", function() {
        const parse = getParsed(colorExpression)[0];

        expect(parse.type).toEqual("color");
        expect(parse.value.color).toBeDefined();
        expect(parse.value.value).toBeDefined();
    });

    it("should parse a custom color", function() {
        expect(customColorExpression1).toParse();
        expect(customColorExpression2).toParse();
    });

    it("should correctly extract the custom color", function() {
        const parse1 = getParsed(customColorExpression1)[0];
        const parse2 = getParsed(customColorExpression2)[0];

        expect(parse1.value.color).toEqual("#fA6");
        expect(parse2.value.color).toEqual("#fA6fA6");
    });

    it("should not parse a bad custom color", function() {
        expect(badCustomColorExpression1).toNotParse();
        expect(badCustomColorExpression2).toNotParse();
        expect(badCustomColorExpression3).toNotParse();
    });

    it("should parse new colors from the branding guide", function() {
        expect(newColorExpression).toParse();
    });

    it("should have correct greediness", function() {
        expect("\\textcolor{red}a").toParse();
        expect("\\textcolor{red}{\\text{a}}").toParse();
        expect("\\textcolor{red}\\text{a}").toNotParse();
        expect("\\textcolor{red}\\frac12").toNotParse();
    });

    it("should use one-argument \\color by default", function() {
        expect(oldColorExpression).toParseLike("\\textcolor{#fA6}{xy}");
    });

    it("should use one-argument \\color if requested", function() {
        expect(oldColorExpression).toParseLike("\\textcolor{#fA6}{xy}", {
            colorIsTextColor: false,
        });
    });

    it("should use two-argument \\color if requested", function() {
        expect(oldColorExpression).toParseLike("\\textcolor{#fA6}{x}y", {
            colorIsTextColor: true,
        });
    });
});

describe("A tie parser", function() {
    const mathTie = "a~b";
    const textTie = "\\text{a~ b}";

    it("should parse ties in math mode", function() {
        expect(mathTie).toParse();
    });

    it("should parse ties in text mode", function() {
        expect(textTie).toParse();
    });

    it("should produce spacing in math mode", function() {
        const parse = getParsed(mathTie);

        expect(parse[1].type).toEqual("spacing");
    });

    it("should produce spacing in text mode", function() {
        const text = getParsed(textTie)[0];
        const parse = text.value.body;

        expect(parse[1].type).toEqual("spacing");
    });

    it("should not contract with spaces in text mode", function() {
        const text = getParsed(textTie)[0];
        const parse = text.value.body;

        expect(parse[2].type).toEqual("spacing");
    });
});

describe("A delimiter sizing parser", function() {
    const normalDelim = "\\bigl |";
    const notDelim = "\\bigl x";
    const bigDelim = "\\Biggr \\langle";

    it("should parse normal delimiters", function() {
        expect(normalDelim).toParse();
        expect(bigDelim).toParse();
    });

    it("should not parse not-delimiters", function() {
        expect(notDelim).toNotParse();
    });

    it("should produce a delimsizing", function() {
        const parse = getParsed(normalDelim)[0];

        expect(parse.type).toEqual("delimsizing");
    });

    it("should produce the correct direction delimiter", function() {
        const leftParse = getParsed(normalDelim)[0];
        const rightParse = getParsed(bigDelim)[0];

        expect(leftParse.value.mclass).toEqual("mopen");
        expect(rightParse.value.mclass).toEqual("mclose");
    });

    it("should parse the correct size delimiter", function() {
        const smallParse = getParsed(normalDelim)[0];
        const bigParse = getParsed(bigDelim)[0];

        expect(smallParse.value.size).toEqual(1);
        expect(bigParse.value.size).toEqual(4);
    });
});

describe("An overline parser", function() {
    const overline = "\\overline{x}";

    it("should not fail", function() {
        expect(overline).toParse();
    });

    it("should produce an overline", function() {
        const parse = getParsed(overline)[0];

        expect(parse.type).toEqual("overline");
    });
});

describe("A rule parser", function() {
    const emRule = "\\rule{1em}{2em}";
    const exRule = "\\rule{1ex}{2em}";
    const badUnitRule = "\\rule{1au}{2em}";
    const noNumberRule = "\\rule{1em}{em}";
    const incompleteRule = "\\rule{1em}";
    const hardNumberRule = "\\rule{   01.24ex}{2.450   em   }";

    it("should not fail", function() {
        expect(emRule).toParse();
        expect(exRule).toParse();
    });

    it("should not parse invalid units", function() {
        expect(badUnitRule).toNotParse();

        expect(noNumberRule).toNotParse();
    });

    it("should not parse incomplete rules", function() {
        expect(incompleteRule).toNotParse();
    });

    it("should produce a rule", function() {
        const parse = getParsed(emRule)[0];

        expect(parse.type).toEqual("rule");
    });

    it("should list the correct units", function() {
        const emParse = getParsed(emRule)[0];
        const exParse = getParsed(exRule)[0];

        expect(emParse.value.width.unit).toEqual("em");
        expect(emParse.value.height.unit).toEqual("em");

        expect(exParse.value.width.unit).toEqual("ex");
        expect(exParse.value.height.unit).toEqual("em");
    });

    it("should parse the number correctly", function() {
        const hardNumberParse = getParsed(hardNumberRule)[0];

        expect(hardNumberParse.value.width.number).toBeCloseTo(1.24);
        expect(hardNumberParse.value.height.number).toBeCloseTo(2.45);
    });

    it("should parse negative sizes", function() {
        const parse = getParsed("\\rule{-1em}{- 0.2em}")[0];

        expect(parse.value.width.number).toBeCloseTo(-1);
        expect(parse.value.height.number).toBeCloseTo(-0.2);
    });
});

describe("A kern parser", function() {
    const emKern = "\\kern{1em}";
    const exKern = "\\kern{1ex}";
    const muKern = "\\kern{1mu}";
    const abKern = "a\\kern{1em}b";
    const badUnitRule = "\\kern{1au}";
    const noNumberRule = "\\kern{em}";

    it("should list the correct units", function() {
        const emParse = getParsed(emKern)[0];
        const exParse = getParsed(exKern)[0];
        const muParse = getParsed(muKern)[0];
        const abParse = getParsed(abKern)[1];

        expect(emParse.value.dimension.unit).toEqual("em");
        expect(exParse.value.dimension.unit).toEqual("ex");
        expect(muParse.value.dimension.unit).toEqual("mu");
        expect(abParse.value.dimension.unit).toEqual("em");
    });

    it("should not parse invalid units", function() {
        expect(badUnitRule).toNotParse();
        expect(noNumberRule).toNotParse();
    });

    it("should parse negative sizes", function() {
        const parse = getParsed("\\kern{-1em}")[0];
        expect(parse.value.dimension.number).toBeCloseTo(-1);
    });

    it("should parse positive sizes", function() {
        const parse = getParsed("\\kern{+1em}")[0];
        expect(parse.value.dimension.number).toBeCloseTo(1);
    });
});

describe("A non-braced kern parser", function() {
    const emKern = "\\kern1em";
    const exKern = "\\kern 1 ex";
    const muKern = "\\kern 1mu";
    const abKern1 = "a\\mkern1mub";
    const abKern2 = "a\\kern-1mub";
    const abKern3 = "a\\kern-1mu b";
    const badUnitRule = "\\kern1au";
    const noNumberRule = "\\kern em";

    it("should list the correct units", function() {
        const emParse = getParsed(emKern)[0];
        const exParse = getParsed(exKern)[0];
        const muParse = getParsed(muKern)[0];
        const abParse1 = getParsed(abKern1)[1];
        const abParse2 = getParsed(abKern2)[1];
        const abParse3 = getParsed(abKern3)[1];

        expect(emParse.value.dimension.unit).toEqual("em");
        expect(exParse.value.dimension.unit).toEqual("ex");
        expect(muParse.value.dimension.unit).toEqual("mu");
        expect(abParse1.value.dimension.unit).toEqual("mu");
        expect(abParse2.value.dimension.unit).toEqual("mu");
        expect(abParse3.value.dimension.unit).toEqual("mu");
    });

    it("should parse elements on either side of a kern", function() {
        const abParse1 = getParsed(abKern1);
        const abParse2 = getParsed(abKern2);
        const abParse3 = getParsed(abKern3);

        expect(abParse1.length).toEqual(3);
        expect(abParse1[0].value).toEqual("a");
        expect(abParse1[2].value).toEqual("b");
        expect(abParse2.length).toEqual(3);
        expect(abParse2[0].value).toEqual("a");
        expect(abParse2[2].value).toEqual("b");
        expect(abParse3.length).toEqual(3);
        expect(abParse3[0].value).toEqual("a");
        expect(abParse3[2].value).toEqual("b");
    });

    it("should not parse invalid units", function() {
        expect(badUnitRule).toNotParse();
        expect(noNumberRule).toNotParse();
    });

    it("should parse negative sizes", function() {
        const parse = getParsed("\\kern-1em")[0];
        expect(parse.value.dimension.number).toBeCloseTo(-1);
    });

    it("should parse positive sizes", function() {
        const parse = getParsed("\\kern+1em")[0];
        expect(parse.value.dimension.number).toBeCloseTo(1);
    });

    it("should handle whitespace", function() {
        const abKern = "a\\kern\t-\r1  \n mu\nb";
        const abParse = getParsed(abKern);

        expect(abParse.length).toEqual(3);
        expect(abParse[0].value).toEqual("a");
        expect(abParse[1].value.dimension.unit).toEqual("mu");
        expect(abParse[2].value).toEqual("b");
    });
});

describe("A left/right parser", function() {
    const normalLeftRight = "\\left( \\dfrac{x}{y} \\right)";
    const emptyRight = "\\left( \\dfrac{x}{y} \\right.";

    it("should not fail", function() {
        expect(normalLeftRight).toParse();
    });

    it("should produce a leftright", function() {
        const parse = getParsed(normalLeftRight)[0];

        expect(parse.type).toEqual("leftright");
        expect(parse.value.left).toEqual("(");
        expect(parse.value.right).toEqual(")");
    });

    it("should error when it is mismatched", function() {
        const unmatchedLeft = "\\left( \\dfrac{x}{y}";
        const unmatchedRight = "\\dfrac{x}{y} \\right)";

        expect(unmatchedLeft).toNotParse();

        expect(unmatchedRight).toNotParse();
    });

    it("should error when braces are mismatched", function() {
        const unmatched = "{ \\left( \\dfrac{x}{y} } \\right)";
        expect(unmatched).toNotParse();
    });

    it("should error when non-delimiters are provided", function() {
        const nonDelimiter = "\\left$ \\dfrac{x}{y} \\right)";
        expect(nonDelimiter).toNotParse();
    });

    it("should parse the empty '.' delimiter", function() {
        expect(emptyRight).toParse();
    });

    it("should parse the '.' delimiter with normal sizes", function() {
        const normalEmpty = "\\Bigl .";
        expect(normalEmpty).toParse();
    });

    it("should handle \\middle", function() {
        const normalMiddle = "\\left( \\dfrac{x}{y} \\middle| \\dfrac{y}{z} \\right)";
        expect(normalMiddle).toParse();
    });

    it("should handle multiple \\middles", function() {
        const multiMiddle = "\\left( \\dfrac{x}{y} \\middle| \\dfrac{y}{z} \\middle/ \\dfrac{z}{q} \\right)";
        expect(multiMiddle).toParse();
    });

    it("should handle nested \\middles", function() {
        const nestedMiddle = "\\left( a^2 \\middle| \\left( b \\middle/ c \\right) \\right)";
        expect(nestedMiddle).toParse();
    });

    it("should error when \\middle is not in \\left...\\right", function() {
        const unmatchedMiddle = "(\\middle|\\dfrac{x}{y})";
        expect(unmatchedMiddle).toNotParse();
    });
});

describe("A begin/end parser", function() {

    it("should parse a simple environment", function() {
        expect("\\begin{matrix}a&b\\\\c&d\\end{matrix}").toParse();
    });

    it("should parse an environment with argument", function() {
        expect("\\begin{array}{cc}a&b\\\\c&d\\end{array}").toParse();
    });

    it("should error when name is mismatched", function() {
        expect("\\begin{matrix}a&b\\\\c&d\\end{pmatrix}").toNotParse();
    });

    it("should error when commands are mismatched", function() {
        expect("\\begin{matrix}a&b\\\\c&d\\right{pmatrix}").toNotParse();
    });

    it("should error when end is missing", function() {
        expect("\\begin{matrix}a&b\\\\c&d").toNotParse();
    });

    it("should error when braces are mismatched", function() {
        expect("{\\begin{matrix}a&b\\\\c&d}\\end{matrix}").toNotParse();
    });

    it("should cooperate with infix notation", function() {
        expect("\\begin{matrix}0&1\\over2&3\\\\4&5&6\\end{matrix}").toParse();
    });

    it("should nest", function() {
        const m1 = "\\begin{pmatrix}1&2\\\\3&4\\end{pmatrix}";
        const m2 = "\\begin{array}{rl}" + m1 + "&0\\\\0&" + m1 + "\\end{array}";
        expect(m2).toParse();
    });

    it("should allow \\cr as a line terminator", function() {
        expect("\\begin{matrix}a&b\\cr c&d\\end{matrix}").toParse();
    });
});

describe("A sqrt parser", function() {
    const sqrt = "\\sqrt{x}";
    const missingGroup = "\\sqrt";

    it("should parse square roots", function() {
        expect(sqrt).toParse();
    });

    it("should error when there is no group", function() {
        expect(missingGroup).toNotParse();
    });

    it("should produce sqrts", function() {
        const parse = getParsed(sqrt)[0];

        expect(parse.type).toEqual("sqrt");
    });
});

describe("A TeX-compliant parser", function() {
    it("should work", function() {
        expect("\\frac 2 3").toParse();
    });

    it("should fail if there are not enough arguments", function() {
        const missingGroups = [
            "\\frac{x}",
            "\\textcolor{#fff}",
            "\\rule{1em}",
            "\\llap",
            "\\bigl",
            "\\text",
        ];

        for (let i = 0; i < missingGroups.length; i++) {
            expect(missingGroups[i]).toNotParse();
        }
    });

    it("should fail when there are missing sup/subscripts", function() {
        expect("x^").toNotParse();
        expect("x_").toNotParse();
    });

    it("should fail when arguments require arguments", function() {
        const badArguments = [
            "\\frac \\frac x y z",
            "\\frac x \\frac y z",
            "\\frac \\sqrt x y",
            "\\frac x \\sqrt y",
            "\\frac \\llap x y",
            "\\frac x \\llap y",
            // This actually doesn't work in real TeX, but it is suprisingly
            // hard to get this to correctly work. So, we take hit of very small
            // amounts of non-compatiblity in order for the rest of the tests to
            // work
            // "\\llap \\frac x y",
            "\\llap \\llap x",
            "\\sqrt \\llap x",
        ];

        for (let i = 0; i < badArguments.length; i++) {
            expect(badArguments[i]).toNotParse();
        }
    });

    it("should work when the arguments have braces", function() {
        const goodArguments = [
            "\\frac {\\frac x y} z",
            "\\frac x {\\frac y z}",
            "\\frac {\\sqrt x} y",
            "\\frac x {\\sqrt y}",
            "\\frac {\\llap x} y",
            "\\frac x {\\llap y}",
            "\\llap {\\frac x y}",
            "\\llap {\\llap x}",
            "\\sqrt {\\llap x}",
        ];

        for (let i = 0; i < goodArguments.length; i++) {
            expect(goodArguments[i]).toParse();
        }
    });

    it("should fail when sup/subscripts require arguments", function() {
        const badSupSubscripts = [
            "x^\\sqrt x",
            "x^\\llap x",
            "x_\\sqrt x",
            "x_\\llap x",
        ];

        for (let i = 0; i < badSupSubscripts.length; i++) {
            expect(badSupSubscripts[i]).toNotParse();
        }
    });

    it("should work when sup/subscripts arguments have braces", function() {
        const goodSupSubscripts = [
            "x^{\\sqrt x}",
            "x^{\\llap x}",
            "x_{\\sqrt x}",
            "x_{\\llap x}",
        ];

        for (let i = 0; i < goodSupSubscripts.length; i++) {
            expect(goodSupSubscripts[i]).toParse();
        }
    });

    it("should parse multiple primes correctly", function() {
        expect("x''''").toParse();
        expect("x_2''").toParse();
        expect("x''_2").toParse();
    });

    it("should fail when sup/subscripts are interspersed with arguments", function() {
        expect("\\sqrt^23").toNotParse();
        expect("\\frac^234").toNotParse();
        expect("\\frac2^34").toNotParse();
    });

    it("should succeed when sup/subscripts come after whole functions", function() {
        expect("\\sqrt2^3").toParse();
        expect("\\frac23^4").toParse();
    });

    it("should succeed with a sqrt around a text/frac", function() {
        expect("\\sqrt \\frac x y").toParse();
        expect("\\sqrt \\text x").toParse();
        expect("x^\\frac x y").toParse();
        expect("x_\\text x").toParse();
    });

    it("should fail when arguments are \\left", function() {
        const badLeftArguments = [
            "\\frac \\left( x \\right) y",
            "\\frac x \\left( y \\right)",
            "\\llap \\left( x \\right)",
            "\\sqrt \\left( x \\right)",
            "x^\\left( x \\right)",
        ];

        for (let i = 0; i < badLeftArguments.length; i++) {
            expect(badLeftArguments[i]).toNotParse();
        }
    });

    it("should succeed when there are braces around the \\left/\\right", function() {
        const goodLeftArguments = [
            "\\frac {\\left( x \\right)} y",
            "\\frac x {\\left( y \\right)}",
            "\\llap {\\left( x \\right)}",
            "\\sqrt {\\left( x \\right)}",
            "x^{\\left( x \\right)}",
        ];

        for (let i = 0; i < goodLeftArguments.length; i++) {
            expect(goodLeftArguments[i]).toParse();
        }
    });
});

describe("A style change parser", function() {
    it("should not fail", function() {
        expect("\\displaystyle x").toParse();
        expect("\\textstyle x").toParse();
        expect("\\scriptstyle x").toParse();
        expect("\\scriptscriptstyle x").toParse();
    });

    it("should produce the correct style", function() {
        const displayParse = getParsed("\\displaystyle x")[0];
        expect(displayParse.value.style).toEqual("display");

        const scriptscriptParse = getParsed("\\scriptscriptstyle x")[0];
        expect(scriptscriptParse.value.style).toEqual("scriptscript");
    });

    it("should only change the style within its group", function() {
        const text = "a b { c d \\displaystyle e f } g h";
        const parse = getParsed(text);

        const displayNode = parse[2].value[2];

        expect(displayNode.type).toEqual("styling");

        const displayBody = displayNode.value.value;

        expect(displayBody.length).toEqual(2);
        expect(displayBody[0].value).toEqual("e");
    });
});

describe("A font parser", function() {
    it("should parse \\mathrm, \\mathbb, and \\mathit", function() {
        expect("\\mathrm x").toParse();
        expect("\\mathbb x").toParse();
        expect("\\mathit x").toParse();
        expect("\\mathrm {x + 1}").toParse();
        expect("\\mathbb {x + 1}").toParse();
        expect("\\mathit {x + 1}").toParse();
    });

    it("should parse \\mathcal and \\mathfrak", function() {
        expect("\\mathcal{ABC123}").toParse();
        expect("\\mathfrak{abcABC123}").toParse();
    });

    it("should produce the correct fonts", function() {
        const mathbbParse = getParsed("\\mathbb x")[0];
        expect(mathbbParse.value.font).toEqual("mathbb");
        expect(mathbbParse.value.type).toEqual("font");

        const mathrmParse = getParsed("\\mathrm x")[0];
        expect(mathrmParse.value.font).toEqual("mathrm");
        expect(mathrmParse.value.type).toEqual("font");

        const mathitParse = getParsed("\\mathit x")[0];
        expect(mathitParse.value.font).toEqual("mathit");
        expect(mathitParse.value.type).toEqual("font");

        const mathcalParse = getParsed("\\mathcal C")[0];
        expect(mathcalParse.value.font).toEqual("mathcal");
        expect(mathcalParse.value.type).toEqual("font");

        const mathfrakParse = getParsed("\\mathfrak C")[0];
        expect(mathfrakParse.value.font).toEqual("mathfrak");
        expect(mathfrakParse.value.type).toEqual("font");
    });

    it("should parse nested font commands", function() {
        const nestedParse = getParsed("\\mathbb{R \\neq \\mathrm{R}}")[0];
        expect(nestedParse.value.font).toEqual("mathbb");
        expect(nestedParse.value.type).toEqual("font");

        expect(nestedParse.value.body.value.length).toEqual(3);
        const bbBody = nestedParse.value.body.value;
        expect(bbBody[0].type).toEqual("mathord");
        expect(bbBody[1].type).toEqual("rel");
        expect(bbBody[2].type).toEqual("font");
        expect(bbBody[2].value.font).toEqual("mathrm");
        expect(bbBody[2].value.type).toEqual("font");
    });

    it("should work with \\textcolor", function() {
        const colorMathbbParse = getParsed("\\textcolor{blue}{\\mathbb R}")[0];
        expect(colorMathbbParse.value.type).toEqual("color");
        expect(colorMathbbParse.value.color).toEqual("blue");
        const body = colorMathbbParse.value.value;
        expect(body.length).toEqual(1);
        expect(body[0].value.type).toEqual("font");
        expect(body[0].value.font).toEqual("mathbb");
    });

    it("should not parse a series of font commands", function() {
        expect("\\mathbb \\mathrm R").toNotParse();
    });

    it("should nest fonts correctly", function() {
        const bf = getParsed("\\mathbf{a\\mathrm{b}c}")[0];
        expect(bf.value.type).toEqual("font");
        expect(bf.value.font).toEqual("mathbf");
        expect(bf.value.body.value.length).toEqual(3);
        expect(bf.value.body.value[0].value).toEqual("a");
        expect(bf.value.body.value[1].value.type).toEqual("font");
        expect(bf.value.body.value[1].value.font).toEqual("mathrm");
        expect(bf.value.body.value[2].value).toEqual("c");
    });

    it("should have the correct greediness", function() {
        expect("e^\\mathbf{x}").toParse();
    });
});

describe("An HTML font tree-builder", function() {
    it("should render \\mathbb{R} with the correct font", function() {
        const markup = katex.renderToString("\\mathbb{R}");
        expect(markup).toContain("<span class=\"mord mathbb\">R</span>");
    });

    it("should render \\mathrm{R} with the correct font", function() {
        const markup = katex.renderToString("\\mathrm{R}");
        expect(markup).toContain("<span class=\"mord mathrm\">R</span>");
    });

    it("should render \\mathcal{R} with the correct font", function() {
        const markup = katex.renderToString("\\mathcal{R}");
        expect(markup).toContain("<span class=\"mord mathcal\">R</span>");
    });

    it("should render \\mathfrak{R} with the correct font", function() {
        const markup = katex.renderToString("\\mathfrak{R}");
        expect(markup).toContain("<span class=\"mord mathfrak\">R</span>");
    });

    it("should render \\text{R} with the correct font", function() {
        const markup = katex.renderToString("\\text{R}");
        expect(markup).toContain("<span class=\"mord mathrm\">R</span>");
    });

    it("should render \\textit{R} with the correct font", function() {
        const markup = katex.renderToString("\\textit{R}");
        expect(markup).toContain("<span class=\"mord textit\">R</span>");
    });

    it("should render \\text{\\textit{R}} with the correct font", function() {
        const markup = katex.renderToString("\\text{\\textit{R}}");
        expect(markup).toContain("<span class=\"mord textit\">R</span>");
    });

    it("should render \\text{R\\textit{S}T} with the correct fonts", function() {
        const markup = katex.renderToString("\\text{R\\textit{S}T}");
        expect(markup).toContain("<span class=\"mord mathrm\">R</span>");
        expect(markup).toContain("<span class=\"mord textit\">S</span>");
        expect(markup).toContain("<span class=\"mord mathrm\">T</span>");
    });

    it("should render \\textbf{R} with the correct font", function() {
        const markup = katex.renderToString("\\textbf{R}");
        expect(markup).toContain("<span class=\"mord mathbf\">R</span>");
    });

    it("should render \\textsf{R} with the correct font", function() {
        const markup = katex.renderToString("\\textsf{R}");
        expect(markup).toContain("<span class=\"mord mathsf\">R</span>");
    });

    it("should render \\texttt{R} with the correct font", function() {
        const markup = katex.renderToString("\\texttt{R}");
        expect(markup).toContain("<span class=\"mord mathtt\">R</span>");
    });

    it("should render a combination of font and color changes", function() {
        let markup = katex.renderToString("\\textcolor{blue}{\\mathbb R}");
        let span = "<span class=\"mord mathbb\" style=\"color:blue;\">R</span>";
        expect(markup).toContain(span);

        markup = katex.renderToString("\\mathbb{\\textcolor{blue}{R}}");
        span = "<span class=\"mord mathbb\" style=\"color:blue;\">R</span>";
        expect(markup).toContain(span);
    });

    it("should throw TypeError when the expression is of the wrong type", function() {
        expect(function() {
            katex.renderToString({badInputType: "yes"});
        }).toThrowError(TypeError);
        expect(function() {
            katex.renderToString([1, 2]);
        }).toThrowError(TypeError);
        expect(function() {
            katex.renderToString(undefined);
        }).toThrowError(TypeError);
        expect(function() {
            katex.renderToString(null);
        }).toThrowError(TypeError);
        expect(function() {
            katex.renderToString(1.234);
        }).toThrowError(TypeError);
    });

    it("should not throw TypeError when the expression is a supported type", function() {
        expect(function() {
            katex.renderToString("\\sqrt{123}");
        }).not.toThrowError(TypeError);
        expect(function() {
            katex.renderToString(new String("\\sqrt{123}"));
        }).not.toThrowError(TypeError);
    });
});


describe("A MathML font tree-builder", function() {
    const contents = "Ax2k\\omega\\Omega\\imath+";

    it("should render " + contents + " with the correct mathvariants", function() {
        const tree = getParsed(contents);
        const markup = buildMathML(tree, contents, defaultOptions).toMarkup();
        expect(markup).toContain("<mi>A</mi>");
        expect(markup).toContain("<mi>x</mi>");
        expect(markup).toContain("<mn>2</mn>");
        expect(markup).toContain("<mi>\u03c9</mi>");   // \omega
        expect(markup).toContain("<mi mathvariant=\"normal\">\u03A9</mi>");   // \Omega
        expect(markup).toContain("<mi>\u0131</mi>");   // \imath
        expect(markup).toContain("<mo>+</mo>");
    });

    it("should render \\mathbb{" + contents + "} with the correct mathvariants", function() {
        const tex = "\\mathbb{" + contents + "}";
        const tree = getParsed(tex);
        const markup = buildMathML(tree, tex, defaultOptions).toMarkup();
        expect(markup).toContain("<mi mathvariant=\"double-struck\">A</mi>");
        expect(markup).toContain("<mi>x</mi>");
        expect(markup).toContain("<mn>2</mn>");
        expect(markup).toContain("<mi>\u03c9</mi>");                        // \omega
        expect(markup).toContain("<mi mathvariant=\"normal\">\u03A9</mi>"); // \Omega
        expect(markup).toContain("<mi>\u0131</mi>");                        // \imath
        expect(markup).toContain("<mo>+</mo>");
    });

    it("should render \\mathrm{" + contents + "} with the correct mathvariants", function() {
        const tex = "\\mathrm{" + contents + "}";
        const tree = getParsed(tex);
        const markup = buildMathML(tree, tex, defaultOptions).toMarkup();
        expect(markup).toContain("<mi mathvariant=\"normal\">A</mi>");
        expect(markup).toContain("<mi mathvariant=\"normal\">x</mi>");
        expect(markup).toContain("<mn>2</mn>");
        expect(markup).toContain("<mi>\u03c9</mi>");   // \omega
        expect(markup).toContain("<mi mathvariant=\"normal\">\u03A9</mi>");   // \Omega
        expect(markup).toContain("<mi>\u0131</mi>");   // \imath
        expect(markup).toContain("<mo>+</mo>");
    });

    it("should render \\mathit{" + contents + "} with the correct mathvariants", function() {
        const tex = "\\mathit{" + contents + "}";
        const tree = getParsed(tex);
        const markup = buildMathML(tree, tex, defaultOptions).toMarkup();
        expect(markup).toContain("<mi>A</mi>");
        expect(markup).toContain("<mi>x</mi>");
        expect(markup).toContain("<mn mathvariant=\"italic\">2</mn>");
        expect(markup).toContain("<mi>\u03c9</mi>");   // \omega
        expect(markup).toContain("<mi>\u03A9</mi>");   // \Omega
        expect(markup).toContain("<mi>\u0131</mi>");   // \imath
        expect(markup).toContain("<mo>+</mo>");
    });

    it("should render \\mathbf{" + contents + "} with the correct mathvariants", function() {
        const tex = "\\mathbf{" + contents + "}";
        const tree = getParsed(tex);
        const markup = buildMathML(tree, tex, defaultOptions).toMarkup();
        expect(markup).toContain("<mi mathvariant=\"bold\">A</mi>");
        expect(markup).toContain("<mi mathvariant=\"bold\">x</mi>");
        expect(markup).toContain("<mn mathvariant=\"bold\">2</mn>");
        expect(markup).toContain("<mi>\u03c9</mi>");                        // \omega
        expect(markup).toContain("<mi mathvariant=\"bold\">\u03A9</mi>");   // \Omega
        expect(markup).toContain("<mi>\u0131</mi>");                        // \imath
        expect(markup).toContain("<mo>+</mo>");
    });

    it("should render \\mathcal{" + contents + "} with the correct mathvariants", function() {
        const tex = "\\mathcal{" + contents + "}";
        const tree = getParsed(tex);
        const markup = buildMathML(tree, tex, defaultOptions).toMarkup();
        expect(markup).toContain("<mi mathvariant=\"script\">A</mi>");
        expect(markup).toContain("<mi>x</mi>");                             // script is caps only
        expect(markup).toContain("<mn mathvariant=\"script\">2</mn>");
        // MathJax marks everything below as "script" except \omega
        // We don't have these glyphs in "caligraphic" and neither does MathJax
        expect(markup).toContain("<mi>\u03c9</mi>");                        // \omega
        expect(markup).toContain("<mi mathvariant=\"normal\">\u03A9</mi>"); // \Omega
        expect(markup).toContain("<mi>\u0131</mi>");                        // \imath
        expect(markup).toContain("<mo>+</mo>");
    });

    it("should render \\mathfrak{" + contents + "} with the correct mathvariants", function() {
        const tex = "\\mathfrak{" + contents + "}";
        const tree = getParsed(tex);
        const markup = buildMathML(tree, tex, defaultOptions).toMarkup();
        expect(markup).toContain("<mi mathvariant=\"fraktur\">A</mi>");
        expect(markup).toContain("<mi mathvariant=\"fraktur\">x</mi>");
        expect(markup).toContain("<mn mathvariant=\"fraktur\">2</mn>");
        // MathJax marks everything below as "fraktur" except \omega
        // We don't have these glyphs in "fraktur" and neither does MathJax
        expect(markup).toContain("<mi>\u03c9</mi>");                        // \omega
        expect(markup).toContain("<mi mathvariant=\"normal\">\u03A9</mi>"); // \Omega
        expect(markup).toContain("<mi>\u0131</mi>");                        // \imath
        expect(markup).toContain("<mo>+</mo>");
    });

    it("should render \\mathscr{" + contents + "} with the correct mathvariants", function() {
        const tex = "\\mathscr{" + contents + "}";
        const tree = getParsed(tex);
        const markup = buildMathML(tree, tex, defaultOptions).toMarkup();
        expect(markup).toContain("<mi mathvariant=\"script\">A</mi>");
        // MathJax marks everything below as "script" except \omega
        // We don't have these glyphs in "script" and neither does MathJax
        expect(markup).toContain("<mi>x</mi>");
        expect(markup).toContain("<mn>2</mn>");
        expect(markup).toContain("<mi>\u03c9</mi>");                        // \omega
        expect(markup).toContain("<mi mathvariant=\"normal\">\u03A9</mi>"); // \Omega
        expect(markup).toContain("<mi>\u0131</mi>");                        // \imath
        expect(markup).toContain("<mo>+</mo>");
    });

    it("should render \\mathsf{" + contents + "} with the correct mathvariants", function() {
        const tex = "\\mathsf{" + contents + "}";
        const tree = getParsed(tex);
        const markup = buildMathML(tree, tex, defaultOptions).toMarkup();
        expect(markup).toContain("<mi mathvariant=\"sans-serif\">A</mi>");
        expect(markup).toContain("<mi mathvariant=\"sans-serif\">x</mi>");
        expect(markup).toContain("<mn mathvariant=\"sans-serif\">2</mn>");
        expect(markup).toContain("<mi>\u03c9</mi>");                            // \omega
        expect(markup).toContain("<mi mathvariant=\"sans-serif\">\u03A9</mi>"); // \Omega
        expect(markup).toContain("<mi>\u0131</mi>");                            // \imath
        expect(markup).toContain("<mo>+</mo>");
    });

    it("should render a combination of font and color changes", function() {
        let tex = "\\textcolor{blue}{\\mathbb R}";
        let tree = getParsed(tex);
        let markup = buildMathML(tree, tex, defaultOptions).toMarkup();
        let node = "<mstyle mathcolor=\"blue\">" +
            "<mi mathvariant=\"double-struck\">R</mi>" +
            "</mstyle>";
        expect(markup).toContain(node);

        // reverse the order of the commands
        tex = "\\mathbb{\\textcolor{blue}{R}}";
        tree = getParsed(tex);
        markup = buildMathML(tree, tex, defaultOptions).toMarkup();
        node = "<mstyle mathcolor=\"blue\">" +
            "<mi mathvariant=\"double-struck\">R</mi>" +
            "</mstyle>";
        expect(markup).toContain(node);
    });

    it("should render text as <mtext>", function() {
        const tex = "\\text{for }";
        const tree = getParsed(tex);
        const markup = buildMathML(tree, tex, defaultOptions).toMarkup();
        expect(markup).toContain("<mtext>for\u00a0</mtext>");
    });

    it("should render math within text as side-by-side children", function() {
        const tex = "\\text{graph: $y = mx + b$}";
        const tree = getParsed(tex);
        const markup = buildMathML(tree, tex, defaultOptions).toMarkup();
        expect(markup).toContain("<mrow><mtext>graph:\u00a0</mtext>");
        expect(markup).toContain(
            "<mi>y</mi><mo>=</mo><mi>m</mi><mi>x</mi><mo>+</mo><mi>b</mi>");
    });
});

describe("A bin builder", function() {
    it("should create mbins normally", function() {
        const built = getBuilt("x + y");

        expect(built[1].classes).toContain("mbin");
    });

    it("should create ords when at the beginning of lists", function() {
        const built = getBuilt("+ x");

        expect(built[0].classes).toContain("mord");
        expect(built[0].classes).not.toContain("mbin");
    });

    it("should create ords after some other objects", function() {
        expect(getBuilt("x + + 2")[2].classes).toContain("mord");
        expect(getBuilt("( + 2")[1].classes).toContain("mord");
        expect(getBuilt("= + 2")[1].classes).toContain("mord");
        expect(getBuilt("\\sin + 2")[1].classes).toContain("mord");
        expect(getBuilt(", + 2")[1].classes).toContain("mord");
    });

    it("should correctly interact with color objects", function() {
        expect(getBuilt("\\blue{x}+y")[1].classes).toContain("mbin");
        expect(getBuilt("\\blue{x+}+y")[1].classes).toContain("mbin");
        expect(getBuilt("\\blue{x+}+y")[2].classes).toContain("mord");
    });
});

describe("A markup generator", function() {
    it("marks trees up", function() {
        // Just a few quick sanity checks here...
        const markup = katex.renderToString("\\sigma^2");
        expect(markup.indexOf("<span")).toBe(0);
        expect(markup).toContain("\u03c3");  // sigma
        expect(markup).toContain("margin-right");
        expect(markup).not.toContain("marginRight");
    });

    it("generates both MathML and HTML", function() {
        const markup = katex.renderToString("a");

        expect(markup).toContain("<span");
        expect(markup).toContain("<math");
    });
});

describe("A parse tree generator", function() {
    it("generates a tree", function() {
        const tree = stripPositions(katex.__parse("\\sigma^2"));
        expect(JSON.stringify(tree)).toEqual(JSON.stringify([
            {
                "type": "supsub",
                "value": {
                    "base": {
                        "type": "mathord",
                        "value": "\\sigma",
                        "mode": "math",
                    },
                    "sup": {
                        "type": "textord",
                        "value": "2",
                        "mode": "math",
                    },
                    "sub": undefined,
                },
                "mode": "math",
            },
        ]));
    });
});

describe("An accent parser", function() {
    it("should not fail", function() {
        expect("\\vec{x}").toParse();
        expect("\\vec{x^2}").toParse();
        expect("\\vec{x}^2").toParse();
        expect("\\vec x").toParse();
    });

    it("should produce accents", function() {
        const parse = getParsed("\\vec x")[0];

        expect(parse.type).toEqual("accent");
    });

    it("should be grouped more tightly than supsubs", function() {
        const parse = getParsed("\\vec x^2")[0];

        expect(parse.type).toEqual("supsub");
    });

    it("should parse stretchy, shifty accents", function() {
        expect("\\widehat{x}").toParse();
    });

    it("should parse stretchy, non-shifty accents", function() {
        expect("\\overrightarrow{x}").toParse();
    });
});

describe("An accent builder", function() {
    it("should not fail", function() {
        expect("\\vec{x}").toBuild();
        expect("\\vec{x}^2").toBuild();
        expect("\\vec{x}_2").toBuild();
        expect("\\vec{x}_2^2").toBuild();
    });

    it("should produce mords", function() {
        expect(getBuilt("\\vec x")[0].classes).toContain("mord");
        expect(getBuilt("\\vec +")[0].classes).toContain("mord");
        expect(getBuilt("\\vec +")[0].classes).not.toContain("mbin");
        expect(getBuilt("\\vec )^2")[0].classes).toContain("mord");
        expect(getBuilt("\\vec )^2")[0].classes).not.toContain("mclose");
    });
});

describe("A stretchy and shifty accent builder", function() {
    it("should not fail", function() {
        expect("\\widehat{AB}").toBuild();
        expect("\\widehat{AB}^2").toBuild();
        expect("\\widehat{AB}_2").toBuild();
        expect("\\widehat{AB}_2^2").toBuild();
    });

    it("should produce mords", function() {
        expect(getBuilt("\\widehat{AB}")[0].classes).toContain("mord");
        expect(getBuilt("\\widehat +")[0].classes).toContain("mord");
        expect(getBuilt("\\widehat +")[0].classes).not.toContain("mbin");
        expect(getBuilt("\\widehat )^2")[0].classes).toContain("mord");
        expect(getBuilt("\\widehat )^2")[0].classes).not.toContain("mclose");
    });
});

describe("A stretchy and non-shifty accent builder", function() {
    it("should not fail", function() {
        expect("\\overrightarrow{AB}").toBuild();
        expect("\\overrightarrow{AB}^2").toBuild();
        expect("\\overrightarrow{AB}_2").toBuild();
        expect("\\overrightarrow{AB}_2^2").toBuild();
    });

    it("should produce mords", function() {
        expect(getBuilt("\\overrightarrow{AB}")[0].classes).toContain("mord");
        expect(getBuilt("\\overrightarrow +")[0].classes).toContain("mord");
        expect(getBuilt("\\overrightarrow +")[0].classes).not.toContain("mbin");
        expect(getBuilt("\\overrightarrow )^2")[0].classes).toContain("mord");
        expect(getBuilt("\\overrightarrow )^2")[0].classes).not.toContain("mclose");
    });
});

describe("An under-accent parser", function() {
    it("should not fail", function() {
        expect("\\underrightarrow{x}").toParse();
        expect("\\underrightarrow{x^2}").toParse();
        expect("\\underrightarrow{x}^2").toParse();
        expect("\\underrightarrow x").toParse();
    });

    it("should produce accentUnder", function() {
        const parse = getParsed("\\underrightarrow x")[0];

        expect(parse.type).toEqual("accentUnder");
    });

    it("should be grouped more tightly than supsubs", function() {
        const parse = getParsed("\\underrightarrow x^2")[0];

        expect(parse.type).toEqual("supsub");
    });
});

describe("An under-accent builder", function() {
    it("should not fail", function() {
        expect("\\underrightarrow{x}").toBuild();
        expect("\\underrightarrow{x}^2").toBuild();
        expect("\\underrightarrow{x}_2").toBuild();
        expect("\\underrightarrow{x}_2^2").toBuild();
    });

    it("should produce mords", function() {
        expect(getBuilt("\\underrightarrow x")[0].classes).toContain("mord");
        expect(getBuilt("\\underrightarrow +")[0].classes).toContain("mord");
        expect(getBuilt("\\underrightarrow +")[0].classes).not.toContain("mbin");
        expect(getBuilt("\\underrightarrow )^2")[0].classes).toContain("mord");
        expect(getBuilt("\\underrightarrow )^2")[0].classes).not.toContain("mclose");
    });
});

describe("An extensible arrow parser", function() {
    it("should not fail", function() {
        expect("\\xrightarrow{x}").toParse();
        expect("\\xrightarrow{x^2}").toParse();
        expect("\\xrightarrow{x}^2").toParse();
        expect("\\xrightarrow x").toParse();
        expect("\\xrightarrow[under]{over}").toParse();
    });

    it("should produce xArrow", function() {
        const parse = getParsed("\\xrightarrow x")[0];

        expect(parse.type).toEqual("xArrow");
    });

    it("should be grouped more tightly than supsubs", function() {
        const parse = getParsed("\\xrightarrow x^2")[0];

        expect(parse.type).toEqual("supsub");
    });
});

describe("An extensible arrow builder", function() {
    it("should not fail", function() {
        expect("\\xrightarrow{x}").toBuild();
        expect("\\xrightarrow{x}^2").toBuild();
        expect("\\xrightarrow{x}_2").toBuild();
        expect("\\xrightarrow{x}_2^2").toBuild();
        expect("\\xrightarrow[under]{over}").toBuild();
    });

    it("should produce mrell", function() {
        expect(getBuilt("\\xrightarrow x")[0].classes).toContain("mrel");
        expect(getBuilt("\\xrightarrow [under]{over}")[0].classes).toContain("mrel");
        expect(getBuilt("\\xrightarrow +")[0].classes).toContain("mrel");
        expect(getBuilt("\\xrightarrow +")[0].classes).not.toContain("mbin");
        expect(getBuilt("\\xrightarrow )^2")[0].classes).toContain("mrel");
        expect(getBuilt("\\xrightarrow )^2")[0].classes).not.toContain("mclose");
    });
});

describe("A horizontal brace parser", function() {
    it("should not fail", function() {
        expect("\\overbrace{x}").toParse();
        expect("\\overbrace{x^2}").toParse();
        expect("\\overbrace{x}^2").toParse();
        expect("\\overbrace x").toParse();
        expect("\\underbrace{x}_2").toParse();
        expect("\\underbrace{x}_2^2").toParse();
    });

    it("should produce horizBrace", function() {
        const parse = getParsed("\\overbrace x")[0];

        expect(parse.type).toEqual("horizBrace");
    });

    it("should be grouped more tightly than supsubs", function() {
        const parse = getParsed("\\overbrace x^2")[0];

        expect(parse.type).toEqual("supsub");
    });
});

describe("A horizontal brace builder", function() {
    it("should not fail", function() {
        expect("\\overbrace{x}").toBuild();
        expect("\\overbrace{x}^2").toBuild();
        expect("\\underbrace{x}_2").toBuild();
        expect("\\underbrace{x}_2^2").toBuild();
    });

    it("should produce mords", function() {
        expect(getBuilt("\\overbrace x")[0].classes).toContain("mord");
        expect(getBuilt("\\overbrace{x}^2")[0].classes).toContain("mord");
        expect(getBuilt("\\overbrace +")[0].classes).toContain("mord");
        expect(getBuilt("\\overbrace +")[0].classes).not.toContain("mbin");
        expect(getBuilt("\\overbrace )^2")[0].classes).toContain("mord");
        expect(getBuilt("\\overbrace )^2")[0].classes).not.toContain("mclose");
    });
});

describe("A boxed parser", function() {
    it("should not fail", function() {
        expect("\\boxed{x}").toParse();
        expect("\\boxed{x^2}").toParse();
        expect("\\boxed{x}^2").toParse();
        expect("\\boxed x").toParse();
    });

    it("should produce enclose", function() {
        const parse = getParsed("\\boxed x")[0];

        expect(parse.type).toEqual("enclose");
    });
});

describe("A boxed builder", function() {
    it("should not fail", function() {
        expect("\\boxed{x}").toBuild();
        expect("\\boxed{x}^2").toBuild();
        expect("\\boxed{x}_2").toBuild();
        expect("\\boxed{x}_2^2").toBuild();
    });

    it("should produce mords", function() {
        expect(getBuilt("\\boxed x")[0].classes).toContain("mord");
        expect(getBuilt("\\boxed +")[0].classes).toContain("mord");
        expect(getBuilt("\\boxed +")[0].classes).not.toContain("mbin");
        expect(getBuilt("\\boxed )^2")[0].classes).toContain("mord");
        expect(getBuilt("\\boxed )^2")[0].classes).not.toContain("mclose");
    });
});

describe("A strike-through parser", function() {
    it("should not fail", function() {
        expect("\\cancel{x}").toParse();
        expect("\\cancel{x^2}").toParse();
        expect("\\cancel{x}^2").toParse();
        expect("\\cancel x").toParse();
    });

    it("should produce enclose", function() {
        const parse = getParsed("\\cancel x")[0];

        expect(parse.type).toEqual("enclose");
    });

    it("should be grouped more tightly than supsubs", function() {
        const parse = getParsed("\\cancel x^2")[0];

        expect(parse.type).toEqual("supsub");
    });
});

describe("A strike-through builder", function() {
    it("should not fail", function() {
        expect("\\cancel{x}").toBuild();
        expect("\\cancel{x}^2").toBuild();
        expect("\\cancel{x}_2").toBuild();
        expect("\\cancel{x}_2^2").toBuild();
        expect("\\sout{x}").toBuild();
        expect("\\sout{x}^2").toBuild();
        expect("\\sout{x}_2").toBuild();
        expect("\\sout{x}_2^2").toBuild();
    });

    it("should produce mords", function() {
        expect(getBuilt("\\cancel x")[0].classes).toContain("mord");
        expect(getBuilt("\\cancel +")[0].classes).toContain("mord");
        expect(getBuilt("\\cancel +")[0].classes).not.toContain("mbin");
        expect(getBuilt("\\cancel )^2")[0].classes).toContain("mord");
        expect(getBuilt("\\cancel )^2")[0].classes).not.toContain("mclose");
    });
});

describe("A phantom parser", function() {
    it("should not fail", function() {
        expect("\\phantom{x}").toParse();
        expect("\\phantom{x^2}").toParse();
        expect("\\phantom{x}^2").toParse();
        expect("\\phantom x").toParse();
    });

    it("should build a phantom node", function() {
        const parse = getParsed("\\phantom{x}")[0];

        expect(parse.type).toEqual("phantom");
        expect(parse.value.value).toBeDefined();
    });
});

describe("A phantom builder", function() {
    it("should not fail", function() {
        expect("\\phantom{x}").toBuild();
        expect("\\phantom{x^2}").toBuild();
        expect("\\phantom{x}^2").toBuild();
        expect("\\phantom x").toBuild();
    });

    it("should make the children transparent", function() {
        const children = getBuilt("\\phantom{x+1}");
        expect(children[0].children[0].style.color).toBe("transparent");
        expect(children[0].children[1].style.color).toBe("transparent");
        expect(children[0].children[2].style.color).toBe("transparent");
    });

    it("should make all descendants transparent", function() {
        const children = getBuilt("\\phantom{x+\\blue{1}}");
        expect(children[0].children[0].style.color).toBe("transparent");
        expect(children[0].children[1].style.color).toBe("transparent");
        expect(children[0].children[2].children[0].style.color).toBe("transparent");
    });
});

describe("A parser error", function() {
    it("should report the position of an error", function() {
        try {
            parseTree("\\sqrt}", defaultSettings);
        } catch (e) {
            expect(e.position).toEqual(5);
        }
    });
});

describe("An optional argument parser", function() {
    it("should not fail", function() {
        // Note this doesn't actually make an optional argument, but still
        // should work
        expect("\\frac[1]{2}{3}").toParse();

        expect("\\rule[0.2em]{1em}{1em}").toParse();
    });

    it("should work with sqrts with optional arguments", function() {
        expect("\\sqrt[3]{2}").toParse();
    });

    it("should work when the optional argument is missing", function() {
        expect("\\sqrt{2}").toParse();
        expect("\\rule{1em}{2em}").toParse();
    });

    it("should fail when the optional argument is malformed", function() {
        expect("\\rule[1]{2em}{3em}").toNotParse();
    });

    it("should not work if the optional argument isn't closed", function() {
        expect("\\sqrt[").toNotParse();
    });
});

describe("An array environment", function() {

    it("should accept a single alignment character", function() {
        const parse = getParsed("\\begin{array}r1\\\\20\\end{array}");
        expect(parse[0].type).toBe("array");
        expect(parse[0].value.cols).toEqual([
            { type: "align", align: "r" },
        ]);
    });

    it("should accept vertical separators", function() {
        const parse = getParsed("\\begin{array}{|l||c|}\\end{array}");
        expect(parse[0].type).toBe("array");
        expect(parse[0].value.cols).toEqual([
            { type: "separator", separator: "|" },
            { type: "align", align: "l" },
            { type: "separator", separator: "|" },
            { type: "separator", separator: "|" },
            { type: "align", align: "c" },
            { type: "separator", separator: "|" },
        ]);
    });

});

describe("A cases environment", function() {

    it("should parse its input", function() {
        expect("f(a,b)=\\begin{cases}a+1&\\text{if }b\\text{ is odd}\\\\" +
               "a&\\text{if }b=0\\\\a-1&\\text{otherwise}\\end{cases}")
            .toParse();
    });

});

describe("An aligned environment", function() {

    it("should parse its input", function() {
        expect("\\begin{aligned}a&=b&c&=d\\\\e&=f\\end{aligned}")
            .toParse();
    });

});

describe("A parser that does not throw on unsupported commands", function() {
    // The parser breaks on unsupported commands unless it is explicitly
    // told not to
    const errorColor = "#933";
    const noThrowSettings = new Settings({
        throwOnError: false,
        errorColor: errorColor,
    });

    it("should still parse on unrecognized control sequences", function() {
        expect("\\error").toParse(noThrowSettings);
    });

    describe("should allow unrecognized controls sequences anywhere, including", function() {
        it("in superscripts and subscripts", function() {
            expect("2_\\error").toBuild(noThrowSettings);
            expect("3^{\\error}_\\error").toBuild(noThrowSettings);
            expect("\\int\\nolimits^\\error_\\error").toBuild(noThrowSettings);
        });

        it("in fractions", function() {
            expect("\\frac{345}{\\error}").toBuild(noThrowSettings);
            expect("\\frac\\error{\\error}").toBuild(noThrowSettings);
        });

        it("in square roots", function() {
            expect("\\sqrt\\error").toBuild(noThrowSettings);
            expect("\\sqrt{234\\error}").toBuild(noThrowSettings);
        });

        it("in text boxes", function() {
            expect("\\text{\\error}").toBuild(noThrowSettings);
        });
    });

    it("should produce color nodes with a color value given by errorColor", function() {
        const parsedInput = getParsed("\\error", noThrowSettings);
        expect(parsedInput[0].type).toBe("color");
        expect(parsedInput[0].value.color).toBe(errorColor);
    });
});

describe("The symbol table integraty", function() {
    it("should treat certain symbols as synonyms", function() {
        expect(getBuilt("<")).toEqual(getBuilt("\\lt"));
        expect(getBuilt(">")).toEqual(getBuilt("\\gt"));
        expect(getBuilt("\\left<\\frac{1}{x}\\right>"))
            .toEqual(getBuilt("\\left\\lt\\frac{1}{x}\\right\\gt"));
    });
});

describe("A macro expander", function() {

    const compareParseTree = function(actual, expected, macros) {
        const settings = new Settings({macros: macros});
        actual = stripPositions(parseTree(actual, settings));
        expected = stripPositions(parseTree(expected, defaultSettings));
        expect(actual).toEqual(expected);
    };

    it("should produce individual tokens", function() {
        compareParseTree("e^\\foo", "e^1 23", {"\\foo": "123"});
    });

    it("should allow for multiple expansion", function() {
        compareParseTree("1\\foo2", "1aa2", {
            "\\foo": "\\bar\\bar",
            "\\bar": "a",
        });
    });

    it("should expand the \\overset macro as expected", function() {
        expect("\\overset?=").toParseLike("\\mathop{=}\\limits^{?}");
        expect("\\overset{x=y}{\sqrt{ab}}")
            .toParseLike("\\mathop{\sqrt{ab}}\\limits^{x=y}");
        expect("\\overset {?} =").toParseLike("\\mathop{=}\\limits^{?}");
    });

    it("should build \\iff, \\implies, \\impliedby", function() {
        expect("X \\iff Y").toBuild();
        expect("X \\implies Y").toBuild();
        expect("X \\impliedby Y").toBuild();
    });
});

describe("A parser taking String objects", function() {
    it("should not fail on an empty String object", function() {
        expect(new String("")).toParse();
    });

    it("should parse the same as a regular string", function() {
        expect(new String("xy")).toParseLike("xy");
        expect(new String("\\div")).toParseLike("\\div");
        expect(new String("\\frac 1 2")).toParseLike("\\frac 1 2");
    });
});

describe("Unicode", function() {
    it("should parse all lower case Greek letters", function() {
        expect("αβγδεϵζηθϑικλμνξοπϖρϱςστυφϕχψω").toParse();
    });

    it("should parse 'ΓΔΘΞΠΣΦΨΩ'", function() {
        expect("ΓΔΘΞΠΣΦΨΩ").toParse();
    });
});

<<<<<<< HEAD
describe("Tree attributes propagation", function() {
    it("should put tree attributes to DOM nodes", function() {
        const expr = "\\frac 1 2";
        const tree = getParsed(expr);

        tree[0].attributes = {
            "katex-frac-id": "frac",
        };

        tree[0].value.numer.attributes = {
            "katex-numer-id": "numer",
        };

        tree[0].value.denom.attributes = {
            "katex-denom-id": "denom",
        };

        const built = _getBuiltTree(tree, expr)[0];

        const node = built.toNode();
        expect(node.getAttribute("katex-frac-id")).toBe("frac");

        const numerNode = node.children[1].children[0].children[0].children[0]
            .children[2].children[1].children[0];
        expect(numerNode.getAttribute("katex-numer-id")).toBe("numer");

        const denomNode = node.children[1].children[0].children[0].children[0]
            .children[0].children[1].children[0];
        expect(denomNode.getAttribute("katex-denom-id")).toBe("denom");

        const markup = built.toMarkup();
        expect(markup.match(/katex-frac-id="frac"/g).length).toBe(1);
        expect(markup.match(/katex-numer-id="numer"/g).length).toBe(1);
        expect(markup.match(/katex-denom-id="denom"/g).length).toBe(1);
=======
describe("The maxSize setting", function() {
    const rule = "\\rule{999em}{999em}";

    it("should clamp size when set", function() {
        const built = getBuilt(rule, new Settings({maxSize: 5}))[0];
        expect(built.style.borderRightWidth).toEqual("5em");
        expect(built.style.borderTopWidth).toEqual("5em");
    });

    it("should not clamp size when not set", function() {
        const built = getBuilt(rule)[0];
        expect(built.style.borderRightWidth).toEqual("999em");
        expect(built.style.borderTopWidth).toEqual("999em");
    });

    it("should make zero-width rules if a negative maxSize is passed", function() {
        const built = getBuilt(rule, new Settings({maxSize: -5}))[0];
        expect(built.style.borderRightWidth).toEqual("0em");
        expect(built.style.borderTopWidth).toEqual("0em");
>>>>>>> d7914f1b
    });
});<|MERGE_RESOLUTION|>--- conflicted
+++ resolved
@@ -2315,7 +2315,28 @@
     });
 });
 
-<<<<<<< HEAD
+describe("The maxSize setting", function() {
+    const rule = "\\rule{999em}{999em}";
+
+    it("should clamp size when set", function() {
+        const built = getBuilt(rule, new Settings({maxSize: 5}))[0];
+        expect(built.style.borderRightWidth).toEqual("5em");
+        expect(built.style.borderTopWidth).toEqual("5em");
+    });
+
+    it("should not clamp size when not set", function() {
+        const built = getBuilt(rule)[0];
+        expect(built.style.borderRightWidth).toEqual("999em");
+        expect(built.style.borderTopWidth).toEqual("999em");
+    });
+
+    it("should make zero-width rules if a negative maxSize is passed", function() {
+        const built = getBuilt(rule, new Settings({maxSize: -5}))[0];
+        expect(built.style.borderRightWidth).toEqual("0em");
+        expect(built.style.borderTopWidth).toEqual("0em");
+    });
+});
+
 describe("Tree attributes propagation", function() {
     it("should put tree attributes to DOM nodes", function() {
         const expr = "\\frac 1 2";
@@ -2350,26 +2371,5 @@
         expect(markup.match(/katex-frac-id="frac"/g).length).toBe(1);
         expect(markup.match(/katex-numer-id="numer"/g).length).toBe(1);
         expect(markup.match(/katex-denom-id="denom"/g).length).toBe(1);
-=======
-describe("The maxSize setting", function() {
-    const rule = "\\rule{999em}{999em}";
-
-    it("should clamp size when set", function() {
-        const built = getBuilt(rule, new Settings({maxSize: 5}))[0];
-        expect(built.style.borderRightWidth).toEqual("5em");
-        expect(built.style.borderTopWidth).toEqual("5em");
-    });
-
-    it("should not clamp size when not set", function() {
-        const built = getBuilt(rule)[0];
-        expect(built.style.borderRightWidth).toEqual("999em");
-        expect(built.style.borderTopWidth).toEqual("999em");
-    });
-
-    it("should make zero-width rules if a negative maxSize is passed", function() {
-        const built = getBuilt(rule, new Settings({maxSize: -5}))[0];
-        expect(built.style.borderRightWidth).toEqual("0em");
-        expect(built.style.borderTopWidth).toEqual("0em");
->>>>>>> d7914f1b
     });
 });