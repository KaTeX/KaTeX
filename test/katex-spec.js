/* eslint max-len:0 */
/* global beforeEach: false */
/* global expect: false */
/* global it: false */
/* global describe: false */
import stringify from 'json-stable-stringify';

import buildMathML from "../src/buildMathML";
import buildTree from "../src/buildTree";
import katex from "../katex";
import ParseError from "../src/ParseError";
import parseTree from "../src/parseTree";
import Options from "../src/Options";
import Settings from "../src/Settings";
import Style from "../src/Style";

const typeFirstCompare = (a, b) => {
    if (a.key === 'type') {
        return -1;
    } else if (b.key === 'type') {
        return 1;
    } else {
        return a.key < b.key ? -1 : 1;
    }
};

const serializer = {
    print(val) {
        return stringify(val, {cmp: typeFirstCompare, space: '  '});
    },
    test() {
        return true;
    },
};

expect.addSnapshotSerializer(serializer);

const defaultSettings = new Settings({});
const defaultOptions = new Options({
    style: Style.TEXT,
    size: 5,
    maxSize: Infinity,
});

const _getBuilt = function(expr, settings) {
    const usedSettings = settings ? settings : defaultSettings;
    const parsedTree = parseTree(expr, usedSettings);
    const rootNode = buildTree(parsedTree, expr, usedSettings);

    // grab the root node of the HTML rendering
    const builtHTML = rootNode.children[1];

    // Remove the outer .katex and .katex-inner layers
    return builtHTML.children[2].children;
};

/**
 * Return the root node of the rendered HTML.
 * @param expr
 * @param settings
 * @returns {Object}
 */
const getBuilt = function(expr, settings) {
    const usedSettings = settings ? settings : defaultSettings;
    expect(expr).toBuild(usedSettings);
    return _getBuilt(expr, settings);
};

/**
 * Return the root node of the parse tree.
 * @param expr
 * @param settings
 * @returns {Object}
 */
const getParsed = function(expr, settings) {
    const usedSettings = settings ? settings : defaultSettings;

    expect(expr).toParse(usedSettings);
    return parseTree(expr, usedSettings);
};

const stripPositions = function(expr) {
    if (typeof expr !== "object" || expr === null) {
        return expr;
    }
    if (expr.loc && expr.loc.lexer && typeof expr.loc.start === "number") {
        delete expr.loc;
    }
    Object.keys(expr).forEach(function(key) {
        stripPositions(expr[key]);
    });
    return expr;
};

const parseAndSetResult = function(expr, result, settings) {
    try {
        return parseTree(expr, settings || defaultSettings);
    } catch (e) {
        result.pass = false;
        if (e instanceof ParseError) {
            result.message = "'" + expr + "' failed " +
                "parsing with error: " + e.message;
        } else {
            result.message = "'" + expr + "' failed " +
                "parsing with unknown error: " + e.message;
        }
    }
};

const buildAndSetResult = function(expr, result, settings) {
    try {
        return _getBuilt(expr, settings || defaultSettings);
    } catch (e) {
        result.pass = false;
        if (e instanceof ParseError) {
            result.message = "'" + expr + "' failed " +
                "parsing with error: " + e.message;
        } else {
            result.message = "'" + expr + "' failed " +
                "parsing with unknown error: " + e.message;
        }
    }
};

beforeEach(function() {
    expect.extend({
        toParse: function(actual, settings) {
            const usedSettings = settings ? settings : defaultSettings;

            const result = {
                pass: true,
                message: () => "'" + actual + "' succeeded parsing",
            };
            parseAndSetResult(actual, result, usedSettings);
            return result;
        },

        toNotParse: function(actual, settings) {
            const usedSettings = settings ? settings : defaultSettings;

            const result = {
                pass: false,
                message: () => "Expected '" + actual + "' to fail " +
                    "parsing, but it succeeded",
            };

            try {
                parseTree(actual, usedSettings);
            } catch (e) {
                if (e instanceof ParseError) {
                    result.pass = true;
                    result.message = "'" + actual + "' correctly " +
                        "didn't parse with error: " + e.message;
                } else {
                    result.message = "'" + actual + "' failed " +
                        "parsing with unknown error: " + e.message;
                }
            }

            return result;
        },

        toBuild: function(actual, settings) {
            const usedSettings = settings ? settings : defaultSettings;

            const result = {
                pass: true,
                message: () => "'" + actual + "' succeeded in building",
            };

            expect(actual).toParse(usedSettings);

            try {
                _getBuilt(actual, settings);
            } catch (e) {
                result.pass = false;
                if (e instanceof ParseError) {
                    result.message = "'" + actual + "' failed to " +
                        "build with error: " + e.message;
                } else {
                    result.message = "'" + actual + "' failed " +
                        "building with unknown error: " + e.message;
                }
            }

            return result;
        },

        toParseLike: function(actual, expected, settings) {
            const usedSettings = settings ? settings : defaultSettings;

            const result = {
                pass: true,
                message: () => "Parse trees of '" + actual +
                    "' and '" + expected + "' are equivalent",
            };

            const actualTree = parseAndSetResult(actual, result,
                usedSettings);
            if (!actualTree) {
                return result;
            }
            const expectedTree = parseAndSetResult(expected, result,
                usedSettings);
            if (!expectedTree) {
                return result;
            }

            stripPositions(actualTree);
            stripPositions(expectedTree);

            if (JSON.stringify(actualTree) !== JSON.stringify(expectedTree)) {
                result.pass = false;
                result.message = () => "Parse trees of '" + actual +
                    "' and '" + expected + "' are not equivalent";
            }
            return result;
        },

        toBuildLike: function(actual, expected, settings) {
            const usedSettings = settings ? settings : defaultSettings;

            const result = {
                pass: true,
                message: () => "Build trees of '" + actual +
                    "' and '" + expected + "' are equivalent",
            };

            const actualTree = buildAndSetResult(actual, result,
                usedSettings);
            if (!actualTree) {
                return result;
            }
            const expectedTree = buildAndSetResult(expected, result,
                usedSettings);
            if (!expectedTree) {
                return result;
            }

            stripPositions(actualTree);
            stripPositions(expectedTree);

            if (JSON.stringify(actualTree) !== JSON.stringify(expectedTree)) {
                result.pass = false;
                result.message = () => "Parse trees of '" + actual +
                    "' and '" + expected + "' are not equivalent";
            }
            return result;
        },
    });
});

describe("A parser", function() {
    it("should not fail on an empty string", function() {
        expect("").toParse();
    });

    it("should ignore whitespace", function() {
        expect("    x    y    ").toParseLike("xy");
    });

    it("should ignore whitespace in atom", function() {
        expect("    x   ^ y    ").toParseLike("x^y");
    });
});

describe("An ord parser", function() {
    const expression = "1234|/@.\"`abcdefgzABCDEFGZ";

    it("should not fail", function() {
        expect(expression).toParse();
    });

    it("should build a list of ords", function() {
        const parse = getParsed(expression);

        expect(parse).toBeTruthy();

        for (let i = 0; i < parse.length; i++) {
            const group = parse[i];
            expect(group.type).toMatch("ord");
        }
    });

    it("should parse the right number of ords", function() {
        const parse = getParsed(expression);

        expect(parse.length).toBe(expression.length);
    });
});

describe("A bin parser", function() {
    const expression = "+-*\\cdot\\pm\\div";

    it("should not fail", function() {
        expect(expression).toParse();
    });

    it("should build a list of bins", function() {
        const parse = getParsed(expression);
        expect(parse).toBeTruthy();

        for (let i = 0; i < parse.length; i++) {
            const group = parse[i];
            expect(group.type).toEqual("bin");
        }
    });
});

describe("A rel parser", function() {
    const expression = "=<>\\leq\\geq\\neq\\nleq\\ngeq\\cong";
    const notExpression = "\\not=\\not<\\not>\\not\\leq\\not\\geq\\not\\in";

    it("should not fail", function() {
        expect(expression).toParse();
        expect(notExpression).toParse();
    });

    it("should build a list of rels", function() {
        const parse = getParsed(expression);
        expect(parse).toBeTruthy();

        for (let i = 0; i < parse.length; i++) {
            const group = parse[i];
            expect(group.type).toEqual("rel");
        }
    });
});

describe("A punct parser", function() {
    const expression = ",;\\colon";

    it("should not fail", function() {
        expect(expression).toParse();
    });

    it("should build a list of puncts", function() {
        const parse = getParsed(expression);
        expect(parse).toBeTruthy();

        for (let i = 0; i < parse.length; i++) {
            const group = parse[i];
            expect(group.type).toEqual("punct");
        }
    });
});

describe("An open parser", function() {
    const expression = "([";

    it("should not fail", function() {
        expect(expression).toParse();
    });

    it("should build a list of opens", function() {
        const parse = getParsed(expression);
        expect(parse).toBeTruthy();

        for (let i = 0; i < parse.length; i++) {
            const group = parse[i];
            expect(group.type).toEqual("open");
        }
    });
});

describe("A close parser", function() {
    const expression = ")]?!";

    it("should not fail", function() {
        expect(expression).toParse();
    });

    it("should build a list of closes", function() {
        const parse = getParsed(expression);
        expect(parse).toBeTruthy();

        for (let i = 0; i < parse.length; i++) {
            const group = parse[i];
            expect(group.type).toEqual("close");
        }
    });
});

describe("A \\KaTeX parser", function() {
    it("should not fail", function() {
        expect("\\KaTeX").toParse();
    });
});

describe("A subscript and superscript parser", function() {
    it("should not fail on superscripts", function() {
        expect("x^2").toParse();
    });

    it("should not fail on subscripts", function() {
        expect("x_3").toParse();
    });

    it("should not fail on both subscripts and superscripts", function() {
        expect("x^2_3").toParse();

        expect("x_2^3").toParse();
    });

    it("should not fail when there is no nucleus", function() {
        expect("^3").toParse();
        expect("_2").toParse();
        expect("^3_2").toParse();
        expect("_2^3").toParse();
    });

    it("should produce supsubs for superscript", function() {
        const parse = getParsed("x^2")[0];

        expect(parse.type).toBe("supsub");
        expect(parse.value.base).toBeDefined();
        expect(parse.value.sup).toBeDefined();
        expect(parse.value.sub).toBeUndefined();
    });

    it("should produce supsubs for subscript", function() {
        const parse = getParsed("x_3")[0];

        expect(parse.type).toBe("supsub");
        expect(parse.value.base).toBeDefined();
        expect(parse.value.sub).toBeDefined();
        expect(parse.value.sup).toBeUndefined();
    });

    it("should produce supsubs for ^_", function() {
        const parse = getParsed("x^2_3")[0];

        expect(parse.type).toBe("supsub");
        expect(parse.value.base).toBeDefined();
        expect(parse.value.sup).toBeDefined();
        expect(parse.value.sub).toBeDefined();
    });

    it("should produce supsubs for _^", function() {
        const parse = getParsed("x_3^2")[0];

        expect(parse.type).toBe("supsub");
        expect(parse.value.base).toBeDefined();
        expect(parse.value.sup).toBeDefined();
        expect(parse.value.sub).toBeDefined();
    });

    it("should produce the same thing regardless of order", function() {
        const parseA = stripPositions(getParsed("x^2_3"));
        const parseB = stripPositions(getParsed("x_3^2"));

        expect(parseA).toEqual(parseB);
    });

    it("should not parse double subscripts or superscripts", function() {
        expect("x^x^x").toNotParse();

        expect("x_x_x").toNotParse();

        expect("x_x^x_x").toNotParse();

        expect("x_x^x^x").toNotParse();

        expect("x^x_x_x").toNotParse();

        expect("x^x_x^x").toNotParse();
    });

    it("should work correctly with {}s", function() {
        expect("x^{2+3}").toParse();

        expect("x_{3-2}").toParse();

        expect("x^{2+3}_3").toParse();

        expect("x^2_{3-2}").toParse();

        expect("x^{2+3}_{3-2}").toParse();

        expect("x_{3-2}^{2+3}").toParse();

        expect("x_3^{2+3}").toParse();

        expect("x_{3-2}^2").toParse();
    });

    it("should work with nested super/subscripts", function() {
        expect("x^{x^x}").toParse();
        expect("x^{x_x}").toParse();
        expect("x_{x^x}").toParse();
        expect("x_{x_x}").toParse();
    });
});

describe("A subscript and superscript tree-builder", function() {
    it("should not fail when there is no nucleus", function() {
        expect("^3").toBuild();
        expect("_2").toBuild();
        expect("^3_2").toBuild();
        expect("_2^3").toBuild();
    });
});

describe("A parser with limit controls", function() {
    it("should fail when the limit control is not preceded by an op node", function() {
        expect("3\\nolimits_2^2").toNotParse();
        expect("\\sqrt\\limits_2^2").toNotParse();
        expect("45 +\\nolimits 45").toNotParse();
    });

    it("should parse when the limit control directly follows an op node", function() {
        expect("\\int\\limits_2^2 3").toParse();
        expect("\\sum\\nolimits_3^4 4").toParse();
    });

    it("should parse when the limit control is in the sup/sub area of an op node", function() {
        expect("\\int_2^2\\limits").toParse();
        expect("\\int^2\\nolimits_2").toParse();
        expect("\\int_2\\limits^2").toParse();
    });

    it("should allow multiple limit controls in the sup/sub area of an op node", function() {
        expect("\\int_2\\nolimits^2\\limits 3").toParse();
        expect("\\int\\nolimits\\limits_2^2").toParse();
        expect("\\int\\limits\\limits\\limits_2^2").toParse();
    });

    it("should have the rightmost limit control determine the limits property " +
        "of the preceding op node", function() {

        let parsedInput = getParsed("\\int\\nolimits\\limits_2^2");
        expect(parsedInput[0].value.base.value.limits).toBe(true);

        parsedInput = getParsed("\\int\\limits_2\\nolimits^2");
        expect(parsedInput[0].value.base.value.limits).toBe(false);
    });
});

describe("A group parser", function() {
    it("should not fail", function() {
        expect("{xy}").toParse();
    });

    it("should produce a single ord", function() {
        const parse = getParsed("{xy}");

        expect(parse.length).toBe(1);

        const ord = parse[0];

        expect(ord.type).toMatch("ord");
        expect(ord.value).toBeTruthy();
    });
});

describe("An implicit group parser", function() {
    it("should not fail", function() {
        expect("\\Large x").toParse();
        expect("abc {abc \\Large xyz} abc").toParse();
    });

    it("should produce a single object", function() {
        const parse = getParsed("\\Large abc");

        expect(parse.length).toBe(1);

        const sizing = parse[0];

        expect(sizing.type).toEqual("sizing");
        expect(sizing.value).toBeTruthy();
    });

    it("should apply only after the function", function() {
        const parse = getParsed("a \\Large abc");

        expect(parse.length).toBe(2);

        const sizing = parse[1];

        expect(sizing.type).toEqual("sizing");
        expect(sizing.value.value.length).toBe(3);
    });

    it("should stop at the ends of groups", function() {
        const parse = getParsed("a { b \\Large c } d");

        const group = parse[1];
        const sizing = group.value[1];

        expect(sizing.type).toEqual("sizing");
        expect(sizing.value.value.length).toBe(1);
    });

    describe("within optional groups", () => {
        it("should work with sizing commands: \\sqrt[\\small 3]{x}", () => {
            const tree = stripPositions(getParsed("\\sqrt[\\small 3]{x}"));
            expect(tree).toMatchSnapshot();
        });

        it("should work with \\color: \\sqrt[\\color{red} 3]{x}", () => {
            const tree = stripPositions(getParsed("\\sqrt[\\color{red} 3]{x}"));
            expect(tree).toMatchSnapshot();
        });

        it("should work style commands \\sqrt[\\textstyle 3]{x}", () => {
            const tree = stripPositions(getParsed("\\sqrt[\\textstyle 3]{x}"));
            expect(tree).toMatchSnapshot();
        });

        it("should work with old font functions: \\sqrt[\\tt 3]{x}", () => {
            const tree = stripPositions(getParsed("\\sqrt[\\tt 3]{x}"));
            expect(tree).toMatchSnapshot();
        });
    });
});

describe("A function parser", function() {
    it("should parse no argument functions", function() {
        expect("\\div").toParse();
    });

    it("should parse 1 argument functions", function() {
        expect("\\blue x").toParse();
    });

    it("should parse 2 argument functions", function() {
        expect("\\frac 1 2").toParse();
    });

    it("should not parse 1 argument functions with no arguments", function() {
        expect("\\blue").toNotParse();
    });

    it("should not parse 2 argument functions with 0 or 1 arguments", function() {
        expect("\\frac").toNotParse();

        expect("\\frac 1").toNotParse();
    });

    it("should not parse a function with text right after it", function() {
        expect("\\redx").toNotParse();
    });

    it("should parse a function with a number right after it", function() {
        expect("\\frac12").toParse();
    });

    it("should parse some functions with text right after it", function() {
        expect("\\;x").toParse();
    });
});

describe("A frac parser", function() {
    const expression = "\\frac{x}{y}";
    const dfracExpression = "\\dfrac{x}{y}";
    const tfracExpression = "\\tfrac{x}{y}";

    it("should not fail", function() {
        expect(expression).toParse();
    });

    it("should produce a frac", function() {
        const parse = getParsed(expression)[0];

        expect(parse.type).toEqual("genfrac");
        expect(parse.value.numer).toBeDefined();
        expect(parse.value.denom).toBeDefined();
    });

    it("should also parse dfrac and tfrac", function() {
        expect(dfracExpression).toParse();

        expect(tfracExpression).toParse();
    });

    it("should parse dfrac and tfrac as fracs", function() {
        const dfracParse = getParsed(dfracExpression)[0];

        expect(dfracParse.type).toEqual("genfrac");
        expect(dfracParse.value.numer).toBeDefined();
        expect(dfracParse.value.denom).toBeDefined();

        const tfracParse = getParsed(tfracExpression)[0];

        expect(tfracParse.type).toEqual("genfrac");
        expect(tfracParse.value.numer).toBeDefined();
        expect(tfracParse.value.denom).toBeDefined();
    });

    it("should parse atop", function() {
        const parse = getParsed("x \\atop y")[0];

        expect(parse.type).toEqual("genfrac");
        expect(parse.value.numer).toBeDefined();
        expect(parse.value.denom).toBeDefined();
        expect(parse.value.hasBarLine).toEqual(false);
    });
});

describe("An over parser", function() {
    const simpleOver = "1 \\over x";
    const complexOver = "1+2i \\over 3+4i";

    it("should not fail", function() {
        expect(simpleOver).toParse();
        expect(complexOver).toParse();
    });

    it("should produce a frac", function() {
        let parse;

        parse = getParsed(simpleOver)[0];

        expect(parse.type).toEqual("genfrac");
        expect(parse.value.numer).toBeDefined();
        expect(parse.value.denom).toBeDefined();

        parse = getParsed(complexOver)[0];

        expect(parse.type).toEqual("genfrac");
        expect(parse.value.numer).toBeDefined();
        expect(parse.value.denom).toBeDefined();
    });

    it("should create a numerator from the atoms before \\over", function() {
        const parse = getParsed(complexOver)[0];

        const numer = parse.value.numer;
        expect(numer.value.length).toEqual(4);
    });

    it("should create a demonimator from the atoms after \\over", function() {
        const parse = getParsed(complexOver)[0];

        const denom = parse.value.numer;
        expect(denom.value.length).toEqual(4);
    });

    it("should handle empty numerators", function() {
        const emptyNumerator = "\\over x";
        const parse = getParsed(emptyNumerator)[0];
        expect(parse.type).toEqual("genfrac");
        expect(parse.value.numer).toBeDefined();
        expect(parse.value.denom).toBeDefined();
    });

    it("should handle empty denominators", function() {
        const emptyDenominator = "1 \\over";
        const parse = getParsed(emptyDenominator)[0];
        expect(parse.type).toEqual("genfrac");
        expect(parse.value.numer).toBeDefined();
        expect(parse.value.denom).toBeDefined();
    });

    it("should handle \\displaystyle correctly", function() {
        const displaystyleExpression = "\\displaystyle 1 \\over 2";
        const parse = getParsed(displaystyleExpression)[0];
        expect(parse.type).toEqual("genfrac");
        expect(parse.value.numer.value[0].type).toEqual("styling");
        expect(parse.value.denom).toBeDefined();
    });

    it("should handle \\textstyle correctly", function() {
        expect("\\textstyle 1 \\over 2")
            .toParseLike("\\frac{\\textstyle 1}{2}");
        expect("{\\textstyle 1} \\over 2")
            .toParseLike("\\frac{\\textstyle 1}{2}");
    });

    it("should handle nested factions", function() {
        const nestedOverExpression = "{1 \\over 2} \\over 3";
        const parse = getParsed(nestedOverExpression)[0];
        expect(parse.type).toEqual("genfrac");
        expect(parse.value.numer.value[0].type).toEqual("genfrac");
        expect(parse.value.numer.value[0].value.numer.value[0].value).toEqual("1");
        expect(parse.value.numer.value[0].value.denom.value[0].value).toEqual("2");
        expect(parse.value.denom).toBeDefined();
        expect(parse.value.denom.value[0].value).toEqual("3");
    });

    it("should fail with multiple overs in the same group", function() {
        const badMultipleOvers = "1 \\over 2 + 3 \\over 4";
        expect(badMultipleOvers).toNotParse();

        const badOverChoose = "1 \\over 2 \\choose 3";
        expect(badOverChoose).toNotParse();
    });
});

describe("A sizing parser", function() {
    const sizeExpression = "\\Huge{x}\\small{x}";

    it("should not fail", function() {
        expect(sizeExpression).toParse();
    });

    it("should produce a sizing node", function() {
        const parse = getParsed(sizeExpression)[0];

        expect(parse.type).toEqual("sizing");
        expect(parse.value).toBeDefined();
    });
});

describe("A text parser", function() {
    const textExpression = "\\text{a b}";
    const noBraceTextExpression = "\\text x";
    const nestedTextExpression =
        "\\text{a {b} \\blue{c} \\textcolor{#fff}{x} \\llap{x}}";
    const spaceTextExpression = "\\text{  a \\ }";
    const leadingSpaceTextExpression = "\\text {moo}";
    const badTextExpression = "\\text{a b%}";
    const badFunctionExpression = "\\text{\\sqrt{x}}";
    const mathTokenAfterText = "\\text{sin}^2";
    const textWithEmbeddedMath = "\\text{graph: $y = mx + b$}";

    it("should not fail", function() {
        expect(textExpression).toParse();
    });

    it("should produce a text", function() {
        const parse = getParsed(textExpression)[0];

        expect(parse.type).toEqual("text");
        expect(parse.value).toBeDefined();
    });

    it("should produce textords instead of mathords", function() {
        const parse = getParsed(textExpression)[0];
        const group = parse.value.body;

        expect(group[0].type).toEqual("textord");
    });

    it("should not parse bad text", function() {
        expect(badTextExpression).toNotParse();
    });

    it("should not parse bad functions inside text", function() {
        expect(badFunctionExpression).toNotParse();
    });

    it("should parse text with no braces around it", function() {
        expect(noBraceTextExpression).toParse();
    });

    it("should parse nested expressions", function() {
        expect(nestedTextExpression).toParse();
    });

    it("should contract spaces", function() {
        const parse = getParsed(spaceTextExpression)[0];
        const group = parse.value.body;

        expect(group[0].type).toEqual("spacing");
        expect(group[1].type).toEqual("textord");
        expect(group[2].type).toEqual("spacing");
        expect(group[3].type).toEqual("spacing");
    });

    it("should accept math mode tokens after its argument", function() {
        expect(mathTokenAfterText).toParse();
    });

    it("should ignore a space before the text group", function() {
        const parse = getParsed(leadingSpaceTextExpression)[0];
        // [m, o, o]
        expect(parse.value.body.length).toBe(3);
        expect(
            parse.value.body.map(function(n) { return n.value; }).join("")
        ).toBe("moo");
    });

    it("should parse math within text group", function() {
        expect(textWithEmbeddedMath).toParse();
    });

    it("should omit spaces after commands", function() {
        expect("\\text{\\textellipsis !}")
            .toParseLike("\\text{\\textellipsis!}");
    });
});

describe("A color parser", function() {
    const colorExpression = "\\blue{x}";
    const newColorExpression = "\\redA{x}";
    const customColorExpression1 = "\\textcolor{#fA6}{x}";
    const customColorExpression2 = "\\textcolor{#fA6fA6}{x}";
    const badCustomColorExpression1 = "\\textcolor{bad-color}{x}";
    const badCustomColorExpression2 = "\\textcolor{#fA6f}{x}";
    const badCustomColorExpression3 = "\\textcolor{#gA6}{x}";
    const oldColorExpression = "\\color{#fA6}xy";

    it("should not fail", function() {
        expect(colorExpression).toParse();
    });

    it("should build a color node", function() {
        const parse = getParsed(colorExpression)[0];

        expect(parse.type).toEqual("color");
        expect(parse.value.color).toBeDefined();
        expect(parse.value.value).toBeDefined();
    });

    it("should parse a custom color", function() {
        expect(customColorExpression1).toParse();
        expect(customColorExpression2).toParse();
    });

    it("should correctly extract the custom color", function() {
        const parse1 = getParsed(customColorExpression1)[0];
        const parse2 = getParsed(customColorExpression2)[0];

        expect(parse1.value.color).toEqual("#fA6");
        expect(parse2.value.color).toEqual("#fA6fA6");
    });

    it("should not parse a bad custom color", function() {
        expect(badCustomColorExpression1).toNotParse();
        expect(badCustomColorExpression2).toNotParse();
        expect(badCustomColorExpression3).toNotParse();
    });

    it("should parse new colors from the branding guide", function() {
        expect(newColorExpression).toParse();
    });

    it("should have correct greediness", function() {
        expect("\\textcolor{red}a").toParse();
        expect("\\textcolor{red}{\\text{a}}").toParse();
        expect("\\textcolor{red}\\text{a}").toNotParse();
        expect("\\textcolor{red}\\frac12").toNotParse();
    });

    it("should use one-argument \\color by default", function() {
        expect(oldColorExpression).toParseLike("\\textcolor{#fA6}{xy}");
    });

    it("should use one-argument \\color if requested", function() {
        expect(oldColorExpression).toParseLike("\\textcolor{#fA6}{xy}", {
            colorIsTextColor: false,
        });
    });

    it("should use two-argument \\color if requested", function() {
        expect(oldColorExpression).toParseLike("\\textcolor{#fA6}{x}y", {
            colorIsTextColor: true,
        });
    });
});

describe("A tie parser", function() {
    const mathTie = "a~b";
    const textTie = "\\text{a~ b}";

    it("should parse ties in math mode", function() {
        expect(mathTie).toParse();
    });

    it("should parse ties in text mode", function() {
        expect(textTie).toParse();
    });

    it("should produce spacing in math mode", function() {
        const parse = getParsed(mathTie);

        expect(parse[1].type).toEqual("spacing");
    });

    it("should produce spacing in text mode", function() {
        const text = getParsed(textTie)[0];
        const parse = text.value.body;

        expect(parse[1].type).toEqual("spacing");
    });

    it("should not contract with spaces in text mode", function() {
        const text = getParsed(textTie)[0];
        const parse = text.value.body;

        expect(parse[2].type).toEqual("spacing");
    });
});

describe("A delimiter sizing parser", function() {
    const normalDelim = "\\bigl |";
    const notDelim = "\\bigl x";
    const bigDelim = "\\Biggr \\langle";

    it("should parse normal delimiters", function() {
        expect(normalDelim).toParse();
        expect(bigDelim).toParse();
    });

    it("should not parse not-delimiters", function() {
        expect(notDelim).toNotParse();
    });

    it("should produce a delimsizing", function() {
        const parse = getParsed(normalDelim)[0];

        expect(parse.type).toEqual("delimsizing");
    });

    it("should produce the correct direction delimiter", function() {
        const leftParse = getParsed(normalDelim)[0];
        const rightParse = getParsed(bigDelim)[0];

        expect(leftParse.value.mclass).toEqual("mopen");
        expect(rightParse.value.mclass).toEqual("mclose");
    });

    it("should parse the correct size delimiter", function() {
        const smallParse = getParsed(normalDelim)[0];
        const bigParse = getParsed(bigDelim)[0];

        expect(smallParse.value.size).toEqual(1);
        expect(bigParse.value.size).toEqual(4);
    });
});

describe("An overline parser", function() {
    const overline = "\\overline{x}";

    it("should not fail", function() {
        expect(overline).toParse();
    });

    it("should produce an overline", function() {
        const parse = getParsed(overline)[0];

        expect(parse.type).toEqual("overline");
    });
});

describe("An lap parser", function() {
    it("should not fail on a text argument", function() {
        expect("\\rlap{\\,/}{=}").toParse();
        expect("\\mathrlap{\\,/}{=}").toParse();
        expect("{=}\\llap{/\\,}").toParse();
        expect("{=}\\mathllap{/\\,}").toParse();
        expect("\\sum_{\\clap{ABCDEFG}}").toParse();
        expect("\\sum_{\\mathclap{ABCDEFG}}").toParse();
    });

    it("should not fail if math version is used", function() {
        expect("\\mathrlap{\\frac{a}{b}}{=}").toParse();
        expect("{=}\\mathllap{\\frac{a}{b}}").toParse();
        expect("\\sum_{\\mathclap{\\frac{a}{b}}}").toParse();
    });

    it("should fail on math if AMS version is used", function() {
        expect("\\rlap{\\frac{a}{b}}{=}").toNotParse();
        expect("{=}\\llap{\\frac{a}{b}}").toNotParse();
        expect("\\sum_{\\clap{\\frac{a}{b}}}").toNotParse();
    });

    it("should produce a lap", function() {
        const parse = getParsed("\\mathrlap{\\,/}")[0];

        expect(parse.type).toEqual("lap");
    });
});

describe("A rule parser", function() {
    const emRule = "\\rule{1em}{2em}";
    const exRule = "\\rule{1ex}{2em}";
    const badUnitRule = "\\rule{1au}{2em}";
    const noNumberRule = "\\rule{1em}{em}";
    const incompleteRule = "\\rule{1em}";
    const hardNumberRule = "\\rule{   01.24ex}{2.450   em   }";

    it("should not fail", function() {
        expect(emRule).toParse();
        expect(exRule).toParse();
    });

    it("should not parse invalid units", function() {
        expect(badUnitRule).toNotParse();

        expect(noNumberRule).toNotParse();
    });

    it("should not parse incomplete rules", function() {
        expect(incompleteRule).toNotParse();
    });

    it("should produce a rule", function() {
        const parse = getParsed(emRule)[0];

        expect(parse.type).toEqual("rule");
    });

    it("should list the correct units", function() {
        const emParse = getParsed(emRule)[0];
        const exParse = getParsed(exRule)[0];

        expect(emParse.value.width.unit).toEqual("em");
        expect(emParse.value.height.unit).toEqual("em");

        expect(exParse.value.width.unit).toEqual("ex");
        expect(exParse.value.height.unit).toEqual("em");
    });

    it("should parse the number correctly", function() {
        const hardNumberParse = getParsed(hardNumberRule)[0];

        expect(hardNumberParse.value.width.number).toBeCloseTo(1.24);
        expect(hardNumberParse.value.height.number).toBeCloseTo(2.45);
    });

    it("should parse negative sizes", function() {
        const parse = getParsed("\\rule{-1em}{- 0.2em}")[0];

        expect(parse.value.width.number).toBeCloseTo(-1);
        expect(parse.value.height.number).toBeCloseTo(-0.2);
    });
});

describe("A kern parser", function() {
    const emKern = "\\kern{1em}";
    const exKern = "\\kern{1ex}";
    const muKern = "\\mkern{1mu}";
    const abKern = "a\\kern{1em}b";
    const badUnitRule = "\\kern{1au}";
    const noNumberRule = "\\kern{em}";

    it("should list the correct units", function() {
        const emParse = getParsed(emKern)[0];
        const exParse = getParsed(exKern)[0];
        const muParse = getParsed(muKern)[0];
        const abParse = getParsed(abKern)[1];

        expect(emParse.value.dimension.unit).toEqual("em");
        expect(exParse.value.dimension.unit).toEqual("ex");
        expect(muParse.value.dimension.unit).toEqual("mu");
        expect(abParse.value.dimension.unit).toEqual("em");
    });

    it("should not parse invalid units", function() {
        expect(badUnitRule).toNotParse();
        expect(noNumberRule).toNotParse();
    });

    it("should parse negative sizes", function() {
        const parse = getParsed("\\kern{-1em}")[0];
        expect(parse.value.dimension.number).toBeCloseTo(-1);
    });

    it("should parse positive sizes", function() {
        const parse = getParsed("\\kern{+1em}")[0];
        expect(parse.value.dimension.number).toBeCloseTo(1);
    });
});

describe("A non-braced kern parser", function() {
    const emKern = "\\kern1em";
    const exKern = "\\kern 1 ex";
    const muKern = "\\mkern 1mu";
    const abKern1 = "a\\mkern1mub";
    const abKern2 = "a\\mkern-1mub";
    const abKern3 = "a\\mkern-1mu b";
    const badUnitRule = "\\kern1au";
    const noNumberRule = "\\kern em";

    it("should list the correct units", function() {
        const emParse = getParsed(emKern)[0];
        const exParse = getParsed(exKern)[0];
        const muParse = getParsed(muKern)[0];
        const abParse1 = getParsed(abKern1)[1];
        const abParse2 = getParsed(abKern2)[1];
        const abParse3 = getParsed(abKern3)[1];

        expect(emParse.value.dimension.unit).toEqual("em");
        expect(exParse.value.dimension.unit).toEqual("ex");
        expect(muParse.value.dimension.unit).toEqual("mu");
        expect(abParse1.value.dimension.unit).toEqual("mu");
        expect(abParse2.value.dimension.unit).toEqual("mu");
        expect(abParse3.value.dimension.unit).toEqual("mu");
    });

    it("should parse elements on either side of a kern", function() {
        const abParse1 = getParsed(abKern1);
        const abParse2 = getParsed(abKern2);
        const abParse3 = getParsed(abKern3);

        expect(abParse1.length).toEqual(3);
        expect(abParse1[0].value).toEqual("a");
        expect(abParse1[2].value).toEqual("b");
        expect(abParse2.length).toEqual(3);
        expect(abParse2[0].value).toEqual("a");
        expect(abParse2[2].value).toEqual("b");
        expect(abParse3.length).toEqual(3);
        expect(abParse3[0].value).toEqual("a");
        expect(abParse3[2].value).toEqual("b");
    });

    it("should not parse invalid units", function() {
        expect(badUnitRule).toNotParse();
        expect(noNumberRule).toNotParse();
    });

    it("should parse negative sizes", function() {
        const parse = getParsed("\\kern-1em")[0];
        expect(parse.value.dimension.number).toBeCloseTo(-1);
    });

    it("should parse positive sizes", function() {
        const parse = getParsed("\\kern+1em")[0];
        expect(parse.value.dimension.number).toBeCloseTo(1);
    });

    it("should handle whitespace", function() {
        const abKern = "a\\mkern\t-\r1  \n mu\nb";
        const abParse = getParsed(abKern);

        expect(abParse.length).toEqual(3);
        expect(abParse[0].value).toEqual("a");
        expect(abParse[1].value.dimension.unit).toEqual("mu");
        expect(abParse[2].value).toEqual("b");
    });
});

describe("A left/right parser", function() {
    const normalLeftRight = "\\left( \\dfrac{x}{y} \\right)";
    const emptyRight = "\\left( \\dfrac{x}{y} \\right.";

    it("should not fail", function() {
        expect(normalLeftRight).toParse();
    });

    it("should produce a leftright", function() {
        const parse = getParsed(normalLeftRight)[0];

        expect(parse.type).toEqual("leftright");
        expect(parse.value.left).toEqual("(");
        expect(parse.value.right).toEqual(")");
    });

    it("should error when it is mismatched", function() {
        const unmatchedLeft = "\\left( \\dfrac{x}{y}";
        const unmatchedRight = "\\dfrac{x}{y} \\right)";

        expect(unmatchedLeft).toNotParse();

        expect(unmatchedRight).toNotParse();
    });

    it("should error when braces are mismatched", function() {
        const unmatched = "{ \\left( \\dfrac{x}{y} } \\right)";
        expect(unmatched).toNotParse();
    });

    it("should error when non-delimiters are provided", function() {
        const nonDelimiter = "\\left$ \\dfrac{x}{y} \\right)";
        expect(nonDelimiter).toNotParse();
    });

    it("should parse the empty '.' delimiter", function() {
        expect(emptyRight).toParse();
    });

    it("should parse the '.' delimiter with normal sizes", function() {
        const normalEmpty = "\\Bigl .";
        expect(normalEmpty).toParse();
    });

    it("should handle \\middle", function() {
        const normalMiddle = "\\left( \\dfrac{x}{y} \\middle| \\dfrac{y}{z} \\right)";
        expect(normalMiddle).toParse();
    });

    it("should handle multiple \\middles", function() {
        const multiMiddle = "\\left( \\dfrac{x}{y} \\middle| \\dfrac{y}{z} \\middle/ \\dfrac{z}{q} \\right)";
        expect(multiMiddle).toParse();
    });

    it("should handle nested \\middles", function() {
        const nestedMiddle = "\\left( a^2 \\middle| \\left( b \\middle/ c \\right) \\right)";
        expect(nestedMiddle).toParse();
    });

    it("should error when \\middle is not in \\left...\\right", function() {
        const unmatchedMiddle = "(\\middle|\\dfrac{x}{y})";
        expect(unmatchedMiddle).toNotParse();
    });
});

describe("left/right builder", () => {
    const cases = [
        ['\\left\\langle \\right\\rangle', '\\left< \\right>'],
        ['\\left\\langle \\right\\rangle', '\\left\u27e8 \\right\u27e9'],
    ];

    for (const [actual, expected] of cases) {
        it(`should build "${actual}" like "${expected}"`, () => {
            expect(actual).toBuildLike(expected);
        });
    }
});

describe("A begin/end parser", function() {

    it("should parse a simple environment", function() {
        expect("\\begin{matrix}a&b\\\\c&d\\end{matrix}").toParse();
    });

    it("should parse an environment with argument", function() {
        expect("\\begin{array}{cc}a&b\\\\c&d\\end{array}").toParse();
    });

    it("should error when name is mismatched", function() {
        expect("\\begin{matrix}a&b\\\\c&d\\end{pmatrix}").toNotParse();
    });

    it("should error when commands are mismatched", function() {
        expect("\\begin{matrix}a&b\\\\c&d\\right{pmatrix}").toNotParse();
    });

    it("should error when end is missing", function() {
        expect("\\begin{matrix}a&b\\\\c&d").toNotParse();
    });

    it("should error when braces are mismatched", function() {
        expect("{\\begin{matrix}a&b\\\\c&d}\\end{matrix}").toNotParse();
    });

    it("should cooperate with infix notation", function() {
        expect("\\begin{matrix}0&1\\over2&3\\\\4&5&6\\end{matrix}").toParse();
    });

    it("should nest", function() {
        const m1 = "\\begin{pmatrix}1&2\\\\3&4\\end{pmatrix}";
        const m2 = "\\begin{array}{rl}" + m1 + "&0\\\\0&" + m1 + "\\end{array}";
        expect(m2).toParse();
    });

    it("should allow \\cr as a line terminator", function() {
        expect("\\begin{matrix}a&b\\cr c&d\\end{matrix}").toParse();
    });

    it("should eat a final newline", function() {
        const m3 = getParsed("\\begin{matrix}a&b\\\\ c&d \\\\ \\end{matrix}")[0];
        expect(m3.value.body.length).toBe(2);
    });
});

describe("A sqrt parser", function() {
    const sqrt = "\\sqrt{x}";
    const missingGroup = "\\sqrt";

    it("should parse square roots", function() {
        expect(sqrt).toParse();
    });

    it("should error when there is no group", function() {
        expect(missingGroup).toNotParse();
    });

    it("should produce sqrts", function() {
        const parse = getParsed(sqrt)[0];

        expect(parse.type).toEqual("sqrt");
    });
});

describe("A TeX-compliant parser", function() {
    it("should work", function() {
        expect("\\frac 2 3").toParse();
    });

    it("should fail if there are not enough arguments", function() {
        const missingGroups = [
            "\\frac{x}",
            "\\textcolor{#fff}",
            "\\rule{1em}",
            "\\llap",
            "\\bigl",
            "\\text",
        ];

        for (let i = 0; i < missingGroups.length; i++) {
            expect(missingGroups[i]).toNotParse();
        }
    });

    it("should fail when there are missing sup/subscripts", function() {
        expect("x^").toNotParse();
        expect("x_").toNotParse();
    });

    it("should fail when arguments require arguments", function() {
        const badArguments = [
            "\\frac \\frac x y z",
            "\\frac x \\frac y z",
            "\\frac \\sqrt x y",
            "\\frac x \\sqrt y",
            "\\frac \\mathllap x y",
            "\\frac x \\mathllap y",
            // This actually doesn't work in real TeX, but it is suprisingly
            // hard to get this to correctly work. So, we take hit of very small
            // amounts of non-compatiblity in order for the rest of the tests to
            // work
            // "\\llap \\frac x y",
            "\\mathllap \\mathllap x",
            "\\sqrt \\mathllap x",
        ];

        for (let i = 0; i < badArguments.length; i++) {
            expect(badArguments[i]).toNotParse();
        }
    });

    it("should work when the arguments have braces", function() {
        const goodArguments = [
            "\\frac {\\frac x y} z",
            "\\frac x {\\frac y z}",
            "\\frac {\\sqrt x} y",
            "\\frac x {\\sqrt y}",
            "\\frac {\\mathllap x} y",
            "\\frac x {\\mathllap y}",
            "\\mathllap {\\frac x y}",
            "\\mathllap {\\mathllap x}",
            "\\sqrt {\\mathllap x}",
        ];

        for (let i = 0; i < goodArguments.length; i++) {
            expect(goodArguments[i]).toParse();
        }
    });

    it("should fail when sup/subscripts require arguments", function() {
        const badSupSubscripts = [
            "x^\\sqrt x",
            "x^\\mathllap x",
            "x_\\sqrt x",
            "x_\\mathllap x",
        ];

        for (let i = 0; i < badSupSubscripts.length; i++) {
            expect(badSupSubscripts[i]).toNotParse();
        }
    });

    it("should work when sup/subscripts arguments have braces", function() {
        const goodSupSubscripts = [
            "x^{\\sqrt x}",
            "x^{\\mathllap x}",
            "x_{\\sqrt x}",
            "x_{\\mathllap x}",
        ];

        for (let i = 0; i < goodSupSubscripts.length; i++) {
            expect(goodSupSubscripts[i]).toParse();
        }
    });

    it("should parse multiple primes correctly", function() {
        expect("x''''").toParse();
        expect("x_2''").toParse();
        expect("x''_2").toParse();
    });

    it("should fail when sup/subscripts are interspersed with arguments", function() {
        expect("\\sqrt^23").toNotParse();
        expect("\\frac^234").toNotParse();
        expect("\\frac2^34").toNotParse();
    });

    it("should succeed when sup/subscripts come after whole functions", function() {
        expect("\\sqrt2^3").toParse();
        expect("\\frac23^4").toParse();
    });

    it("should succeed with a sqrt around a text/frac", function() {
        expect("\\sqrt \\frac x y").toParse();
        expect("\\sqrt \\text x").toParse();
        expect("x^\\frac x y").toParse();
        expect("x_\\text x").toParse();
    });

    it("should fail when arguments are \\left", function() {
        const badLeftArguments = [
            "\\frac \\left( x \\right) y",
            "\\frac x \\left( y \\right)",
            "\\mathllap \\left( x \\right)",
            "\\sqrt \\left( x \\right)",
            "x^\\left( x \\right)",
        ];

        for (let i = 0; i < badLeftArguments.length; i++) {
            expect(badLeftArguments[i]).toNotParse();
        }
    });

    it("should succeed when there are braces around the \\left/\\right", function() {
        const goodLeftArguments = [
            "\\frac {\\left( x \\right)} y",
            "\\frac x {\\left( y \\right)}",
            "\\mathllap {\\left( x \\right)}",
            "\\sqrt {\\left( x \\right)}",
            "x^{\\left( x \\right)}",
        ];

        for (let i = 0; i < goodLeftArguments.length; i++) {
            expect(goodLeftArguments[i]).toParse();
        }
    });
});

describe("A style change parser", function() {
    it("should not fail", function() {
        expect("\\displaystyle x").toParse();
        expect("\\textstyle x").toParse();
        expect("\\scriptstyle x").toParse();
        expect("\\scriptscriptstyle x").toParse();
    });

    it("should produce the correct style", function() {
        const displayParse = getParsed("\\displaystyle x")[0];
        expect(displayParse.value.style).toEqual("display");

        const scriptscriptParse = getParsed("\\scriptscriptstyle x")[0];
        expect(scriptscriptParse.value.style).toEqual("scriptscript");
    });

    it("should only change the style within its group", function() {
        const text = "a b { c d \\displaystyle e f } g h";
        const parse = getParsed(text);

        const displayNode = parse[2].value[2];

        expect(displayNode.type).toEqual("styling");

        const displayBody = displayNode.value.value;

        expect(displayBody.length).toEqual(2);
        expect(displayBody[0].value).toEqual("e");
    });
});

describe("A font parser", function() {
    it("should parse \\mathrm, \\mathbb, and \\mathit", function() {
        expect("\\mathrm x").toParse();
        expect("\\mathbb x").toParse();
        expect("\\mathit x").toParse();
        expect("\\mathrm {x + 1}").toParse();
        expect("\\mathbb {x + 1}").toParse();
        expect("\\mathit {x + 1}").toParse();
    });

    it("should parse \\mathcal and \\mathfrak", function() {
        expect("\\mathcal{ABC123}").toParse();
        expect("\\mathfrak{abcABC123}").toParse();
    });

    it("should produce the correct fonts", function() {
        const mathbbParse = getParsed("\\mathbb x")[0];
        expect(mathbbParse.value.font).toEqual("mathbb");
        expect(mathbbParse.value.type).toEqual("font");

        const mathrmParse = getParsed("\\mathrm x")[0];
        expect(mathrmParse.value.font).toEqual("mathrm");
        expect(mathrmParse.value.type).toEqual("font");

        const mathitParse = getParsed("\\mathit x")[0];
        expect(mathitParse.value.font).toEqual("mathit");
        expect(mathitParse.value.type).toEqual("font");

        const mathcalParse = getParsed("\\mathcal C")[0];
        expect(mathcalParse.value.font).toEqual("mathcal");
        expect(mathcalParse.value.type).toEqual("font");

        const mathfrakParse = getParsed("\\mathfrak C")[0];
        expect(mathfrakParse.value.font).toEqual("mathfrak");
        expect(mathfrakParse.value.type).toEqual("font");
    });

    it("should parse nested font commands", function() {
        const nestedParse = getParsed("\\mathbb{R \\neq \\mathrm{R}}")[0];
        expect(nestedParse.value.font).toEqual("mathbb");
        expect(nestedParse.value.type).toEqual("font");

        expect(nestedParse.value.body.value.length).toEqual(3);
        const bbBody = nestedParse.value.body.value;
        expect(bbBody[0].type).toEqual("mathord");
        expect(bbBody[1].type).toEqual("rel");
        expect(bbBody[2].type).toEqual("font");
        expect(bbBody[2].value.font).toEqual("mathrm");
        expect(bbBody[2].value.type).toEqual("font");
    });

    it("should work with \\textcolor", function() {
        const colorMathbbParse = getParsed("\\textcolor{blue}{\\mathbb R}")[0];
        expect(colorMathbbParse.value.type).toEqual("color");
        expect(colorMathbbParse.value.color).toEqual("blue");
        const body = colorMathbbParse.value.value;
        expect(body.length).toEqual(1);
        expect(body[0].value.type).toEqual("font");
        expect(body[0].value.font).toEqual("mathbb");
    });

    it("should not parse a series of font commands", function() {
        expect("\\mathbb \\mathrm R").toNotParse();
    });

    it("should nest fonts correctly", function() {
        const bf = getParsed("\\mathbf{a\\mathrm{b}c}")[0];
        expect(bf.value.type).toEqual("font");
        expect(bf.value.font).toEqual("mathbf");
        expect(bf.value.body.value.length).toEqual(3);
        expect(bf.value.body.value[0].value).toEqual("a");
        expect(bf.value.body.value[1].value.type).toEqual("font");
        expect(bf.value.body.value[1].value.font).toEqual("mathrm");
        expect(bf.value.body.value[2].value).toEqual("c");
    });

    it("should have the correct greediness", function() {
        expect("e^\\mathbf{x}").toParse();
    });
});

describe("A comment parser", function() {
    it("should parse comments at the end of a line", () => {
        expect("a^2 + b^2 = c^2 % Pythagoras' Theorem\n").toParse();
    });

    it("should parse comments at the start of a line", () => {
        expect("% comment\n").toParse();
    });

    it("should parse multiple lines of comments in a row", () => {
        expect("% comment 1\n% comment 2\n").toParse();
    });

    it("should not parse a comment that isn't followed by a newline", () => {
        expect("x%y").toNotParse();
    });

    it("should not produce or consume space", () => {
        expect("\text{hello% comment 1\nworld}")
            .toParseLike("\text{helloworld}");
        expect("\text{hello% comment\n\nworld}")
            .toParseLike("\text{hello world}");
    });

    it("should not include comments in the output", () => {
        expect("5 % comment\n").toParseLike("5");
    });
});

describe("An HTML font tree-builder", function() {
    it("should render \\mathbb{R} with the correct font", function() {
        const markup = katex.renderToString("\\mathbb{R}");
        expect(markup).toContain("<span class=\"mord mathbb\">R</span>");
    });

    it("should render \\mathrm{R} with the correct font", function() {
        const markup = katex.renderToString("\\mathrm{R}");
        expect(markup).toContain("<span class=\"mord mathrm\">R</span>");
    });

    it("should render \\mathcal{R} with the correct font", function() {
        const markup = katex.renderToString("\\mathcal{R}");
        expect(markup).toContain("<span class=\"mord mathcal\">R</span>");
    });

    it("should render \\mathfrak{R} with the correct font", function() {
        const markup = katex.renderToString("\\mathfrak{R}");
        expect(markup).toContain("<span class=\"mord mathfrak\">R</span>");
    });

    it("should render \\text{R} with the correct font", function() {
        const markup = katex.renderToString("\\text{R}");
        expect(markup).toContain("<span class=\"mord\">R</span>");
    });

    it("should render \\textit{R} with the correct font", function() {
        const markup = katex.renderToString("\\textit{R}");
        expect(markup).toContain("<span class=\"mord textit\">R</span>");
    });

    it("should render \\text{\\textit{R}} with the correct font", function() {
        const markup = katex.renderToString("\\text{\\textit{R}}");
        expect(markup).toContain("<span class=\"mord textit\">R</span>");
    });

    it("should render \\text{R\\textit{S}T} with the correct fonts", function() {
        const markup = katex.renderToString("\\text{R\\textit{S}T}");
        expect(markup).toContain("<span class=\"mord\">R</span>");
        expect(markup).toContain("<span class=\"mord textit\">S</span>");
        expect(markup).toContain("<span class=\"mord\">T</span>");
    });

    it("should render \\textbf{R} with the correct font", function() {
        const markup = katex.renderToString("\\textbf{R}");
        expect(markup).toContain("<span class=\"mord textbf\">R</span>");
    });

    it("should render \\textsf{R} with the correct font", function() {
        const markup = katex.renderToString("\\textsf{R}");
        expect(markup).toContain("<span class=\"mord textsf\">R</span>");
    });

    it("should render \\textsf{\\textit{R}G\\textbf{B}} with the correct font", function() {
        const markup = katex.renderToString("\\textsf{\\textit{R}G\\textbf{B}}");
        expect(markup).toContain("<span class=\"mord textsf textit\">R</span>");
        expect(markup).toContain("<span class=\"mord textsf\">G</span>");
        expect(markup).toContain("<span class=\"mord textsf textbf\">B</span>");
    });

    it("should render \\textsf{\\textbf{$\\mathrm{A}$}} with the correct font", function() {
        const markup = katex.renderToString("\\textsf{\\textbf{$\\mathrm{A}$}}");
        expect(markup).toContain("<span class=\"mord mathrm\">A</span>");
    });

    it("should render \\textsf{\\textbf{$\\mathrm{\\textsf{A}}$}} with the correct font", function() {
        const markup = katex.renderToString("\\textsf{\\textbf{$\\mathrm{\\textsf{A}}$}}");
        expect(markup).toContain("<span class=\"mord textsf textbf\">A</span>");
    });

    it("should render \\texttt{R} with the correct font", function() {
        const markup = katex.renderToString("\\texttt{R}");
        expect(markup).toContain("<span class=\"mord texttt\">R</span>");
    });

    it("should render a combination of font and color changes", function() {
        let markup = katex.renderToString("\\textcolor{blue}{\\mathbb R}");
        let span = "<span class=\"mord mathbb\" style=\"color:blue;\">R</span>";
        expect(markup).toContain(span);

        markup = katex.renderToString("\\mathbb{\\textcolor{blue}{R}}");
        span = "<span class=\"mord mathbb\" style=\"color:blue;\">R</span>";
        expect(markup).toContain(span);
    });

    it("should throw TypeError when the expression is of the wrong type", function() {
        expect(function() {
            katex.renderToString({badInputType: "yes"});
        }).toThrowError(TypeError);
        expect(function() {
            katex.renderToString([1, 2]);
        }).toThrowError(TypeError);
        expect(function() {
            katex.renderToString(undefined);
        }).toThrowError(TypeError);
        expect(function() {
            katex.renderToString(null);
        }).toThrowError(TypeError);
        expect(function() {
            katex.renderToString(1.234);
        }).toThrowError(TypeError);
    });

    it("should not throw TypeError when the expression is a supported type", function() {
        expect(function() {
            katex.renderToString("\\sqrt{123}");
        }).not.toThrowError(TypeError);
        expect(function() {
            katex.renderToString(new String("\\sqrt{123}"));
        }).not.toThrowError(TypeError);
    });
});


describe("A MathML font tree-builder", function() {
    const contents = "Ax2k\\omega\\Omega\\imath+";

    it("should render " + contents + " with the correct mathvariants", function() {
        const tree = getParsed(contents);
        const markup = buildMathML(tree, contents, defaultOptions).toMarkup();
        expect(markup).toContain("<mi>A</mi>");
        expect(markup).toContain("<mi>x</mi>");
        expect(markup).toContain("<mn>2</mn>");
        expect(markup).toContain("<mi>\u03c9</mi>");   // \omega
        expect(markup).toContain("<mi mathvariant=\"normal\">\u03A9</mi>");   // \Omega
        expect(markup).toContain("<mi>\u0131</mi>");   // \imath
        expect(markup).toContain("<mo>+</mo>");
    });

    it("should render \\mathbb{" + contents + "} with the correct mathvariants", function() {
        const tex = "\\mathbb{" + contents + "}";
        const tree = getParsed(tex);
        const markup = buildMathML(tree, tex, defaultOptions).toMarkup();
        expect(markup).toContain("<mi mathvariant=\"double-struck\">A</mi>");
        expect(markup).toContain("<mi>x</mi>");
        expect(markup).toContain("<mn>2</mn>");
        expect(markup).toContain("<mi>\u03c9</mi>");                        // \omega
        expect(markup).toContain("<mi mathvariant=\"normal\">\u03A9</mi>"); // \Omega
        expect(markup).toContain("<mi>\u0131</mi>");                        // \imath
        expect(markup).toContain("<mo>+</mo>");
    });

    it("should render \\mathrm{" + contents + "} with the correct mathvariants", function() {
        const tex = "\\mathrm{" + contents + "}";
        const tree = getParsed(tex);
        const markup = buildMathML(tree, tex, defaultOptions).toMarkup();
        expect(markup).toContain("<mi mathvariant=\"normal\">A</mi>");
        expect(markup).toContain("<mi mathvariant=\"normal\">x</mi>");
        expect(markup).toContain("<mn>2</mn>");
        expect(markup).toContain("<mi>\u03c9</mi>");   // \omega
        expect(markup).toContain("<mi mathvariant=\"normal\">\u03A9</mi>");   // \Omega
        expect(markup).toContain("<mi>\u0131</mi>");   // \imath
        expect(markup).toContain("<mo>+</mo>");
    });

    it("should render \\mathit{" + contents + "} with the correct mathvariants", function() {
        const tex = "\\mathit{" + contents + "}";
        const tree = getParsed(tex);
        const markup = buildMathML(tree, tex, defaultOptions).toMarkup();
        expect(markup).toContain("<mi>A</mi>");
        expect(markup).toContain("<mi>x</mi>");
        expect(markup).toContain("<mn mathvariant=\"italic\">2</mn>");
        expect(markup).toContain("<mi>\u03c9</mi>");   // \omega
        expect(markup).toContain("<mi>\u03A9</mi>");   // \Omega
        expect(markup).toContain("<mi>\u0131</mi>");   // \imath
        expect(markup).toContain("<mo>+</mo>");
    });

    it("should render \\mathbf{" + contents + "} with the correct mathvariants", function() {
        const tex = "\\mathbf{" + contents + "}";
        const tree = getParsed(tex);
        const markup = buildMathML(tree, tex, defaultOptions).toMarkup();
        expect(markup).toContain("<mi mathvariant=\"bold\">A</mi>");
        expect(markup).toContain("<mi mathvariant=\"bold\">x</mi>");
        expect(markup).toContain("<mn mathvariant=\"bold\">2</mn>");
        expect(markup).toContain("<mi>\u03c9</mi>");                        // \omega
        expect(markup).toContain("<mi mathvariant=\"bold\">\u03A9</mi>");   // \Omega
        expect(markup).toContain("<mi>\u0131</mi>");                        // \imath
        expect(markup).toContain("<mo>+</mo>");
    });

    it("should render \\mathcal{" + contents + "} with the correct mathvariants", function() {
        const tex = "\\mathcal{" + contents + "}";
        const tree = getParsed(tex);
        const markup = buildMathML(tree, tex, defaultOptions).toMarkup();
        expect(markup).toContain("<mi mathvariant=\"script\">A</mi>");
        expect(markup).toContain("<mi>x</mi>");                             // script is caps only
        expect(markup).toContain("<mn mathvariant=\"script\">2</mn>");
        // MathJax marks everything below as "script" except \omega
        // We don't have these glyphs in "caligraphic" and neither does MathJax
        expect(markup).toContain("<mi>\u03c9</mi>");                        // \omega
        expect(markup).toContain("<mi mathvariant=\"normal\">\u03A9</mi>"); // \Omega
        expect(markup).toContain("<mi>\u0131</mi>");                        // \imath
        expect(markup).toContain("<mo>+</mo>");
    });

    it("should render \\mathfrak{" + contents + "} with the correct mathvariants", function() {
        const tex = "\\mathfrak{" + contents + "}";
        const tree = getParsed(tex);
        const markup = buildMathML(tree, tex, defaultOptions).toMarkup();
        expect(markup).toContain("<mi mathvariant=\"fraktur\">A</mi>");
        expect(markup).toContain("<mi mathvariant=\"fraktur\">x</mi>");
        expect(markup).toContain("<mn mathvariant=\"fraktur\">2</mn>");
        // MathJax marks everything below as "fraktur" except \omega
        // We don't have these glyphs in "fraktur" and neither does MathJax
        expect(markup).toContain("<mi>\u03c9</mi>");                        // \omega
        expect(markup).toContain("<mi mathvariant=\"normal\">\u03A9</mi>"); // \Omega
        expect(markup).toContain("<mi>\u0131</mi>");                        // \imath
        expect(markup).toContain("<mo>+</mo>");
    });

    it("should render \\mathscr{" + contents + "} with the correct mathvariants", function() {
        const tex = "\\mathscr{" + contents + "}";
        const tree = getParsed(tex);
        const markup = buildMathML(tree, tex, defaultOptions).toMarkup();
        expect(markup).toContain("<mi mathvariant=\"script\">A</mi>");
        // MathJax marks everything below as "script" except \omega
        // We don't have these glyphs in "script" and neither does MathJax
        expect(markup).toContain("<mi>x</mi>");
        expect(markup).toContain("<mn>2</mn>");
        expect(markup).toContain("<mi>\u03c9</mi>");                        // \omega
        expect(markup).toContain("<mi mathvariant=\"normal\">\u03A9</mi>"); // \Omega
        expect(markup).toContain("<mi>\u0131</mi>");                        // \imath
        expect(markup).toContain("<mo>+</mo>");
    });

    it("should render \\mathsf{" + contents + "} with the correct mathvariants", function() {
        const tex = "\\mathsf{" + contents + "}";
        const tree = getParsed(tex);
        const markup = buildMathML(tree, tex, defaultOptions).toMarkup();
        expect(markup).toContain("<mi mathvariant=\"sans-serif\">A</mi>");
        expect(markup).toContain("<mi mathvariant=\"sans-serif\">x</mi>");
        expect(markup).toContain("<mn mathvariant=\"sans-serif\">2</mn>");
        expect(markup).toContain("<mi>\u03c9</mi>");                            // \omega
        expect(markup).toContain("<mi mathvariant=\"sans-serif\">\u03A9</mi>"); // \Omega
        expect(markup).toContain("<mi>\u0131</mi>");                            // \imath
        expect(markup).toContain("<mo>+</mo>");
    });

    it("should render a combination of font and color changes", function() {
        let tex = "\\textcolor{blue}{\\mathbb R}";
        let tree = getParsed(tex);
        let markup = buildMathML(tree, tex, defaultOptions).toMarkup();
        let node = "<mstyle mathcolor=\"blue\">" +
            "<mi mathvariant=\"double-struck\">R</mi>" +
            "</mstyle>";
        expect(markup).toContain(node);

        // reverse the order of the commands
        tex = "\\mathbb{\\textcolor{blue}{R}}";
        tree = getParsed(tex);
        markup = buildMathML(tree, tex, defaultOptions).toMarkup();
        node = "<mstyle mathcolor=\"blue\">" +
            "<mi mathvariant=\"double-struck\">R</mi>" +
            "</mstyle>";
        expect(markup).toContain(node);
    });

    it("should render text as <mtext>", function() {
        const tex = "\\text{for }";
        const tree = getParsed(tex);
        const markup = buildMathML(tree, tex, defaultOptions).toMarkup();
        expect(markup).toContain("<mtext>for\u00a0</mtext>");
    });

    it("should render math within text as side-by-side children", function() {
        const tex = "\\text{graph: $y = mx + b$}";
        const tree = getParsed(tex);
        const markup = buildMathML(tree, tex, defaultOptions).toMarkup();
        expect(markup).toContain("<mrow><mtext>graph:\u00a0</mtext>");
        expect(markup).toContain(
            "<mi>y</mi><mo>=</mo><mi>m</mi><mi>x</mi><mo>+</mo><mi>b</mi>");
    });
});

describe("A bin builder", function() {
    it("should create mbins normally", function() {
        const built = getBuilt("x + y");

        // we add glue elements around the '+'
        expect(built[2].classes).toContain("mbin");
    });

    it("should create ords when at the beginning of lists", function() {
        const built = getBuilt("+ x");

        expect(built[0].classes).toContain("mord");
        expect(built[0].classes).not.toContain("mbin");
    });

    it("should create ords after some other objects", function() {
        expect(getBuilt("x + + 2")[4].classes).toContain("mord");
        expect(getBuilt("( + 2")[2].classes).toContain("mord");
        expect(getBuilt("= + 2")[2].classes).toContain("mord");
        expect(getBuilt("\\sin + 2")[2].classes).toContain("mord");
        expect(getBuilt(", + 2")[2].classes).toContain("mord");
    });

    it("should correctly interact with color objects", function() {
        expect(getBuilt("\\blue{x}+y")[2].classes).toContain("mbin");
        expect(getBuilt("\\blue{x+}+y")[2].classes).toContain("mbin");
        expect(getBuilt("\\blue{x+}+y")[4].classes).toContain("mord");
    });
});

describe("A markup generator", function() {
    it("marks trees up", function() {
        // Just a few quick sanity checks here...
        const markup = katex.renderToString("\\sigma^2");
        expect(markup.indexOf("<span")).toBe(0);
        expect(markup).toContain("\u03c3");  // sigma
        expect(markup).toContain("margin-right");
        expect(markup).not.toContain("marginRight");
    });

    it("generates both MathML and HTML", function() {
        const markup = katex.renderToString("a");

        expect(markup).toContain("<span");
        expect(markup).toContain("<math");
    });
});

describe("A parse tree generator", function() {
    it("generates a tree", function() {
        const tree = stripPositions(katex.__parse("\\sigma^2"));
        expect(JSON.stringify(tree)).toEqual(JSON.stringify([
            {
                "type": "supsub",
                "value": {
                    "base": {
                        "type": "mathord",
                        "value": "\\sigma",
                        "mode": "math",
                    },
                    "sup": {
                        "type": "textord",
                        "value": "2",
                        "mode": "math",
                    },
                    "sub": undefined,
                },
                "mode": "math",
            },
        ]));
    });
});

describe("An accent parser", function() {
    it("should not fail", function() {
        expect("\\vec{x}").toParse();
        expect("\\vec{x^2}").toParse();
        expect("\\vec{x}^2").toParse();
        expect("\\vec x").toParse();
    });

    it("should produce accents", function() {
        const parse = getParsed("\\vec x")[0];

        expect(parse.type).toEqual("accent");
    });

    it("should be grouped more tightly than supsubs", function() {
        const parse = getParsed("\\vec x^2")[0];

        expect(parse.type).toEqual("supsub");
    });

    it("should parse stretchy, shifty accents", function() {
        expect("\\widehat{x}").toParse();
    });

    it("should parse stretchy, non-shifty accents", function() {
        expect("\\overrightarrow{x}").toParse();
    });
});

describe("An accent builder", function() {
    it("should not fail", function() {
        expect("\\vec{x}").toBuild();
        expect("\\vec{x}^2").toBuild();
        expect("\\vec{x}_2").toBuild();
        expect("\\vec{x}_2^2").toBuild();
    });

    it("should produce mords", function() {
        expect(getBuilt("\\vec x")[0].classes).toContain("mord");
        expect(getBuilt("\\vec +")[0].classes).toContain("mord");
        expect(getBuilt("\\vec +")[0].classes).not.toContain("mbin");
        expect(getBuilt("\\vec )^2")[0].classes).toContain("mord");
        expect(getBuilt("\\vec )^2")[0].classes).not.toContain("mclose");
    });
});

describe("A stretchy and shifty accent builder", function() {
    it("should not fail", function() {
        expect("\\widehat{AB}").toBuild();
        expect("\\widehat{AB}^2").toBuild();
        expect("\\widehat{AB}_2").toBuild();
        expect("\\widehat{AB}_2^2").toBuild();
    });

    it("should produce mords", function() {
        expect(getBuilt("\\widehat{AB}")[0].classes).toContain("mord");
        expect(getBuilt("\\widehat +")[0].classes).toContain("mord");
        expect(getBuilt("\\widehat +")[0].classes).not.toContain("mbin");
        expect(getBuilt("\\widehat )^2")[0].classes).toContain("mord");
        expect(getBuilt("\\widehat )^2")[0].classes).not.toContain("mclose");
    });
});

describe("A stretchy and non-shifty accent builder", function() {
    it("should not fail", function() {
        expect("\\overrightarrow{AB}").toBuild();
        expect("\\overrightarrow{AB}^2").toBuild();
        expect("\\overrightarrow{AB}_2").toBuild();
        expect("\\overrightarrow{AB}_2^2").toBuild();
    });

    it("should produce mords", function() {
        expect(getBuilt("\\overrightarrow{AB}")[0].classes).toContain("mord");
        expect(getBuilt("\\overrightarrow +")[0].classes).toContain("mord");
        expect(getBuilt("\\overrightarrow +")[0].classes).not.toContain("mbin");
        expect(getBuilt("\\overrightarrow )^2")[0].classes).toContain("mord");
        expect(getBuilt("\\overrightarrow )^2")[0].classes).not.toContain("mclose");
    });
});

describe("An under-accent parser", function() {
    it("should not fail", function() {
        expect("\\underrightarrow{x}").toParse();
        expect("\\underrightarrow{x^2}").toParse();
        expect("\\underrightarrow{x}^2").toParse();
        expect("\\underrightarrow x").toParse();
    });

    it("should produce accentUnder", function() {
        const parse = getParsed("\\underrightarrow x")[0];

        expect(parse.type).toEqual("accentUnder");
    });

    it("should be grouped more tightly than supsubs", function() {
        const parse = getParsed("\\underrightarrow x^2")[0];

        expect(parse.type).toEqual("supsub");
    });
});

describe("An under-accent builder", function() {
    it("should not fail", function() {
        expect("\\underrightarrow{x}").toBuild();
        expect("\\underrightarrow{x}^2").toBuild();
        expect("\\underrightarrow{x}_2").toBuild();
        expect("\\underrightarrow{x}_2^2").toBuild();
    });

    it("should produce mords", function() {
        expect(getBuilt("\\underrightarrow x")[0].classes).toContain("mord");
        expect(getBuilt("\\underrightarrow +")[0].classes).toContain("mord");
        expect(getBuilt("\\underrightarrow +")[0].classes).not.toContain("mbin");
        expect(getBuilt("\\underrightarrow )^2")[0].classes).toContain("mord");
        expect(getBuilt("\\underrightarrow )^2")[0].classes).not.toContain("mclose");
    });
});

describe("An extensible arrow parser", function() {
    it("should not fail", function() {
        expect("\\xrightarrow{x}").toParse();
        expect("\\xrightarrow{x^2}").toParse();
        expect("\\xrightarrow{x}^2").toParse();
        expect("\\xrightarrow x").toParse();
        expect("\\xrightarrow[under]{over}").toParse();
    });

    it("should produce xArrow", function() {
        const parse = getParsed("\\xrightarrow x")[0];

        expect(parse.type).toEqual("xArrow");
    });

    it("should be grouped more tightly than supsubs", function() {
        const parse = getParsed("\\xrightarrow x^2")[0];

        expect(parse.type).toEqual("supsub");
    });
});

describe("An extensible arrow builder", function() {
    it("should not fail", function() {
        expect("\\xrightarrow{x}").toBuild();
        expect("\\xrightarrow{x}^2").toBuild();
        expect("\\xrightarrow{x}_2").toBuild();
        expect("\\xrightarrow{x}_2^2").toBuild();
        expect("\\xrightarrow[under]{over}").toBuild();
    });

    it("should produce mrell", function() {
        expect(getBuilt("\\xrightarrow x")[0].classes).toContain("mrel");
        expect(getBuilt("\\xrightarrow [under]{over}")[0].classes).toContain("mrel");
        expect(getBuilt("\\xrightarrow +")[0].classes).toContain("mrel");
        expect(getBuilt("\\xrightarrow +")[0].classes).not.toContain("mbin");
        expect(getBuilt("\\xrightarrow )^2")[0].classes).toContain("mrel");
        expect(getBuilt("\\xrightarrow )^2")[0].classes).not.toContain("mclose");
    });
});

describe("A horizontal brace parser", function() {
    it("should not fail", function() {
        expect("\\overbrace{x}").toParse();
        expect("\\overbrace{x^2}").toParse();
        expect("\\overbrace{x}^2").toParse();
        expect("\\overbrace x").toParse();
        expect("\\underbrace{x}_2").toParse();
        expect("\\underbrace{x}_2^2").toParse();
    });

    it("should produce horizBrace", function() {
        const parse = getParsed("\\overbrace x")[0];

        expect(parse.type).toEqual("horizBrace");
    });

    it("should be grouped more tightly than supsubs", function() {
        const parse = getParsed("\\overbrace x^2")[0];

        expect(parse.type).toEqual("supsub");
    });
});

describe("A horizontal brace builder", function() {
    it("should not fail", function() {
        expect("\\overbrace{x}").toBuild();
        expect("\\overbrace{x}^2").toBuild();
        expect("\\underbrace{x}_2").toBuild();
        expect("\\underbrace{x}_2^2").toBuild();
    });

    it("should produce mords", function() {
        expect(getBuilt("\\overbrace x")[0].classes).toContain("mord");
        expect(getBuilt("\\overbrace{x}^2")[0].classes).toContain("mord");
        expect(getBuilt("\\overbrace +")[0].classes).toContain("mord");
        expect(getBuilt("\\overbrace +")[0].classes).not.toContain("mbin");
        expect(getBuilt("\\overbrace )^2")[0].classes).toContain("mord");
        expect(getBuilt("\\overbrace )^2")[0].classes).not.toContain("mclose");
    });
});

describe("A boxed parser", function() {
    it("should not fail", function() {
        expect("\\boxed{x}").toParse();
        expect("\\boxed{x^2}").toParse();
        expect("\\boxed{x}^2").toParse();
        expect("\\boxed x").toParse();
    });

    it("should produce enclose", function() {
        const parse = getParsed("\\boxed x")[0];

        expect(parse.type).toEqual("enclose");
    });
});

describe("A boxed builder", function() {
    it("should not fail", function() {
        expect("\\boxed{x}").toBuild();
        expect("\\boxed{x}^2").toBuild();
        expect("\\boxed{x}_2").toBuild();
        expect("\\boxed{x}_2^2").toBuild();
    });

    it("should produce mords", function() {
        expect(getBuilt("\\boxed x")[0].classes).toContain("mord");
        expect(getBuilt("\\boxed +")[0].classes).toContain("mord");
        expect(getBuilt("\\boxed +")[0].classes).not.toContain("mbin");
        expect(getBuilt("\\boxed )^2")[0].classes).toContain("mord");
        expect(getBuilt("\\boxed )^2")[0].classes).not.toContain("mclose");
    });
});

describe("A colorbox parser", function() {
    it("should not fail, given a text argument", function() {
        expect("\\colorbox{red}{a b}").toParse();
        expect("\\colorbox{red}{x}^2").toParse();
        expect("\\colorbox{red} x").toParse();
    });

    it("should fail, given a math argument", function() {
        expect("\\colorbox{red}{\\alpha}").toNotParse();
        expect("\\colorbox{red}{\\frac{a}{b}}").toNotParse();
    });

    it("should parse a color", function() {
        expect("\\colorbox{red}{a b}").toParse();
        expect("\\colorbox{#197}{a b}").toParse();
        expect("\\colorbox{#1a9b7c}{a b}").toParse();
    });

    it("should produce enclose", function() {
        const parse = getParsed("\\colorbox{red} x")[0];
        expect(parse.type).toEqual("enclose");
    });
});

describe("A colorbox builder", function() {
    it("should not fail", function() {
        expect("\\colorbox{red}{a b}").toBuild();
        expect("\\colorbox{red}{a b}^2").toBuild();
        expect("\\colorbox{red} x").toBuild();
    });

    it("should produce mords", function() {
        expect(getBuilt("\\colorbox{red}{a b}")[0].classes).toContain("mord");
    });
});

describe("An fcolorbox parser", function() {
    it("should not fail, given a text argument", function() {
        expect("\\fcolorbox{blue}{yellow}{a b}").toParse();
        expect("\\fcolorbox{blue}{yellow}{x}^2").toParse();
        expect("\\fcolorbox{blue}{yellow} x").toParse();
    });

    it("should fail, given a math argument", function() {
        expect("\\fcolorbox{blue}{yellow}{\\alpha}").toNotParse();
        expect("\\fcolorbox{blue}{yellow}{\\frac{a}{b}}").toNotParse();
    });

    it("should parse a color", function() {
        expect("\\fcolorbox{blue}{yellow}{a b}").toParse();
        expect("\\fcolorbox{blue}{#197}{a b}").toParse();
        expect("\\fcolorbox{blue}{#1a9b7c}{a b}").toParse();
    });

    it("should produce enclose", function() {
        const parse = getParsed("\\fcolorbox{blue}{yellow} x")[0];
        expect(parse.type).toEqual("enclose");
    });
});

describe("A fcolorbox builder", function() {
    it("should not fail", function() {
        expect("\\fcolorbox{blue}{yellow}{a b}").toBuild();
        expect("\\fcolorbox{blue}{yellow}{a b}^2").toBuild();
        expect("\\fcolorbox{blue}{yellow} x").toBuild();
    });

    it("should produce mords", function() {
        expect(getBuilt("\\colorbox{red}{a b}")[0].classes).toContain("mord");
    });
});

describe("A strike-through parser", function() {
    it("should not fail", function() {
        expect("\\cancel{x}").toParse();
        expect("\\cancel{x^2}").toParse();
        expect("\\cancel{x}^2").toParse();
        expect("\\cancel x").toParse();
    });

    it("should produce enclose", function() {
        const parse = getParsed("\\cancel x")[0];

        expect(parse.type).toEqual("enclose");
    });

    it("should be grouped more tightly than supsubs", function() {
        const parse = getParsed("\\cancel x^2")[0];

        expect(parse.type).toEqual("supsub");
    });
});

describe("A strike-through builder", function() {
    it("should not fail", function() {
        expect("\\cancel{x}").toBuild();
        expect("\\cancel{x}^2").toBuild();
        expect("\\cancel{x}_2").toBuild();
        expect("\\cancel{x}_2^2").toBuild();
        expect("\\sout{x}").toBuild();
        expect("\\sout{x}^2").toBuild();
        expect("\\sout{x}_2").toBuild();
        expect("\\sout{x}_2^2").toBuild();
    });

    it("should produce mords", function() {
        expect(getBuilt("\\cancel x")[0].classes).toContain("mord");
        expect(getBuilt("\\cancel +")[0].classes).toContain("mord");
        expect(getBuilt("\\cancel +")[0].classes).not.toContain("mbin");
        expect(getBuilt("\\cancel )^2")[0].classes).toContain("mord");
        expect(getBuilt("\\cancel )^2")[0].classes).not.toContain("mclose");
    });
});

describe("A phantom parser", function() {
    it("should not fail", function() {
        expect("\\phantom{x}").toParse();
        expect("\\phantom{x^2}").toParse();
        expect("\\phantom{x}^2").toParse();
        expect("\\phantom x").toParse();
        expect("\\hphantom{x}").toParse();
        expect("\\hphantom{x^2}").toParse();
        expect("\\hphantom{x}^2").toParse();
        expect("\\hphantom x").toParse();
    });

    it("should build a phantom node", function() {
        const parse = getParsed("\\phantom{x}")[0];

        expect(parse.type).toEqual("phantom");
        expect(parse.value.value).toBeDefined();
    });
});

describe("A phantom builder", function() {
    it("should not fail", function() {
        expect("\\phantom{x}").toBuild();
        expect("\\phantom{x^2}").toBuild();
        expect("\\phantom{x}^2").toBuild();
        expect("\\phantom x").toBuild();

        expect("\\hphantom{x}").toBuild();
        expect("\\hphantom{x^2}").toBuild();
        expect("\\hphantom{x}^2").toBuild();
        expect("\\hphantom x").toBuild();
    });

    it("should make the children transparent", function() {
        const children = getBuilt("\\phantom{x+1}");
        expect(children[0].style.color).toBe("transparent");
        expect(children[2].style.color).toBe("transparent");
        expect(children[4].style.color).toBe("transparent");
    });

    it("should make all descendants transparent", function() {
        const children = getBuilt("\\phantom{x+\\blue{1}}");
        expect(children[0].style.color).toBe("transparent");
        expect(children[2].style.color).toBe("transparent");
        expect(children[4].style.color).toBe("transparent");
    });
});

describe("A smash parser", function() {
    it("should not fail", function() {
        expect("\\smash{x}").toParse();
        expect("\\smash{x^2}").toParse();
        expect("\\smash{x}^2").toParse();
        expect("\\smash x").toParse();

        expect("\\smash[b]{x}").toParse();
        expect("\\smash[b]{x^2}").toParse();
        expect("\\smash[b]{x}^2").toParse();
        expect("\\smash[b] x").toParse();

        expect("\\smash[]{x}").toParse();
        expect("\\smash[]{x^2}").toParse();
        expect("\\smash[]{x}^2").toParse();
        expect("\\smash[] x").toParse();
    });

    it("should build a smash node", function() {
        const parse = getParsed("\\smash{x}")[0];

        expect(parse.type).toEqual("smash");
    });
});

describe("A smash builder", function() {
    it("should not fail", function() {
        expect("\\smash{x}").toBuild();
        expect("\\smash{x^2}").toBuild();
        expect("\\smash{x}^2").toBuild();
        expect("\\smash x").toBuild();

        expect("\\smash[b]{x}").toBuild();
        expect("\\smash[b]{x^2}").toBuild();
        expect("\\smash[b]{x}^2").toBuild();
        expect("\\smash[b] x").toBuild();
    });
});

describe("A parser error", function() {
    it("should report the position of an error", function() {
        try {
            parseTree("\\sqrt}", defaultSettings);
        } catch (e) {
            expect(e.position).toEqual(5);
        }
    });
});

describe("An optional argument parser", function() {
    it("should not fail", function() {
        // Note this doesn't actually make an optional argument, but still
        // should work
        expect("\\frac[1]{2}{3}").toParse();

        expect("\\rule[0.2em]{1em}{1em}").toParse();
    });

    it("should work with sqrts with optional arguments", function() {
        expect("\\sqrt[3]{2}").toParse();
    });

    it("should work when the optional argument is missing", function() {
        expect("\\sqrt{2}").toParse();
        expect("\\rule{1em}{2em}").toParse();
    });

    it("should fail when the optional argument is malformed", function() {
        expect("\\rule[1]{2em}{3em}").toNotParse();
    });

    it("should not work if the optional argument isn't closed", function() {
        expect("\\sqrt[").toNotParse();
    });
});

describe("An array environment", function() {

    it("should accept a single alignment character", function() {
        const parse = getParsed("\\begin{array}r1\\\\20\\end{array}");
        expect(parse[0].type).toBe("array");
        expect(parse[0].value.cols).toEqual([
            { type: "align", align: "r" },
        ]);
    });

    it("should accept vertical separators", function() {
        const parse = getParsed("\\begin{array}{|l||c|}\\end{array}");
        expect(parse[0].type).toBe("array");
        expect(parse[0].value.cols).toEqual([
            { type: "separator", separator: "|" },
            { type: "align", align: "l" },
            { type: "separator", separator: "|" },
            { type: "separator", separator: "|" },
            { type: "align", align: "c" },
            { type: "separator", separator: "|" },
        ]);
    });

});

describe("A cases environment", function() {

    it("should parse its input", function() {
        expect("f(a,b)=\\begin{cases}a+1&\\text{if }b\\text{ is odd}\\\\" +
               "a&\\text{if }b=0\\\\a-1&\\text{otherwise}\\end{cases}")
            .toParse();
    });

});

describe("An aligned environment", function() {

    it("should parse its input", function() {
        expect("\\begin{aligned}a&=b&c&=d\\\\e&=f\\end{aligned}")
            .toParse();
    });

    it("should allow cells in brackets", function() {
        expect("\\begin{aligned}[a]&[b]\\\\ [c]&[d]\\end{aligned}")
            .toParse();
    });

    it("should forbid cells in brackets without space", function() {
        expect("\\begin{aligned}[a]&[b]\\\\[c]&[d]\\end{aligned}")
            .toNotParse();
    });

    it("should not eat the last row when its first cell is empty", function() {
        const ae = getParsed("\\begin{aligned}&E_1 & (1)\\\\&E_2 & (2)\\\\&E_3 & (3)\\end{aligned}")[0];
        expect(ae.value.body.length).toBe(3);
    });
});

describe("An href command", function() {
    it("should parse its input", function() {
        expect("\\href{http://example.com/}{example here}").toParse();
    });

    it("should allow letters [#$%&~_^] without escaping", function() {
        const url = "http://example.org/~bar/#top?foo=$foo&bar=ba^r_boo%20baz";
        const hash = getParsed(`\\href{${url}}{\\alpha}`)[0];
        expect(hash.value.href).toBe(url);
    });

    it("should allow balanced braces in url", function() {
        const url = "http://example.org/{too}";
        const hash = getParsed(`\\href{${url}}{\\alpha}`)[0];
        expect(hash.value.href).toBe(url);
    });

    it("should not allow unbalanced brace(s) in url", function() {
        expect("\\href{http://example.com/{a}{bar}").toNotParse();
        expect("\\href{http://example.com/}a}{bar}").toNotParse();
    });

    it("should allow escape for letters [#$%&~_^{}]", function() {
        const url = "http://example.org/~bar/#top?foo=$}foo{&bar=bar^r_boo%20baz";
        const input = url.replace(/([#$%&~_^{}])/g, '\\$1');
        const ae = getParsed(`\\href{${input}}{\\alpha}`)[0];
        expect(ae.value.href).toBe(url);
    });
});

describe("A parser that does not throw on unsupported commands", function() {
    // The parser breaks on unsupported commands unless it is explicitly
    // told not to
    const errorColor = "#933";
    const noThrowSettings = new Settings({
        throwOnError: false,
        errorColor: errorColor,
    });

    it("should still parse on unrecognized control sequences", function() {
        expect("\\error").toParse(noThrowSettings);
    });

    describe("should allow unrecognized controls sequences anywhere, including", function() {
        it("in superscripts and subscripts", function() {
            expect("2_\\error").toBuild(noThrowSettings);
            expect("3^{\\error}_\\error").toBuild(noThrowSettings);
            expect("\\int\\nolimits^\\error_\\error").toBuild(noThrowSettings);
        });

        it("in fractions", function() {
            expect("\\frac{345}{\\error}").toBuild(noThrowSettings);
            expect("\\frac\\error{\\error}").toBuild(noThrowSettings);
        });

        it("in square roots", function() {
            expect("\\sqrt\\error").toBuild(noThrowSettings);
            expect("\\sqrt{234\\error}").toBuild(noThrowSettings);
        });

        it("in text boxes", function() {
            expect("\\text{\\error}").toBuild(noThrowSettings);
        });
    });

    it("should produce color nodes with a color value given by errorColor", function() {
        const parsedInput = getParsed("\\error", noThrowSettings);
        expect(parsedInput[0].type).toBe("color");
        expect(parsedInput[0].value.color).toBe(errorColor);
    });
});

describe("The symbol table integrity", function() {
    it("should treat certain symbols as synonyms", function() {
        expect(getBuilt("<")).toEqual(getBuilt("\\lt"));
        expect(getBuilt(">")).toEqual(getBuilt("\\gt"));
        expect(getBuilt("\\left<\\frac{1}{x}\\right>"))
            .toEqual(getBuilt("\\left\\lt\\frac{1}{x}\\right\\gt"));
    });
});

describe("A macro expander", function() {

    const compareParseTree = function(actual, expected, macros) {
        const settings = new Settings({macros: macros});
        actual = stripPositions(parseTree(actual, settings));
        expected = stripPositions(parseTree(expected, defaultSettings));
        expect(actual).toEqual(expected);
    };

    it("should produce individual tokens", function() {
        compareParseTree("e^\\foo", "e^1 23", {"\\foo": "123"});
    });

    it("should preserve leading spaces inside macro definition", function() {
        compareParseTree("\\text{\\foo}", "\\text{ x}", {"\\foo": " x"});
    });

    it("should preserve leading spaces inside macro argument", function() {
        compareParseTree("\\text{\\foo{ x}}", "\\text{ x}", {"\\foo": "#1"});
    });

    it("should ignore expanded spaces in math mode", function() {
        compareParseTree("\\foo", "x", {"\\foo": " x"});
    });

    it("should consume spaces after control-word macro", function() {
        compareParseTree("\\text{\\foo }", "\\text{x}", {"\\foo": "x"});
    });

    it("should consume spaces after macro with \\relax", function() {
        compareParseTree("\\text{\\foo }", "\\text{}", {"\\foo": "\\relax"});
    });

    it("should consume spaces after \\relax", function() {
        compareParseTree("\\text{\\relax }", "\\text{}");
    });

    it("should consume spaces after control-word function", function() {
        compareParseTree("\\text{\\KaTeX }", "\\text{\\KaTeX}");
    });

    it("should preserve spaces after control-symbol macro", function() {
        compareParseTree("\\text{\\% y}", "\\text{x y}", {"\\%": "x"});
    });

    it("should preserve spaces after control-symbol function", function() {
        expect("\\text{\\' }").toParse();
    });

    it("should consume spaces between arguments", function() {
        compareParseTree("\\text{\\foo 1 2}", "\\text{12end}", {"\\foo": "#1#2end"});
        compareParseTree("\\text{\\foo {1} {2}}", "\\text{12end}", {"\\foo": "#1#2end"});
    });

    it("should allow for multiple expansion", function() {
        compareParseTree("1\\foo2", "1aa2", {
            "\\foo": "\\bar\\bar",
            "\\bar": "a",
        });
    });

    it("should allow for multiple expansion with argument", function() {
        compareParseTree("1\\foo2", "12222", {
            "\\foo": "\\bar{#1}\\bar{#1}",
            "\\bar": "#1#1",
        });
    });

    it("should allow for macro argument", function() {
        compareParseTree("\\foo\\bar", "(x)", {
            "\\foo": "(#1)",
            "\\bar": "x",
        });
    });

    it("should allow for space macro argument (text version)", function() {
        compareParseTree("\\text{\\foo\\bar}", "\\text{( )}", {
            "\\foo": "(#1)",
            "\\bar": " ",
        });
    });

    it("should allow for space macro argument (math version)", function() {
        compareParseTree("\\foo\\bar", "()", {
            "\\foo": "(#1)",
            "\\bar": " ",
        });
    });

    it("should allow for space second argument (text version)", function() {
        compareParseTree("\\text{\\foo\\bar\\bar}", "\\text{( , )}", {
            "\\foo": "(#1,#2)",
            "\\bar": " ",
        });
    });

    it("should allow for space second argument (math version)", function() {
        compareParseTree("\\foo\\bar\\bar", "(,)", {
            "\\foo": "(#1,#2)",
            "\\bar": " ",
        });
    });

    it("should allow for empty macro argument", function() {
        compareParseTree("\\foo\\bar", "()", {
            "\\foo": "(#1)",
            "\\bar": "",
        });
    });

    // TODO: The following is not currently possible to get working, given that
    // functions and macros are dealt with separately.
/*
    it("should allow for space function arguments", function() {
        compareParseTree("\\frac\\bar\\bar", "\\frac{}{}", {
            "\\bar": " ",
        });
    });
*/

    it("should expand the \\overset macro as expected", function() {
        expect("\\overset?=").toParseLike("\\mathop{=}\\limits^{?}");
        expect("\\overset{x=y}{\\sqrt{ab}}")
            .toParseLike("\\mathop{\\sqrt{ab}}\\limits^{x=y}");
        expect("\\overset {?} =").toParseLike("\\mathop{=}\\limits^{?}");
    });

    it("should build \\iff, \\implies, \\impliedby", function() {
        expect("X \\iff Y").toBuild();
        expect("X \\implies Y").toBuild();
        expect("X \\impliedby Y").toBuild();
    });

    it("should allow aliasing characters", function() {
        compareParseTree("x’=c", "x'=c", {
            "’": "'",
        });
    });

    it("\\@firstoftwo should consume both, and avoid errors", function() {
        expect("\\@firstoftwo{yes}{no}").toParseLike("yes");
        expect("\\@firstoftwo{yes}{1'_2^3}").toParseLike("yes");
    });

    it("\\@ifstar should consume star but nothing else", function() {
        expect("\\@ifstar{yes}{no}*!").toParseLike("yes!");
        expect("\\@ifstar{yes}{no}?!").toParseLike("no?!");
    });

    it("\\@ifnextchar should not consume anything", function() {
        expect("\\@ifnextchar!{yes}{no}!!").toParseLike("yes!!");
        expect("\\@ifnextchar!{yes}{no}?!").toParseLike("no?!");
    });

    it("\\@ifstar should consume star but nothing else", function() {
        expect("\\@ifstar{yes}{no}*!").toParseLike("yes!");
        expect("\\@ifstar{yes}{no}?!").toParseLike("no?!");
    });

    it("\\TextOrMath should work immediately", function() {
        expect("\\TextOrMath{text}{math}").toParseLike("math");
    });

    it("\\TextOrMath should work after other math", function() {
        expect("x+\\TextOrMath{text}{math}").toParseLike("x+math");
    });

    it("\\TextOrMath should work immediately after \\text", function() {
        expect("\\text{\\TextOrMath{text}{math}}").toParseLike("\\text{text}");
    });

    it("\\TextOrMath should work later after \\text", function() {
        expect("\\text{hello \\TextOrMath{text}{math}}")
            .toParseLike("\\text{hello text}");
    });

    it("\\TextOrMath should work immediately after \\text ends", function() {
        expect("\\text{\\TextOrMath{text}{math}}\\TextOrMath{text}{math}")
            .toParseLike("\\text{text}math");
    });

    it("\\TextOrMath should work immediately after $", function() {
        expect("\\text{$\\TextOrMath{text}{math}$}")
            .toParseLike("\\text{$math$}");
    });

    it("\\TextOrMath should work later after $", function() {
        expect("\\text{$x+\\TextOrMath{text}{math}$}")
            .toParseLike("\\text{$x+math$}");
    });

    it("\\TextOrMath should work immediately after $ ends", function() {
        expect("\\text{$\\TextOrMath{text}{math}$\\TextOrMath{text}{math}}")
            .toParseLike("\\text{$math$text}");
    });

    it("\\TextOrMath should work in a macro", function() {
        compareParseTree("\\mode\\text{\\mode$\\mode$\\mode}\\mode",
            "math\\text{text$math$text}math",
            {"\\mode": "\\TextOrMath{text}{math}"});
    });

    // TODO(edemaine): This doesn't work yet.  Parses like `\text math`,
    // which doesn't even treat all four letters as an argument.
    //it("\\TextOrMath should work in a macro passed to \\text", function() {
    //    compareParseTree("\\text\\mode", "\\text{text}",
    //        {"\\mode": "\\TextOrMath{text}{math}"});
    //});

    // This may change in the future, if we support the extra features of
    // \hspace.
    it("should treat \\hspace, \\hspace*, \\hskip like \\kern", function() {
        expect("\\hspace{1em}").toParseLike("\\kern1em");
        expect("\\hspace*{1em}").toParseLike("\\kern1em");
    });

    it("should expand \\limsup as expected", () => {
        expect("\\limsup")
            .toParseLike("\\mathop{\\operatorname{lim\\,sup}}\\limits");
    });

    it("should expand \\liminf as expected", () => {
        expect("\\liminf")
            .toParseLike("\\mathop{\\operatorname{lim\\,inf}}\\limits");
    });
});

describe("A parser taking String objects", function() {
    it("should not fail on an empty String object", function() {
        expect(new String("")).toParse();
    });

    it("should parse the same as a regular string", function() {
        expect(new String("xy")).toParseLike("xy");
        expect(new String("\\div")).toParseLike("\\div");
        expect(new String("\\frac 1 2")).toParseLike("\\frac 1 2");
    });
});

describe("Unicode accents", function() {
    it("should parse Latin-1 letters in math mode", function() {
        // TODO(edemaine): Unsupported Latin-1 letters in math: ÅåÇÐÞçðþ
        expect("ÀÁÂÃÄÈÉÊËÌÍÎÏÑÒÓÔÕÖÙÚÛÜÝàáâãäèéêëìíîïñòóôõöùúûüýÿ")
        .toParseLike(
            "\\grave A\\acute A\\hat A\\tilde A\\ddot A" +
            "\\grave E\\acute E\\hat E\\ddot E" +
            "\\grave I\\acute I\\hat I\\ddot I" +
            "\\tilde N" +
            "\\grave O\\acute O\\hat O\\tilde O\\ddot O" +
            "\\grave U\\acute U\\hat U\\ddot U" +
            "\\acute Y" +
            "\\grave a\\acute a\\hat a\\tilde a\\ddot a" +
            "\\grave e\\acute e\\hat e\\ddot e" +
            "\\grave ı\\acute ı\\hat ı\\ddot ı" +
            "\\tilde n" +
            "\\grave o\\acute o\\hat o\\tilde o\\ddot o" +
            "\\grave u\\acute u\\hat u\\ddot u" +
            "\\acute y\\ddot y",
            {unicodeTextInMathMode: true});
    });

    it("should parse Latin-1 letters in text mode", function() {
        // TODO(edemaine): Unsupported Latin-1 letters in text: ÇÐÞçðþ
        expect("\\text{ÀÁÂÃÄÅÈÉÊËÌÍÎÏÑÒÓÔÕÖÙÚÛÜÝàáâãäåèéêëìíîïñòóôõöùúûüýÿ}")
        .toParseLike(
            "\\text{\\`A\\'A\\^A\\~A\\\"A\\r A" +
            "\\`E\\'E\\^E\\\"E" +
            "\\`I\\'I\\^I\\\"I" +
            "\\~N" +
            "\\`O\\'O\\^O\\~O\\\"O" +
            "\\`U\\'U\\^U\\\"U" +
            "\\'Y" +
            "\\`a\\'a\\^a\\~a\\\"a\\r a" +
            "\\`e\\'e\\^e\\\"e" +
            "\\`ı\\'ı\\^ı\\\"ı" +
            "\\~n" +
            "\\`o\\'o\\^o\\~o\\\"o" +
            "\\`u\\'u\\^u\\\"u" +
            "\\'y\\\"y}");
    });

    it("should support \\aa in text mode", function() {
        expect("\\text{\\aa\\AA}").toParseLike("\\text{\\r a\\r A}");
        expect("\\aa").toNotParse();
        expect("\\Aa").toNotParse();
    });

    it("should parse combining characters", function() {
        expect("A\u0301C\u0301").toParseLike("Á\\acute C",
            {unicodeTextInMathMode: true});
        expect("\\text{A\u0301C\u0301}").toParseLike("\\text{Á\\'C}");
    });

    it("should parse multi-accented characters", function() {
        expect("ấā́ắ\\text{ấā́ắ}").toParse({unicodeTextInMathMode: true});
        // Doesn't parse quite the same as
        // "\\text{\\'{\\^a}\\'{\\=a}\\'{\\u a}}" because of the ordgroups.
    });

    it("should parse accented i's and j's", function() {
        expect("íȷ́").toParseLike("\\acute ı\\acute ȷ",
            {unicodeTextInMathMode: true});
        expect("ấā́ắ\\text{ấā́ắ}").toParse({unicodeTextInMathMode: true});
    });
});

describe("Unicode", function() {
    it("should parse negated relations", function() {
        expect("∉∤∦≁≆≠≨≩≮≯≰≱⊀⊁⊈⊉⊊⊋⊬⊭⊮⊯⋠⋡⋦⋧⋨⋩⋬⋭⪇⪈⪉⪊⪵⪶⪹⪺⫋⫌").toParse();
    });

    it("should parse relations", function() {
        expect("∈∋∝∼∽≂≃≅≈≊≍≎≏≐≑≒≓≖≗≜≡≤≥≦≧≫≬≳≷≺≻≼≽≾≿∴∵∣≔≕⩴").toParse();
    });

    it("should parse big operators", function() {
        expect("∏∐∑∫∬∭∮⋀⋁⋂⋃⨀⨁⨂⨄⨆").toParse();
    });

    it("should parse more relations", function() {
        expect("⊂⊃⊆⊇⊏⊐⊑⊒⊢⊣⊩⊪⊸⋈⋍⋐⋑⋔⋙⋛⋞⋟⌢⌣⩾⪆⪌⪕⪖⪯⪰⪷⪸⫅⫆").toParse();
    });

    it("should parse symbols", function() {
        expect("£¥ðℂℍℑℓℕ℘ℙℚℜℝℤℲℵℶℷℸ⅁∀∁∂∃∇∞∠∡∢♠♡♢♣♭♮♯✓\u00b7").toParse();
    });

    it("should parse arrows", function() {
        expect("←↑→↓↔↕↖↗↘↙↚↛↞↠↢↣↦↩↪↫↬↭↮↰↱↶↷↼↽↾↾↿⇀⇁⇂⇃⇄⇆⇇⇈⇉").toParse();
    });

    it("should parse more arrows", function() {
        expect("⇊⇋⇌⇍⇎⇏⇐⇑⇒⇓⇔⇕⇚⇛⇝⟵⟶⟷⟸⟹⟺⟼").toParse();
    });

    it("should parse binary operators", function() {
        expect("±×÷∓∔∧∨∩∪≀⊎⊓⊔⊕⊖⊗⊘⊙⊚⊛⊝⊞⊟⊠⊡⊺⊻⊼⋇⋉⋊⋋⋌⋎⋏⋒⋓⩞\u22C5").toParse();
    });
});

describe("The maxSize setting", function() {
    const rule = "\\rule{999em}{999em}";

    it("should clamp size when set", function() {
        const built = getBuilt(rule, new Settings({maxSize: 5}))[0];
        expect(built.style.borderRightWidth).toEqual("5em");
        expect(built.style.borderTopWidth).toEqual("5em");
    });

    it("should not clamp size when not set", function() {
        const built = getBuilt(rule)[0];
        expect(built.style.borderRightWidth).toEqual("999em");
        expect(built.style.borderTopWidth).toEqual("999em");
    });

    it("should make zero-width rules if a negative maxSize is passed", function() {
        const built = getBuilt(rule, new Settings({maxSize: -5}))[0];
        expect(built.style.borderRightWidth).toEqual("0em");
        expect(built.style.borderTopWidth).toEqual("0em");
    });
});

describe("The \\mathchoice function", function() {
    const cmd = "\\sum_{k = 0}^{\\infty} x^k";

    it("should render as if there is nothing other in display math", function() {
        const plain = getBuilt("\\displaystyle" + cmd)[0];
        const built = getBuilt(`\\displaystyle\\mathchoice{${cmd}}{T}{S}{SS}`)[0];
        expect(built).toEqual(plain);
    });

    it("should render as if there is nothing other in text", function() {
        const plain = getBuilt(cmd)[0];
        const built = getBuilt(`\\mathchoice{D}{${cmd}}{S}{SS}`)[0];
        expect(built).toEqual(plain);
    });

    it("should render as if there is nothing other in scriptstyle", function() {
        const plain = getBuilt(`x_{${cmd}}`)[0];
        const built = getBuilt(`x_{\\mathchoice{D}{T}{${cmd}}{SS}}`)[0];
        expect(built).toEqual(plain);
    });

    it("should render  as if there is nothing other in scriptscriptstyle", function() {
        const plain = getBuilt(`x_{y_{${cmd}}}`)[0];
        const built = getBuilt(`x_{y_{\\mathchoice{D}{T}{S}{${cmd}}}}`)[0];
        expect(built).toEqual(plain);
    });
});

describe("Symbols", function() {
    it("should parse \\text{\\i\\j}", () => {
        expect("\\text{\\i\\j}").toParse();
    });

    it("should parse spacing functions in math or text mode", () => {
        expect("A\\;B\\,C\\nobreakspace \\text{A\\;B\\,C\\nobreakspace}").toParse();
    });

    it("should render ligature commands like their unicode characters", () => {
        const commands = getBuilt("\\text{\\ae\\AE\\oe\\OE\\o\\O\\ss}");
        const unicode = getBuilt("\\text{æÆœŒøØß}");
        expect(commands).toEqual(unicode);
    });
});

<<<<<<< HEAD
describe("unicodeTextInMathMode setting", function() {
    it("should allow unicode text when true", () => {
        expect("é").toParse({unicodeTextInMathMode: true});
        expect("試").toParse({unicodeTextInMathMode: true});
    });

    it("should forbid unicode text when false", () => {
        expect("é").toNotParse({unicodeTextInMathMode: false});
        expect("試").toNotParse({unicodeTextInMathMode: false});
    });

    it("should forbid unicode text when default", () => {
        expect("é").toNotParse();
        expect("試").toNotParse();
    });

    it("should always allow unicode text in text mode", () => {
        expect("\\text{é試}").toParse({unicodeTextInMathMode: false});
        expect("\\text{é試}").toParse({unicodeTextInMathMode: true});
        expect("\\text{é試}").toParse();
=======
describe("Internal __* interface", function() {
    const latex = "\\sum_{k = 0}^{\\infty} x^k";
    const rendered = katex.renderToString(latex);

    it("__parse renders same as renderToString", () => {
        const parsed = katex.__parse(latex);
        expect(buildTree(parsed, latex, new Settings()).toMarkup())
            .toEqual(rendered);
    });

    it("__renderToDomTree renders same as renderToString", () => {
        const tree = katex.__renderToDomTree(latex);
        expect(tree.toMarkup()).toEqual(rendered);
    });

    it("__renderToHTMLTree renders same as renderToString sans MathML", () => {
        const tree = katex.__renderToHTMLTree(latex);
        const renderedSansMathML = rendered.replace(
            /<span class="katex-mathml">.*?<\/span>/, '');
        expect(tree.toMarkup()).toEqual(renderedSansMathML);
>>>>>>> 7de91f73
    });
});<|MERGE_RESOLUTION|>--- conflicted
+++ resolved
@@ -3013,7 +3013,6 @@
     });
 });
 
-<<<<<<< HEAD
 describe("unicodeTextInMathMode setting", function() {
     it("should allow unicode text when true", () => {
         expect("é").toParse({unicodeTextInMathMode: true});
@@ -3034,7 +3033,9 @@
         expect("\\text{é試}").toParse({unicodeTextInMathMode: false});
         expect("\\text{é試}").toParse({unicodeTextInMathMode: true});
         expect("\\text{é試}").toParse();
-=======
+    });
+});
+
 describe("Internal __* interface", function() {
     const latex = "\\sum_{k = 0}^{\\infty} x^k";
     const rendered = katex.renderToString(latex);
@@ -3055,6 +3056,5 @@
         const renderedSansMathML = rendered.replace(
             /<span class="katex-mathml">.*?<\/span>/, '');
         expect(tree.toMarkup()).toEqual(renderedSansMathML);
->>>>>>> 7de91f73
     });
 });