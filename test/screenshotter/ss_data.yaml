# List of test cases for which we create screenshots and other documents.
# Each value in the top level dictionary is either a string or a dict
# which may contain the following keys:
# - tex: the KaTeX input string
# - pre: some HTML to insert before the KaTeX content
# - post: some HTML to insert after the KaTeX content
# - display: set this to 1 in order to use display style
# - styles: an optional value for the HTML style="" attribute
#     of the <span> element that contains the KaTeX output
#
# Note that YAML will treat a value starting in { as a flow mapping.
# To avoid that, either enclose the value in '…' or use a block scalar style,
# writing | (or >) as the first symbol of the value and then continuing
# on the next line. See http://www.yaml.org/ for syntax details.

Accents: \vec{A}\vec{x}\vec x^2\vec{x}_2^2\vec{A}^2\vec{xA}^2
AccentsText: |
    \begin{array}{l}
    \text{\'\i} & \text{\.\i} & \text{\`\i} & \text{\"\i} & \text{\H\i} & \text{\r\i} \\
    \text{\'\j} & \text{\.\j} & \text{\`\j} & \text{\"\j} & \text{\H\j} & \text{\r\j} \\
    \text{\'a} & \text{\.a} & \text{\`a} & \text{\"a} & \text{\H{a}} & \text{\r{a}} \\
    \text{\'A} & \text{\.A} & \text{\`A} & \text{\"A} & \text{\H{A}} & \text{\r{A}} \\
    \text{\.I İ} & \text{\H e e̋} & \text{\i ı}
    \end{array}
Aligned: |
    \begin{aligned}
        a &= 1 & b &= 2 \\
        3a &= 3 & 17b &= 34
    \end{aligned}
Alignedat: |
    \begin{alignedat}{3}
        a &= 1 & b &= 2 &\quad c &= 3\\
        3a &= 3 & 17b &= 34 &\quad 400c &= 1200
    \end{alignedat}
Arrays: |
    \left(\begin{array}{|rl:c||}
        1&2&3\\ \hline
        1+1&2+1&3+1\cr1\over2&\scriptstyle 1/2&\frac12\\[1ex] \hline \hdashline
        \begin{pmatrix}x\\y\end{pmatrix}&0&\begin{vmatrix}a&b\\c&d\end{vmatrix}
    \end{array}\right] \\
    \begin{smallmatrix} a & b \\ c & d \end{smallmatrix} \;\;
    \begin{subarray}{c}a \\ b\end{subarray}
ArrayMode:
    tex: |
        \begin{matrix}
            \frac{\partial^2 f}{\partial x_1^2} & \frac{\partial^2 f}{\partial x_1\,\partial x_2} & \cdots & \frac{\partial^2 f}{\partial x_1\,\partial x_n} \\
            \frac{\partial^2 f}{\partial x_2\,\partial x_1} & \frac{\partial^2 f}{\partial x_2^2} & \cdots & \frac{\partial^2 f}{\partial x_2\,\partial x_n} \\
            \vdots & \vdots & \ddots & \vdots \\
            \frac{\partial^2 f}{\partial x_n\,\partial x_1} & \frac{\partial^2 f}{\partial x_n\,\partial x_2} & \cdots & \frac{\partial^2 f}{\partial x_n^2}
        \end{matrix}
    display: 1
ArrayType: 1\begin{array}{c}2\\3\end{array}4
ArrayRemoveEmptyLine: |
    \begin{pmatrix}
        1 \\
        2 \\
    \end{pmatrix}
Baseline: a+b-c\cdot d/e
BasicTest: a
BinCancellation: |
    \begin{array}{cccc}
        +1 & 1+ & 1+1 & (,) \\
        1++1 & 3\times) & 1+, & \left(,\right)
    \end{array}
BinomTest: \dbinom{a}{b}\tbinom{a}{b}^{\binom{a}{b}+17}
BoldSpacing: \mathbf{A}^2+\mathbf{B}_3*\mathscr{C}'
BoldSymbol: |
  \sum_{\boldsymbol{\alpha}}^{\boldsymbol{\beta}} \boldsymbol{\omega}+ \boldsymbol{\int_\alpha^\beta} \boldsymbol{\Omega + {}} \\
  \boldsymbol{\lim_{x \to \infty} \log Ax2k\omega\Omega\imath+} \\
  x \boldsymbol{+} y \boldsymbol{=} z
Boxed: \boxed{F=ma} \quad \boxed{ac}\color{magenta}{\boxed{F}}\boxed{F=mg}
Cases: |
    f(a,b)=\begin{cases}
        a+1&\text{if }b\text{ is odd} \\
        a&\text{if }b=0 \\
        a-1&\text{otherwise}
    \end{cases} \\
    \begin{rcases}
        a &\text{if } b \\
        c &\text{if } d
    \end{rcases}⇒…
Colors:
    tex: \blue{a}\textcolor{#0f0}{b}\textcolor{red}{c}
    nolatex: different syntax and different scope
ColorImplicit:
  \begin{array}{l}
  bl{ack\color{red}red\textcolor{green}{green}red\color{blue}blue}black \\
  black\left(black\color{red}red\right)black
  \end{array}
ColorSpacing: \textcolor{red}{\displaystyle \int x} + 1
Colorbox:  a \colorbox{teal} B \fcolorbox{blue}{red}{C} e+\colorbox{teal}x
DashesAndQuotes: |
    \begin{array}{l}
        \text{``a'' b---c -- d----`e'-{-}-f} -- \\
        \text{\it ``a'' b---c -- d----`e'-{-}-f} ``x'' \\
        \text{\tt ``a''---} \texttt{``a''---} \mathtt{--} \\
    \end{array}
DeepFontSizing:
    tex: |
        a^{\big| x^{\big(}}_{\Big\uparrow} +
        i^{i^{\Huge x}_y}_{\Huge z} +
        \dfrac{\Huge x}{y}
    nolatex: \Huge inside \dfrac doesn't work, needs an extra {…}
DelimiterSizing: |
    \bigl\uparrow\Bigl\downarrow\biggl\updownarrow
    \Biggl\Uparrow\Biggr\Downarrow\biggr\langle\Bigr\}\bigr\rfloor
DisplayMode:
    tex: \sum_{i=0}^\infty \frac{1}{i}
    pre: pre
    post: post
    display: 1
DisplayStyle: |
    {\displaystyle\sqrt{x}}{\sqrt{x}}
    {\displaystyle \frac12}{\frac12}{\displaystyle x^1_2}{x^1_2}
Dots: |
    \begin{array}{l}
      \cdots;\dots+\dots\int\dots,\dots \\
      \cdots{};\ldots+\ldots\int\ldots,\ldots
    \end{array}
Exponents: a^{a^a_a}_{a^a_a}
ExtensibleArrows: |
    \begin{array}{l}
        \xrightarrow[ab]{ABC} + \xRightarrow{ABC} \\
        \xrightleftharpoons[ab]{ABC} + \xhookrightarrow[ab]{ABC} \\
        \xtwoheadrightarrow{ABC} + \frac{\xrightarrow[ab]{ABC}}{\xrightarrow[ab]{ABC}} + \left\lvert\xrightarrow[ab]{ABC}\right\rvert
    \end{array}
FractionTest: |
    \begin{array}{l}
        \dfrac{a}{b}\frac{a}{b}\tfrac{a}{b}\;-\dfrac12\;1\tfrac12\;{1 \atop 2} 
        \; {a \brace b} \; {a \brack b} \\[1em]
        \genfrac \{ ]{0.8pt}{0}{a}{b} \; {a \above1.0pt b} \; \cfrac{1}{1+\cfrac{1}{x}} 
         \xrightarrow[\dfrac g h]{\displaystyle\frac g h} \; \xrightarrow [2.\, \dfrac c d] {1.\, \displaystyle\frac c d}
    \end{array}
Functions: \sin\cos\tan\ln\log
Gathered: |
    \begin{gathered}
      x = \frac{1}{2} \\
      y = \sum_{i=1}^n i
    \end{gathered} \approx
    \begin{array}{c}
      x = \frac{1}{2} \\
      y = \sum_{i=1}^n i
    \end{array}
GreekLetters: \alpha\beta\gamma\omega
GreekUnicode: \frac{αβγδεϵζηθϑικλμνξοπϖρϱςστυφϕχψω}{ΓΔΘΞΠΣΦΨΩϝ\mathbf{Ω}\mathbf{\Omega}}
GroupMacros:
    macros:
        \startExp: e^\bgroup
        \endExp: \egroup
    tex: \startExp a+b\endExp
HorizontalBraces: \overbrace{\displaystyle{\oint_S{\vec E\cdot\hat n\,\mathrm d a}}}^\text{emf} = \underbrace{\frac{q_{\text{enc}}}{\varepsilon_0}}_{\text{charge}}
HTML:
    tex: \htmlId{a}{a+}b\htmlStyle{color:red;}{+c}
    nolatex: HTML extension not supported by LaTeX
Includegraphics: |
    \def\logo{\includegraphics[height=0.8em, totalheight=0.9em, width=0.9em, alt=KA logo]{../../website/static/img/khan-academy.png}}
    \def\logoB{\includegraphics[height=0.4em, totalheight=0.9em, width=0.9em, alt=KA logo]{../../website/static/img/khan-academy.png}}
    \begin{array}{l}
        \underline{A\logo} + \sqrt{\logo} + \tfrac{A\logo}{\logo}\\[1em]
        \underline{A\logoB} + \sqrt{x\logoB} + \tfrac{A\logoB}{\logoB}
    \end{array}
Integrands: |
    \begin{array}{l}
        \displaystyle \int + \oint + \iint + \oiint_i^n \\[0.6em]
        \displaystyle \iiint + \oiiint + \textstyle \int + \oint_i^n \\[0.6em]
        \iint + \oiint + \iiint + \oiiint
    \end{array}
KaTeX:
    tex: \KaTeX, \large \KaTeX
    nolatex: \KaTeX not supported by LaTeX
Kern:
<<<<<<< HEAD
    tex: \frac{a\kern1emb}{c}a\kern1emb\kern1exc\kern-0.25emd
# The following test, Lap, is commented out pending a successful screenshotter test.
# Lap: |
#     \begin{array}{l}
#         ab\mathllap{f}cd\mathrlap{g}hij\mathclap{k}lm \; ab\llap{f}cd\rlap{g}hij\clap{k}lm \\
#         \mathrlap{\frac a b} \frac a b \\
#         \mathrlap{\overbrace{\phantom{a_0+a_1+a_2}}^m}a_0+a_1+a_2
#     \end{array}
=======
    tex: \frac{a\kern{1em}b}{c}a\kern{1em}b\kern{1ex}c\kern{-0.25em}d
    nolatex: LaTeX fails to typeset this, “Missing number, treated as zero.”
Lap: |
    \begin{array}{l}
        ab\mathllap{f}cd\mathrlap{g}hij\mathclap{k}lm \; ab\llap{f}cd\rlap{g}hij\clap{k}lm \\
        \mathrlap{\frac a b} \frac a b \\
        \mathrlap{\overbrace{\phantom{a_0+a_1+a_2}}^m}a_0+a_1+a_2
    \end{array}
>>>>>>> 800cdb2d
LargeRuleNumerator: \frac{\textcolor{blue}{\rule{1em}{2em}}}{x}
LaTeX: \text{\LaTeX}, \text{\TeX}, \large \text{\LaTeX}, \text{\TeX}
LeftRight: \left( x^2 \right) \left\{ x^{x^{x^{x^x}}} \right.
LeftRightListStyling: a+\left(x+y\right)-x
LeftRightMiddle: \left( x^2 \middle/ \right) \left\{ x^{x^{x^{x^x}}} \middle/ y \right.\left(x\middle|y\,\middle|\,z\right)
LeftRightStyleSizing: |
    +\left\{\rule{0.1em}{1em}\right.
    x^{+\left\{\rule{0.1em}{1em}\right.
    x^{+\left\{\rule{0.1em}{1em}\right.}}
LimitControls: |
    \displaystyle\int\limits_2^3 3x^2\,dx + \sum\nolimits^n_{i=1}i +
    \textstyle\int\limits_x^y z
LineBreak: |
    \frac{x^2}{y^2} + z^2 =
    z^2 + \frac{x^2}{y^2} =
    \frac{x^2}{y^2} +\nobreak z^2 =
    z^2 + \frac{x^2}{y^2} =
    \frac{x^2}{y^2} + ~ z^2 =
    z^2 + \frac{x^2}{y^2} =
    \frac{x^2}{y^2} + \hspace{1em} z^2 =
    z^2 + \frac{x^2}{y^2} =
    \frac{x^2}{y^2} + z^2 = \hspace*{1em}
    z^2 + \frac{x^2}{y^2} =
    \frac{x^2}{y^2} + z^2 =
    hi \allowbreak there =
    hi \allowbreak there
LowerAccent: |
    \begin{matrix}
        \underleftarrow{AB} \quad \underrightarrow{AB} \quad \underleftrightarrow{AB} \quad \undergroup{AB} \\
        \underlinesegment{AB} \quad \utilde{AB}  \quad \color{green}{\underrightarrow{AB}} \\
        \underrightarrow{F} + \underrightarrow{AB} + \underrightarrow{AB}^2 + \underrightarrow{AB}_2 \\
        \frac{\underrightarrow{AB}}{\underrightarrow{AB}} + \sqrt{\underrightarrow{AB}} + \left\lvert\underrightarrow{AB}\right\rvert \\
        \text{\underline{text}}
    \end{matrix}
MathAtom: a\mathrel{\mathop{=}\limits^{\blue ?}}b
MathAtom2: \mathop{\overline{\mathrm{lim}}}\limits_{x\to\infty}f(x)
MathChoice: |
  {\displaystyle\mathchoice{D}{T}{S}{SS}} {\textstyle\mathchoice{D}{T}{S}{SS}} {\scriptstyle \mathchoice{D}{T}{S}{SS}} {\scriptscriptstyle\mathchoice{D}{T}{S}{SS}} \displaystyle X_{\mathchoice{D}{T}{S}{SS}_{\mathchoice{D}{T}{S}{SS}}}
MathDefaultFonts: Ax2k\breve{a}\omega\Omega\imath+\KaTeX
MathBb: \mathbb{Ax2k\breve{a}\omega\Omega\imath+\KaTeX}
MathBf: \mathbf{Ax2k\breve{a}\omega\Omega\imath+\KaTeX}
MathCal: \mathcal{Ax2k\breve{a}\omega\Omega\imath+\KaTeX}
MathFrak: \mathfrak{Ax2k\breve{a}\omega\Omega\imath+\KaTeX}
MathIt: \mathit{Ax2k\breve{a}\omega\Omega\imath+\KaTeX}
MathNormal: \mathnormal{Ax2k\breve{a}\omega\Omega\imath+\KaTeX}
MathOp: a\mathop+b\mathop:c\mathop{\delta}e\mathop{\textrm{and}}f\mathrel{\mathop{:}}=g\sin h
MathRm: \mathrm{Ax2k\breve{a}\omega\Omega\imath+\KaTeX}
MathSf: \mathsf{Ax2k\breve{a}\omega\Omega\imath+\KaTeX}
MathScr: \mathscr{Ax2k\breve{a}\omega\Omega\imath+\KaTeX}
MathTt: \mathtt{Ax2k\breve{a}\omega\Omega\imath+\KaTeX}
Mod: |
    \begin{array}{cc}
        a \bmod 2 & b \pod 3 \\
        c \pmod{4} & d \mod{56} \\
        \displaystyle a\bmod 2 & \displaystyle b \pod 3 \\
        \displaystyle c\pmod{4} & \displaystyle d \mod{56}
    \end{array}
ModScript: |
    \begin{array}{cc}
        \scriptstyle a\bmod 2 & \scriptstyle b \pod 3 \\
        \scriptstyle c\pmod{4} & \scriptstyle d \mod{56}
    \end{array}
ModSpacing: |
    \begin{array}{l}
        (a \cdot b) \bmod 257 \\
        (a \cdot b) \mkern1mu\mathbin{\mathrm{mod}}\mkern1mu 257 \\
        (a \cdot b) \mathbin{\mathrm{mod}} 257
    \end{array}
NegativeSpaceBetweenRel: A =\!= B
NegativeSpace:
    tex: \boxed{\$1,\!000,\!000}\KaTeX
    post: .
NestedFractions: |
    \dfrac{\frac{a}{b}}{\frac{c}{d}}\dfrac{\dfrac{a}{b}}
    {\dfrac{c}{d}}\frac{\frac{a}{b}}{\frac{c}{d}}
NewLine: |
    \frac{a^2+b^2}{c^2} \newline
    \frac{a^2+b^2}{c^2} \\[1ex]
    \begin{pmatrix}
        a & b \\
        c & d \cr
    \end{pmatrix} \\
    a+b+c+{d+\\e}+f+g
Not: |
    \begin{array}{l}
        \not=\not>\not\geq\not\in\not<\not\leq\not{abc} \\
        \not xy + ab \not xy \\
        a \neq b \notin c
    \end{array}
NullDelimiterInteraction: a \bigl. + 2 \quad \left. + a \right)
OldFont: |
    \begin{matrix}
      \rm rm & it & \it it & \bf bf & \sf sf & \tt tt \\
      \text{\rm rm} & \text{rm} & \text{\it it} & \text{\bf bf} & \text{\sf sf} & \text{\tt tt} \\
      i\rm r\it i & \text{r\it i\rm r}
    \end{matrix}
OperatorName: |
    \begin{matrix}
        \operatorname g (z) + 5\operatorname{g}z + \operatorname{Gam-ma}(z) \\
        \operatorname{Gam ma}(z) + \operatorname{\Gamma}(z) + \operatorname{}x \\
        \operatorname*{asin} x + \operatorname*{asin}_y x + \operatorname*{asin}\limits_y x \\[0.3em]
        {\displaystyle \operatorname*{asin}_y x}
    \end{matrix}
OpLimits: |
    \begin{matrix}
        {\sin_2^2 \lim_2^2 \int_2^2 \sum_2^2}
        {\displaystyle \lim_2^2 \int_2^2 \intop_2^2 \sum_2^2} \\
        \limsup_{x \rightarrow \infty} x \stackrel{?}= \liminf_{x \rightarrow \infty} x \\
        {\displaystyle \limsup_{x \rightarrow \infty} x\:\: \sum_{\substack{0<i<m\\0<j<n}}}
    \end{matrix}
OverUnderline: x\underline{x}\underline{\underline{x}}\underline{x_{x_{x_x}}}\underline{x^{x^{x^x}}}\overline{x}\overline{x}\overline{x^{x^{x^x}}} \blue{\overline{\underline{x}}\underline{\overline{x}}}
OverUnderset: |
    \begin{array}{l}
    x\overset?=1 \quad \underset{*}{x}^2 \quad \overset{a}{b}b\underset{a}{b}b \\
    {\displaystyle\lim_{t\underset{>0}\to0}}\\
    a+b+c+d\overset{b+c=0}\longrightarrow a+d\\
    \overset { x = y } { \sqrt { a b } }
    \end{array}
Phantom: \begin{array}{l}
            \dfrac{1+\phantom{x^{\blue{2}}} = x}{1+x^{\blue{2}} = x} \left(\vphantom{\int_t} zzz \right) \left( X \hphantom{\frac{\frac X X}{X}} \right)\\
            \text{a \phantom{123}} b \hphantom{\frac{1}{2}}=c \vphantom{101112} d
         \end{array}
Pmb: \mu\pmb{\mu}\pmb{=}\mu\pmb{+}\mu
PrimeSpacing: f'+f_2'+f^{f'}
PrimeSuper: x'^2+x'''^2+x'^2_3+x_3'^2
Raisebox: \frac{a}{a\raisebox{0.5em}{b}} \cdot \frac{a\raisebox{-0.5em}{b}}{a} \cdot \sqrt{a\raisebox{0.5em}{b}} \cdot \sqrt{a\raisebox{-0.5em}{b}} \cdot \sqrt{a\raisebox{0.5em}{b}\raisebox{-0.5em}{b}}
ReactionArrows: |
    \begin{matrix}
        A \xrightleftarrows{} B \xrightequilibrium{} C \xleftequilibrium{} D \\
        A \xrightleftarrows{over} B \xrightequilibrium{over} C \xleftequilibrium{over} D
    \end{matrix}
RelativeUnits: |
    \begin{array}{ll}
        a\kern1emb^{a\kern1emb^{a\kern1emb}} &
        {\footnotesize a\kern1emb^{a\kern1emb^{a\kern1emb}}} \\
        a\mkern18mub^{a\mkern18mub^{a\mkern18mub}} &
        {\footnotesize a\mkern18mub^{a\mkern18mub^{a\mkern18mub}}} \\
        \rule{1em}{1em}^{\rule{1em}{1em}}\rule{18mu}{18mu}^{\rule{18mu}{18mu}} &
        {\footnotesize\rule{1em}{1em}^{\rule{1em}{1em}}\rule{18mu}{18mu}^{\rule{18mu}{18mu}}}
    \end{array}
RlapBug: \frac{\mathrlap{x}}{2}
Rule: \rule{1em}{0.5em}\rule{1ex}{2ex}\rule{1em}{1ex}\rule{1em}{0.431ex}
SizingBaseline:
    tex: '{\tiny a+b}a+b{\Huge a+b}'
    pre: x
    post: M
Sizing: |
    {\Huge x}{\LARGE y}{\normalsize z}{\scriptsize w}\sqrt[\small 3]{x+1}
Smash: \left( X^{\smash 2} \right) \sqrt{\smash[b]{y=}}
Spacing: |
    \begin{matrix}
        ^3+[-1][1-1]1=1(=1)\lvert a\rvert~b \\
        \scriptstyle{^3+[-1][1-1]1=1(=1)\lvert a\rvert~b} \\
        \scriptscriptstyle{^3+[-1][1-1]1=1(=1)\lvert a\rvert~b} \\
        a : a \colon a \\
    \end{matrix}
Sqrt: |
    \sqrt{\sqrt{\sqrt{x}}}_{\sqrt{\sqrt{x}}}^{\sqrt{\sqrt{\sqrt{x}}}
    ^{\sqrt{\sqrt{\sqrt{x}}}}} \\
    \sqrt{\frac{\frac{A}{B}}{\frac{A}{B}}} \;
    \sqrt{\frac{\frac{\frac{A}{B}}{\frac{A}{B}}}{\frac{\frac{A}{B}}{\frac{A}{B}}}}
SqrtRoot: |
    \begin{array}{l}
        1+\sqrt[3]{2}+\sqrt[1923^234]{2^{2^{2^{2^{2^{2^{2^{2^{2^{2^{2^2}}}}}}}}}}} \\
        \Huge \sqrt[3]{M} + x^{\sqrt[3] a}
    \end{array}
StackRel: a \stackrel{?}{=} b \stackrel{\text{def}}{=} c
StretchyAccent: |
    \begin{array}{l}
        \overrightarrow{AB} \quad \overleftarrow{AB} \quad \Overrightarrow{AB} \quad \overleftrightarrow{AB} \quad \overgroup{AB} \\
        \overlinesegment{AB} \quad \overleftharpoon{AB} \quad \overrightharpoon{AB} \quad \color{red}{\overrightarrow{AB}} \quad \widehat{\theta} \widetilde{A} \\
        \widecheck{AB} \quad \widehat{ABC} \quad \widetilde{AB} \quad \widetilde{ABC} \\
        \overrightarrow{F} + \overrightarrow{AB} + \overrightarrow{F}^2 + \overrightarrow{F}_2 + \overrightarrow{F}_1^2 \\
        \overrightarrow{AB}^2+\frac{\overrightarrow{AB}}{\overrightarrow{AB}} + \sqrt{\overrightarrow{AB}} + \left\lvert\overrightarrow{AB}\right\rvert
    \end{array}
StretchyAccentColor: |
    \red{\overrightarrow{AB}} \quad \color{blue}{\overleftarrow{AB}} \quad \color{blue}{\green{\Overrightarrow{AB}}}
StrikeThrough: |
    \begin{array}{l}
        \cancel x \quad \cancel{2B} + \bcancel 5 +\bcancel{5ay} \\
        \sout{5ab} + \sout{5ABC} + \xcancel{\oint_S{\vec E\cdot\hat n\,\mathrm d a}} \\[0.3em]
        \frac{x+\cancel B}{x+\cancel x} + \frac{x+\cancel y}{x} + \cancel{B}_1^2 + \cancel{B^2} \\[0.2em]
        \left\lvert\cancel{ac}\right\rvert
    \end{array}
StrikeThroughColor: |
    \begin{array}{l}
        \red{\cancel x \quad \cancel{2B} + \bcancel 5 +\bcancel{5ay}} \\
        \color{green}{\sout{5ab} + \sout{5ABC} + \xcancel{\oint_S{\vec E\cdot\hat n\,\mathrm d a}}}
    \end{array}
StyleSpacing: \scriptstyle ab\;cd
StyleSwitching: a\cdot b\scriptstyle a\cdot ba\textstyle\cdot ba\scriptstyle\cdot b
SupSubCharacterBox: a_2f_2{f}_2{aa}_2{af}_2\mathbf{y}_Ay_A
SupSubHorizSpacing: |
    x^{x^{x}}\Big|x_{x_{x_{x_{x}}}}\bigg|x^{x^{x_{x_{x_{x_{x}}}}}}\bigg|
SupSubLeftAlignReset: |
    \omega^8_{888} \quad \frac{1}{\hat{\omega}^{8}_{888}} \quad \displaystyle\sum_{\omega^{8}_{888}}
SupSubOffsets: \displaystyle \int_{2+3}x f^{2+3}+3\lim_{2+3+4+5}f
SurrogatePairs: |
    \begin{array}{l}
        𝐀𝐚𝟎𝐴𝑎𝑨𝒂𝔅𝔞𝔸𝒜 \\
        𝖠𝖺𝟢𝗔𝗮𝟬𝘈𝘢𝙰𝚊𝟶 \\
        \text{𝐀𝐚𝟎𝐴𝑎𝑨𝒂𝔅𝔞𝔸𝒜} \\
        \text{𝖠𝖺𝟢𝗔𝗮𝟬𝘈𝘢𝙰𝚊𝟶} \\
        \mathrm{𝐀𝐚𝑨𝒂𝔅𝔞𝔸𝒜} \\
    \end{array}
SvgReset:
    # This math uses a lot of SVG glyphs
    tex: '\underbrace{\sqrt{\vec{x}} + \sqrt{\vec{\color{#f00}y}}}'
    # Some of these styles should affect both svg and text. We want
    # those to be inherited. But some of the styles only affect svg
    # and the point of this test is to verify that the svg-only
    # styles (like fill-opacity) are not inherited
    styles: 'display:block; width:500px;border:solid yellow 5px;padding:50px;background:#ccc;color:green;font-size:92px;transform:translate(100px,250px)rotate(-45deg);fill-opacity:0;stroke-width:40;stroke:blue;'
Symbols1: |
    \maltese\degree\pounds\$
    \text{\maltese\degree\pounds\textdollar}
Tag:
    tex: \tag{$+$hi} \frac{x^2}{y}+x^{2^y}
    display: 1
Text: \frac{a}{b}\text{c~ {ab} \ e}+fg
TextSpace:
  \begin{array}{l}
    \texttt{12345678901234} \\
    \texttt{A test  1~~2\ \ 3} \\
    \verb|A test 1  2  3|
  \end{array}
TextStacked:
  \begin{matrix}
      \textsf{abc123 \textbf{abc123} \textit{abc123}}\\
      \text{abc123 \textbf{abc123} \textit{abc123}}\\
      \textrm{abc123 \textbf{abc123} \textit{abc123}}\\
      \textsf{\textrm{\textbf{abc123}} \textbf{abc123} \textit{abc123}}\\
      \textit{abc123 \textbf{abc123} \textsf{abc123}}\\
  \end{matrix}
TextWithMath:
  \begin{matrix}
      \text{for $a < b$ and $ c < d $}. \\
      \textsf{for $a < b$ and $ c < d $}. \\
      \textsf{for $a < b \textbf{ and } c < d $} \\
      \text{\sf for $a < b$ and $c < d$.}
  \end{matrix}
Unicode: \begin{matrix}\text{ÀàÇçÉéÏïÖöÛû} \\ \text{БГДЖЗЙЛФЦШЫЮЯ} \\ \text{여보세요} \\ \text{私はバナナです} \end{matrix}
Units: |
    \begin{array}{ll}
      \mathrm H\kern 1em\mathrm H \text{\tiny (1em)}
      & \mathrm H\kern 1ex\mathrm H \text{\tiny (1ex)} \\
      \mathrm H{\scriptstyle \kern 1em}\mathrm H \text{\tiny (ss 1em)}
      & \mathrm H{\scriptstyle \kern 1ex}\mathrm H \text{\tiny (ss 1ex)} \\
      \mathrm H{\small \kern 1em}\mathrm H \text{\tiny (sm 1em)}
      & \mathrm H{\small \kern 1ex}\mathrm H \text{\tiny (sm 1ex)} \\
      \mathrm H\mkern 18mu\mathrm H \text{\tiny (18mu)}
      & \mathrm H\kern 1cm\mathrm H \text{\tiny (1cm)} \\
      \mathrm H{\scriptstyle \mkern 18mu}\mathrm H \text{\tiny (ss 18mu)}
      & \mathrm H{\scriptstyle \kern 1cm}\mathrm H \text{\tiny (ss 1cm)} \\
      \mathrm H{\small \mkern 18mu}\mathrm H \text{\tiny (sm 18mu)}
      & \mathrm H{\small \kern 1cm}\mathrm H \text{\tiny (sm 1cm)}
    \end{array}
UnsupportedCmds:
    tex: \err\,\frac\fracerr3\,2^\superr_\suberr\,\sqrt\sqrterr
    noThrow: 1
    errorColor: "#dd4c4c"
    nolatex: deliberately does not compile
Verb: |
    \begin{array}{ll}
      \verb \verb ,   & \verb|\verb  |, \\
      \verb* \verb* , & \verb*|\verb* |, \\
      \verb!<x> & </y>! & \scriptstyle\verb|ss verb| \\
      \verb*!<x> & </y>! & \small\verb|sm verb| \\
      \verb|``---''~|
    \end{array}
VerticalSpacing:
    pre: potato<br>blah
    tex: x^{\Huge y}z
    post: <br>moo<|MERGE_RESOLUTION|>--- conflicted
+++ resolved
@@ -126,9 +126,9 @@
     \end{array}
 FractionTest: |
     \begin{array}{l}
-        \dfrac{a}{b}\frac{a}{b}\tfrac{a}{b}\;-\dfrac12\;1\tfrac12\;{1 \atop 2} 
+        \dfrac{a}{b}\frac{a}{b}\tfrac{a}{b}\;-\dfrac12\;1\tfrac12\;{1 \atop 2}
         \; {a \brace b} \; {a \brack b} \\[1em]
-        \genfrac \{ ]{0.8pt}{0}{a}{b} \; {a \above1.0pt b} \; \cfrac{1}{1+\cfrac{1}{x}} 
+        \genfrac \{ ]{0.8pt}{0}{a}{b} \; {a \above1.0pt b} \; \cfrac{1}{1+\cfrac{1}{x}}
          \xrightarrow[\dfrac g h]{\displaystyle\frac g h} \; \xrightarrow [2.\, \dfrac c d] {1.\, \displaystyle\frac c d}
     \end{array}
 Functions: \sin\cos\tan\ln\log
@@ -169,25 +169,13 @@
     tex: \KaTeX, \large \KaTeX
     nolatex: \KaTeX not supported by LaTeX
 Kern:
-<<<<<<< HEAD
     tex: \frac{a\kern1emb}{c}a\kern1emb\kern1exc\kern-0.25emd
-# The following test, Lap, is commented out pending a successful screenshotter test.
-# Lap: |
-#     \begin{array}{l}
-#         ab\mathllap{f}cd\mathrlap{g}hij\mathclap{k}lm \; ab\llap{f}cd\rlap{g}hij\clap{k}lm \\
-#         \mathrlap{\frac a b} \frac a b \\
-#         \mathrlap{\overbrace{\phantom{a_0+a_1+a_2}}^m}a_0+a_1+a_2
-#     \end{array}
-=======
-    tex: \frac{a\kern{1em}b}{c}a\kern{1em}b\kern{1ex}c\kern{-0.25em}d
-    nolatex: LaTeX fails to typeset this, “Missing number, treated as zero.”
 Lap: |
     \begin{array}{l}
         ab\mathllap{f}cd\mathrlap{g}hij\mathclap{k}lm \; ab\llap{f}cd\rlap{g}hij\clap{k}lm \\
         \mathrlap{\frac a b} \frac a b \\
         \mathrlap{\overbrace{\phantom{a_0+a_1+a_2}}^m}a_0+a_1+a_2
     \end{array}
->>>>>>> 800cdb2d
 LargeRuleNumerator: \frac{\textcolor{blue}{\rule{1em}{2em}}}{x}
 LaTeX: \text{\LaTeX}, \text{\TeX}, \large \text{\LaTeX}, \text{\TeX}
 LeftRight: \left( x^2 \right) \left\{ x^{x^{x^{x^x}}} \right.
