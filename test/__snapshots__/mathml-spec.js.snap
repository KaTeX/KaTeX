// Jest Snapshot v1, https://goo.gl/fbAQLP

exports[`A MathML builder should generate <mphantom> nodes for \\phantom 1`] = `

<math>
  <semantics>
    <mrow>
      <mphantom>
        <mi>
          x
        </mi>
      </mphantom>
    </mrow>
    <annotation encoding="application/x-tex">
      \\phantom{x}
    </annotation>
  </semantics>
</math>

`;

exports[`A MathML builder should generate the right types of nodes 1`] = `

<math>
  <semantics>
    <mrow>
      <mi>
        sin
      </mi>
      <mo>
        ⁡
      </mo>
      <mrow>
        <mi>
          x
        </mi>
      </mrow>
      <mo>
        +
      </mo>
      <mn>
        1
      </mn>
      <mspace width="0.277778em">
      </mspace>
      <mtext>
        a
      </mtext>
    </mrow>
    <annotation encoding="application/x-tex">
      \\sin{x}+1\\;\\text{a}
    </annotation>
  </semantics>
</math>

`;

exports[`A MathML builder should make prime operators into <mo> nodes 1`] = `

<math>
  <semantics>
    <mrow>
      <msup>
        <mi>
          f
        </mi>
        <mo mathvariant="normal">
          ′
        </mo>
      </msup>
    </mrow>
    <annotation encoding="application/x-tex">
      f&#x27;
    </annotation>
  </semantics>
</math>

`;

<<<<<<< HEAD
exports[`A MathML builder should set href attribute for href appropriately 1`] = `
=======
exports[`A MathML builder should render mathchoice as if there was nothing 1`] = `
>>>>>>> d59647df

<math>
  <semantics>
    <mrow>
<<<<<<< HEAD
      <mrow href="http://example.org">
        <mi>
          α
        </mi>
      </mrow>
    </mrow>
    <annotation encoding="application/x-tex">
      \\href{http://example.org}{\\alpha}
=======
      <mstyle scriptlevel="0"
              displaystyle="true"
      >
        <mrow>
          <munderover>
            <mo>
              ∑
            </mo>
            <mrow>
              <mi>
                k
              </mi>
              <mo>
                =
              </mo>
              <mn>
                0
              </mn>
            </mrow>
            <mi mathvariant="normal">
              ∞
            </mi>
          </munderover>
          <msup>
            <mi>
              x
            </mi>
            <mi>
              k
            </mi>
          </msup>
        </mrow>
      </mstyle>
    </mrow>
    <annotation encoding="application/x-tex">
      \\displaystyle\\mathchoice{\\sum_{k = 0}^{\\infty} x^k}{T}{S}{SS}
    </annotation>
  </semantics>
</math>

`;

exports[`A MathML builder should render mathchoice as if there was nothing 2`] = `

<math>
  <semantics>
    <mrow>
      <mrow>
        <msubsup>
          <mo>
            ∑
          </mo>
          <mrow>
            <mi>
              k
            </mi>
            <mo>
              =
            </mo>
            <mn>
              0
            </mn>
          </mrow>
          <mi mathvariant="normal">
            ∞
          </mi>
        </msubsup>
        <msup>
          <mi>
            x
          </mi>
          <mi>
            k
          </mi>
        </msup>
      </mrow>
    </mrow>
    <annotation encoding="application/x-tex">
      \\mathchoice{D}{\\sum_{k = 0}^{\\infty} x^k}{S}{SS}
    </annotation>
  </semantics>
</math>

`;

exports[`A MathML builder should render mathchoice as if there was nothing 3`] = `

<math>
  <semantics>
    <mrow>
      <msub>
        <mi>
          x
        </mi>
        <mrow>
          <mi>
            T
          </mi>
        </mrow>
      </msub>
    </mrow>
    <annotation encoding="application/x-tex">
      x_{\\mathchoice{D}{T}{\\sum_{k = 0}^{\\infty} x^k}{SS}}
>>>>>>> d59647df
    </annotation>
  </semantics>
</math>

`;

<<<<<<< HEAD
exports[`A MathML builder should set href attribute for href appropriately 2`] = `
=======
exports[`A MathML builder should render mathchoice as if there was nothing 4`] = `
>>>>>>> d59647df

<math>
  <semantics>
    <mrow>
<<<<<<< HEAD
      <mi>
        p
      </mi>
      <mo>
        ⊩
      </mo>
      <mi>
        β
      </mi>
      <mrow href="http://example.org">
        <mo>
          +
        </mo>
        <mi>
          α
        </mi>
      </mrow>
      <mo>
        ×
      </mo>
      <mi>
        γ
      </mi>
    </mrow>
    <annotation encoding="application/x-tex">
      p \\Vdash \\beta \\href{http://example.org}{+ \\alpha} \\times \\gamma
=======
      <msub>
        <mi>
          x
        </mi>
        <msub>
          <mi>
            y
          </mi>
          <mrow>
            <mi>
              T
            </mi>
          </mrow>
        </msub>
      </msub>
    </mrow>
    <annotation encoding="application/x-tex">
      x_{y_{\\mathchoice{D}{T}{S}{\\sum_{k = 0}^{\\infty} x^k}}}
>>>>>>> d59647df
    </annotation>
  </semantics>
</math>

`;

exports[`A MathML builder should use <menclose> for colorbox 1`] = `

<math>
  <semantics>
    <mrow>
      <menclose mathbackground="red">
        <mrow>
          <mtext>
            b
          </mtext>
        </mrow>
      </menclose>
    </mrow>
    <annotation encoding="application/x-tex">
      \\colorbox{red}{b}
    </annotation>
  </semantics>
</math>

`;

exports[`A MathML builder should use <mpadded> for raisebox 1`] = `

<math>
  <semantics>
    <mrow>
      <mpadded voffset="0.25em">
        <mrow>
          <mtext>
            b
          </mtext>
        </mrow>
      </mpadded>
    </mrow>
    <annotation encoding="application/x-tex">
      \\raisebox{0.25em}{b}
    </annotation>
  </semantics>
</math>

`;

exports[`A MathML builder should use <msupsub> for regular operators 1`] = `

<math>
  <semantics>
    <mrow>
      <mstyle scriptlevel="0"
              displaystyle="false"
      >
        <msubsup>
          <mo>
            ∑
          </mo>
          <mi>
            a
          </mi>
          <mi>
            b
          </mi>
        </msubsup>
      </mstyle>
    </mrow>
    <annotation encoding="application/x-tex">
      \\textstyle\\sum_a^b
    </annotation>
  </semantics>
</math>

`;

exports[`A MathML builder should use <munderover> for large operators 1`] = `

<math>
  <semantics>
    <mrow>
      <mstyle scriptlevel="0"
              displaystyle="true"
      >
        <munderover>
          <mo>
            ∑
          </mo>
          <mi>
            a
          </mi>
          <mi>
            b
          </mi>
        </munderover>
      </mstyle>
    </mrow>
    <annotation encoding="application/x-tex">
      \\displaystyle\\sum_a^b
    </annotation>
  </semantics>
</math>

`;<|MERGE_RESOLUTION|>--- conflicted
+++ resolved
@@ -77,25 +77,11 @@
 
 `;
 
-<<<<<<< HEAD
-exports[`A MathML builder should set href attribute for href appropriately 1`] = `
-=======
 exports[`A MathML builder should render mathchoice as if there was nothing 1`] = `
->>>>>>> d59647df
-
-<math>
-  <semantics>
-    <mrow>
-<<<<<<< HEAD
-      <mrow href="http://example.org">
-        <mi>
-          α
-        </mi>
-      </mrow>
-    </mrow>
-    <annotation encoding="application/x-tex">
-      \\href{http://example.org}{\\alpha}
-=======
+
+<math>
+  <semantics>
+    <mrow>
       <mstyle scriptlevel="0"
               displaystyle="true"
       >
@@ -199,50 +185,17 @@
     </mrow>
     <annotation encoding="application/x-tex">
       x_{\\mathchoice{D}{T}{\\sum_{k = 0}^{\\infty} x^k}{SS}}
->>>>>>> d59647df
-    </annotation>
-  </semantics>
-</math>
-
-`;
-
-<<<<<<< HEAD
-exports[`A MathML builder should set href attribute for href appropriately 2`] = `
-=======
+    </annotation>
+  </semantics>
+</math>
+
+`;
+
 exports[`A MathML builder should render mathchoice as if there was nothing 4`] = `
->>>>>>> d59647df
-
-<math>
-  <semantics>
-    <mrow>
-<<<<<<< HEAD
-      <mi>
-        p
-      </mi>
-      <mo>
-        ⊩
-      </mo>
-      <mi>
-        β
-      </mi>
-      <mrow href="http://example.org">
-        <mo>
-          +
-        </mo>
-        <mi>
-          α
-        </mi>
-      </mrow>
-      <mo>
-        ×
-      </mo>
-      <mi>
-        γ
-      </mi>
-    </mrow>
-    <annotation encoding="application/x-tex">
-      p \\Vdash \\beta \\href{http://example.org}{+ \\alpha} \\times \\gamma
-=======
+
+<math>
+  <semantics>
+    <mrow>
       <msub>
         <mi>
           x
@@ -261,7 +214,25 @@
     </mrow>
     <annotation encoding="application/x-tex">
       x_{y_{\\mathchoice{D}{T}{S}{\\sum_{k = 0}^{\\infty} x^k}}}
->>>>>>> d59647df
+    </annotation>
+  </semantics>
+</math>
+
+`;
+
+exports[`A MathML builder should set href attribute for href appropriately 1`] = `
+
+<math>
+  <semantics>
+    <mrow>
+      <mrow href="http://example.org">
+        <mi>
+          α
+        </mi>
+      </mrow>
+    </mrow>
+    <annotation encoding="application/x-tex">
+      \\href{http://example.org}{\\alpha}
     </annotation>
   </semantics>
 </math>
