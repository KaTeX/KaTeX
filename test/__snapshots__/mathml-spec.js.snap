--- conflicted
+++ resolved
@@ -57,16 +57,11 @@
 
 `;
 
-<<<<<<< HEAD
 exports[`A MathML builder normal spaces render normally 1`] = `
-=======
-exports[`A MathML builder should concatenate digits into single <mn> 1`] = `
->>>>>>> ef666c18
-
-<math>
-  <semantics>
-    <mrow>
-<<<<<<< HEAD
+
+<math>
+  <semantics>
+    <mrow>
       <mspace width="1em">
       </mspace>
       <mspace width="0.431em">
@@ -74,7 +69,17 @@
     </mrow>
     <annotation encoding="application/x-tex">
       \\kern1em\\kern1ex
-=======
+    </annotation>
+  </semantics>
+</math>
+
+`;
+
+exports[`A MathML builder should concatenate digits into single <mn> 1`] = `
+
+<math>
+  <semantics>
+    <mrow>
       <mi>
         sin
       </mi>
@@ -93,7 +98,6 @@
     </mrow>
     <annotation encoding="application/x-tex">
       \\sin{\\alpha}=0.34
->>>>>>> ef666c18
     </annotation>
   </semantics>
 </math>
