--- conflicted
+++ resolved
@@ -1,433 +1,5 @@
 // Jest Snapshot v1, https://goo.gl/fbAQLP
 
-<<<<<<< HEAD
-exports[`A font parser \\boldsymbol should inherit mbin/mrel from argument 1`] = `
-[
-  {
-    "classes": [
-      "mord",
-      "mathit"
-    ],
-    "depth": 0,
-    "height": 0.43056,
-    "italic": 0,
-    "maxFontSize": 1,
-    "skew": 0,
-    "style": {
-    },
-    "value": "a",
-    "width": 0.52859
-  },
-  {
-    "attributes": {
-    },
-    "children": [
-      {
-        "attributes": {
-        },
-        "children": [
-        ],
-        "classes": [
-          "mord"
-        ],
-        "depth": 0,
-        "height": 0,
-        "maxFontSize": 0,
-        "style": {
-        }
-      }
-    ],
-    "classes": [
-      "mord"
-    ],
-    "depth": 0,
-    "height": 0,
-    "maxFontSize": 0,
-    "style": {
-    }
-  },
-  {
-    "classes": [
-      "mord",
-      "mathit"
-    ],
-    "depth": 0,
-    "height": 0.69444,
-    "italic": 0,
-    "maxFontSize": 1,
-    "skew": 0,
-    "style": {
-    },
-    "value": "b",
-    "width": 0.42917
-  },
-  {
-    "attributes": {
-    },
-    "children": [
-    ],
-    "classes": [
-      "mspace"
-    ],
-    "depth": 0,
-    "height": 0,
-    "maxFontSize": 0,
-    "style": {
-      "marginRight": "0.2777777777777778em"
-    }
-  },
-  {
-    "attributes": {
-    },
-    "children": [
-      {
-        "attributes": {
-        },
-        "children": [
-          {
-            "classes": [
-              "mrel",
-              "mathbf"
-            ],
-            "depth": -0.10889,
-            "height": 0.39111,
-            "italic": 0,
-            "maxFontSize": 1,
-            "skew": 0,
-            "style": {
-            },
-            "value": "=",
-            "width": 0.89444
-          }
-        ],
-        "classes": [
-          "mord"
-        ],
-        "depth": 0,
-        "height": 0.39111,
-        "maxFontSize": 1,
-        "style": {
-        }
-      }
-    ],
-    "classes": [
-      "mrel"
-    ],
-    "depth": 0,
-    "height": 0.39111,
-    "maxFontSize": 1,
-    "style": {
-    }
-  },
-  {
-    "attributes": {
-    },
-    "children": [
-    ],
-    "classes": [
-      "mspace"
-    ],
-    "depth": 0,
-    "height": 0,
-    "maxFontSize": 0,
-    "style": {
-      "marginRight": "0.2777777777777778em"
-    }
-  },
-  {
-    "classes": [
-      "mord",
-      "mathit"
-    ],
-    "depth": 0,
-    "height": 0.43056,
-    "italic": 0,
-    "maxFontSize": 1,
-    "skew": 0.05556,
-    "style": {
-    },
-    "value": "c",
-    "width": 0.43276
-  },
-  {
-    "attributes": {
-    },
-    "children": [
-    ],
-    "classes": [
-      "mspace"
-    ],
-    "depth": 0,
-    "height": 0,
-    "maxFontSize": 0,
-    "style": {
-      "marginRight": "0.2222222222222222em"
-    }
-  },
-  {
-    "attributes": {
-    },
-    "children": [
-      {
-        "attributes": {
-        },
-        "children": [
-          {
-            "classes": [
-              "mord",
-              "mathbf"
-            ],
-            "depth": 0.13333,
-            "height": 0.63333,
-            "italic": 0,
-            "maxFontSize": 1,
-            "skew": 0,
-            "style": {
-            },
-            "value": "+",
-            "width": 0.89444
-          }
-        ],
-        "classes": [
-          "mord"
-        ],
-        "depth": 0.13333,
-        "height": 0.63333,
-        "maxFontSize": 1,
-        "style": {
-        }
-      }
-    ],
-    "classes": [
-      "mbin"
-    ],
-    "depth": 0.13333,
-    "height": 0.63333,
-    "maxFontSize": 1,
-    "style": {
-    }
-  },
-  {
-    "attributes": {
-    },
-    "children": [
-    ],
-    "classes": [
-      "mspace"
-    ],
-    "depth": 0,
-    "height": 0,
-    "maxFontSize": 0,
-    "style": {
-      "marginRight": "0.2222222222222222em"
-    }
-  },
-  {
-    "classes": [
-      "mord",
-      "mathit"
-    ],
-    "depth": 0,
-    "height": 0.69444,
-    "italic": 0,
-    "maxFontSize": 1,
-    "skew": 0.16667,
-    "style": {
-    },
-    "value": "d",
-    "width": 0.52049
-  },
-  {
-    "attributes": {
-    },
-    "children": [
-    ],
-    "classes": [
-      "mspace"
-    ],
-    "depth": 0,
-    "height": 0,
-    "maxFontSize": 0,
-    "style": {
-      "marginRight": "0.2222222222222222em"
-    }
-  },
-  {
-    "attributes": {
-    },
-    "children": [
-      {
-        "attributes": {
-        },
-        "children": [
-          {
-            "classes": [
-              "mord",
-              "mathbf"
-            ],
-            "depth": 0.13333,
-            "height": 0.63333,
-            "italic": 0,
-            "maxFontSize": 1,
-            "skew": 0,
-            "style": {
-            },
-            "value": "+",
-            "width": 0.89444
-          },
-          {
-            "classes": [
-              "mord",
-              "mathbf"
-            ],
-            "depth": 0.13333,
-            "height": 0.63333,
-            "italic": 0,
-            "maxFontSize": 1,
-            "skew": 0,
-            "style": {
-            },
-            "value": "+",
-            "width": 0.89444
-          }
-        ],
-        "classes": [
-          "mord"
-        ],
-        "depth": 0.13333,
-        "height": 0.63333,
-        "maxFontSize": 1,
-        "style": {
-        }
-      }
-    ],
-    "classes": [
-      "mbin"
-    ],
-    "depth": 0.13333,
-    "height": 0.63333,
-    "maxFontSize": 1,
-    "style": {
-    }
-  },
-  {
-    "attributes": {
-    },
-    "children": [
-    ],
-    "classes": [
-      "mspace"
-    ],
-    "depth": 0,
-    "height": 0,
-    "maxFontSize": 0,
-    "style": {
-      "marginRight": "0.2222222222222222em"
-    }
-  },
-  {
-    "classes": [
-      "mord",
-      "mathit"
-    ],
-    "depth": 0,
-    "height": 0.43056,
-    "italic": 0,
-    "maxFontSize": 1,
-    "skew": 0.05556,
-    "style": {
-    },
-    "value": "e",
-    "width": 0.46563
-  },
-  {
-    "attributes": {
-    },
-    "children": [
-      {
-        "attributes": {
-        },
-        "children": [
-          {
-            "classes": [
-              "mord",
-              "boldsymbol"
-            ],
-            "depth": 0,
-            "height": 0.44444,
-            "italic": 0,
-            "maxFontSize": 1,
-            "skew": 0,
-            "style": {
-            },
-            "value": "x",
-            "width": 0.65903
-          },
-          {
-            "classes": [
-              "mord",
-              "boldsymbol"
-            ],
-            "depth": 0.19444,
-            "height": 0.44444,
-            "italic": 0.03704,
-            "maxFontSize": 1,
-            "skew": 0,
-            "style": {
-            },
-            "value": "y",
-            "width": 0.59028
-          },
-          {
-            "classes": [
-              "mord",
-              "boldsymbol"
-            ],
-            "depth": 0,
-            "height": 0.44444,
-            "italic": 0.04213,
-            "maxFontSize": 1,
-            "skew": 0,
-            "style": {
-            },
-            "value": "z",
-            "width": 0.55509
-          }
-        ],
-        "classes": [
-          "mord"
-        ],
-        "depth": 0.19444,
-        "height": 0.44444,
-        "maxFontSize": 1,
-        "style": {
-        }
-      }
-    ],
-    "classes": [
-      "mord"
-    ],
-    "depth": 0.19444,
-    "height": 0.44444,
-    "maxFontSize": 1,
-    "style": {
-    }
-  },
-  {
-    "classes": [
-      "mord",
-      "mathit"
-    ],
-    "depth": 0.19444,
-    "height": 0.69444,
-    "italic": 0.10764,
-    "maxFontSize": 1,
-    "skew": 0.16667,
-    "style": {
-    },
-    "value": "f",
-    "width": 0.48959
-=======
 exports[`A begin/end parser should grab \\arraystretch 1`] = `
 [
   {
@@ -567,7 +139,436 @@
         null
       ]
     }
->>>>>>> 4492eedb
+  }
+]
+`;
+
+exports[`A font parser \\boldsymbol should inherit mbin/mrel from argument 1`] = `
+[
+  {
+    "classes": [
+      "mord",
+      "mathit"
+    ],
+    "depth": 0,
+    "height": 0.43056,
+    "italic": 0,
+    "maxFontSize": 1,
+    "skew": 0,
+    "style": {
+    },
+    "value": "a",
+    "width": 0.52859
+  },
+  {
+    "attributes": {
+    },
+    "children": [
+      {
+        "attributes": {
+        },
+        "children": [
+        ],
+        "classes": [
+          "mord"
+        ],
+        "depth": 0,
+        "height": 0,
+        "maxFontSize": 0,
+        "style": {
+        }
+      }
+    ],
+    "classes": [
+      "mord"
+    ],
+    "depth": 0,
+    "height": 0,
+    "maxFontSize": 0,
+    "style": {
+    }
+  },
+  {
+    "classes": [
+      "mord",
+      "mathit"
+    ],
+    "depth": 0,
+    "height": 0.69444,
+    "italic": 0,
+    "maxFontSize": 1,
+    "skew": 0,
+    "style": {
+    },
+    "value": "b",
+    "width": 0.42917
+  },
+  {
+    "attributes": {
+    },
+    "children": [
+    ],
+    "classes": [
+      "mspace"
+    ],
+    "depth": 0,
+    "height": 0,
+    "maxFontSize": 0,
+    "style": {
+      "marginRight": "0.2777777777777778em"
+    }
+  },
+  {
+    "attributes": {
+    },
+    "children": [
+      {
+        "attributes": {
+        },
+        "children": [
+          {
+            "classes": [
+              "mrel",
+              "mathbf"
+            ],
+            "depth": -0.10889,
+            "height": 0.39111,
+            "italic": 0,
+            "maxFontSize": 1,
+            "skew": 0,
+            "style": {
+            },
+            "value": "=",
+            "width": 0.89444
+          }
+        ],
+        "classes": [
+          "mord"
+        ],
+        "depth": 0,
+        "height": 0.39111,
+        "maxFontSize": 1,
+        "style": {
+        }
+      }
+    ],
+    "classes": [
+      "mrel"
+    ],
+    "depth": 0,
+    "height": 0.39111,
+    "maxFontSize": 1,
+    "style": {
+    }
+  },
+  {
+    "attributes": {
+    },
+    "children": [
+    ],
+    "classes": [
+      "mspace"
+    ],
+    "depth": 0,
+    "height": 0,
+    "maxFontSize": 0,
+    "style": {
+      "marginRight": "0.2777777777777778em"
+    }
+  },
+  {
+    "classes": [
+      "mord",
+      "mathit"
+    ],
+    "depth": 0,
+    "height": 0.43056,
+    "italic": 0,
+    "maxFontSize": 1,
+    "skew": 0.05556,
+    "style": {
+    },
+    "value": "c",
+    "width": 0.43276
+  },
+  {
+    "attributes": {
+    },
+    "children": [
+    ],
+    "classes": [
+      "mspace"
+    ],
+    "depth": 0,
+    "height": 0,
+    "maxFontSize": 0,
+    "style": {
+      "marginRight": "0.2222222222222222em"
+    }
+  },
+  {
+    "attributes": {
+    },
+    "children": [
+      {
+        "attributes": {
+        },
+        "children": [
+          {
+            "classes": [
+              "mord",
+              "mathbf"
+            ],
+            "depth": 0.13333,
+            "height": 0.63333,
+            "italic": 0,
+            "maxFontSize": 1,
+            "skew": 0,
+            "style": {
+            },
+            "value": "+",
+            "width": 0.89444
+          }
+        ],
+        "classes": [
+          "mord"
+        ],
+        "depth": 0.13333,
+        "height": 0.63333,
+        "maxFontSize": 1,
+        "style": {
+        }
+      }
+    ],
+    "classes": [
+      "mbin"
+    ],
+    "depth": 0.13333,
+    "height": 0.63333,
+    "maxFontSize": 1,
+    "style": {
+    }
+  },
+  {
+    "attributes": {
+    },
+    "children": [
+    ],
+    "classes": [
+      "mspace"
+    ],
+    "depth": 0,
+    "height": 0,
+    "maxFontSize": 0,
+    "style": {
+      "marginRight": "0.2222222222222222em"
+    }
+  },
+  {
+    "classes": [
+      "mord",
+      "mathit"
+    ],
+    "depth": 0,
+    "height": 0.69444,
+    "italic": 0,
+    "maxFontSize": 1,
+    "skew": 0.16667,
+    "style": {
+    },
+    "value": "d",
+    "width": 0.52049
+  },
+  {
+    "attributes": {
+    },
+    "children": [
+    ],
+    "classes": [
+      "mspace"
+    ],
+    "depth": 0,
+    "height": 0,
+    "maxFontSize": 0,
+    "style": {
+      "marginRight": "0.2222222222222222em"
+    }
+  },
+  {
+    "attributes": {
+    },
+    "children": [
+      {
+        "attributes": {
+        },
+        "children": [
+          {
+            "classes": [
+              "mord",
+              "mathbf"
+            ],
+            "depth": 0.13333,
+            "height": 0.63333,
+            "italic": 0,
+            "maxFontSize": 1,
+            "skew": 0,
+            "style": {
+            },
+            "value": "+",
+            "width": 0.89444
+          },
+          {
+            "classes": [
+              "mord",
+              "mathbf"
+            ],
+            "depth": 0.13333,
+            "height": 0.63333,
+            "italic": 0,
+            "maxFontSize": 1,
+            "skew": 0,
+            "style": {
+            },
+            "value": "+",
+            "width": 0.89444
+          }
+        ],
+        "classes": [
+          "mord"
+        ],
+        "depth": 0.13333,
+        "height": 0.63333,
+        "maxFontSize": 1,
+        "style": {
+        }
+      }
+    ],
+    "classes": [
+      "mbin"
+    ],
+    "depth": 0.13333,
+    "height": 0.63333,
+    "maxFontSize": 1,
+    "style": {
+    }
+  },
+  {
+    "attributes": {
+    },
+    "children": [
+    ],
+    "classes": [
+      "mspace"
+    ],
+    "depth": 0,
+    "height": 0,
+    "maxFontSize": 0,
+    "style": {
+      "marginRight": "0.2222222222222222em"
+    }
+  },
+  {
+    "classes": [
+      "mord",
+      "mathit"
+    ],
+    "depth": 0,
+    "height": 0.43056,
+    "italic": 0,
+    "maxFontSize": 1,
+    "skew": 0.05556,
+    "style": {
+    },
+    "value": "e",
+    "width": 0.46563
+  },
+  {
+    "attributes": {
+    },
+    "children": [
+      {
+        "attributes": {
+        },
+        "children": [
+          {
+            "classes": [
+              "mord",
+              "boldsymbol"
+            ],
+            "depth": 0,
+            "height": 0.44444,
+            "italic": 0,
+            "maxFontSize": 1,
+            "skew": 0,
+            "style": {
+            },
+            "value": "x",
+            "width": 0.65903
+          },
+          {
+            "classes": [
+              "mord",
+              "boldsymbol"
+            ],
+            "depth": 0.19444,
+            "height": 0.44444,
+            "italic": 0.03704,
+            "maxFontSize": 1,
+            "skew": 0,
+            "style": {
+            },
+            "value": "y",
+            "width": 0.59028
+          },
+          {
+            "classes": [
+              "mord",
+              "boldsymbol"
+            ],
+            "depth": 0,
+            "height": 0.44444,
+            "italic": 0.04213,
+            "maxFontSize": 1,
+            "skew": 0,
+            "style": {
+            },
+            "value": "z",
+            "width": 0.55509
+          }
+        ],
+        "classes": [
+          "mord"
+        ],
+        "depth": 0.19444,
+        "height": 0.44444,
+        "maxFontSize": 1,
+        "style": {
+        }
+      }
+    ],
+    "classes": [
+      "mord"
+    ],
+    "depth": 0.19444,
+    "height": 0.44444,
+    "maxFontSize": 1,
+    "style": {
+    }
+  },
+  {
+    "classes": [
+      "mord",
+      "mathit"
+    ],
+    "depth": 0.19444,
+    "height": 0.69444,
+    "italic": 0.10764,
+    "maxFontSize": 1,
+    "skew": 0.16667,
+    "style": {
+    },
+    "value": "f",
+    "width": 0.48959
   }
 ]
 `;
