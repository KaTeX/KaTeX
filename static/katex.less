@import "fonts.less";

// The mu unit is defined as 1/18 em
@mu: 1.0/18.0em;

.katex-display {
    display: block;
    margin: 1em 0;
    text-align: center;

    > .katex {
        display: inline-block;
        text-align: initial;
    }
}

.katex {
    font: normal 1.21em KaTeX_Main, Times New Roman, serif;
    line-height: 1.2;
    white-space: nowrap;

    // Protect elements inside .katex from inheriting text-indent.
    text-indent: 0;

    // Prevent a rendering bug that misplaces \vec in Chrome.
    text-rendering: auto;

    // Prevent background resetting on elements in Windows's high-contrast
    // mode, while still allowing background/foreground setting on root .katex
    * { -ms-high-contrast-adjust: none !important; }

    .katex-html {
        // Making .katex inline-block allows line breaks before and after,
        // which is undesireable ("to $x$,"). Instead, adjust the .katex-html
        // style and put nowrap on the inline .katex element.
        display: inline-block;
    }

    .katex-mathml {
        // Accessibility hack to only show to screen readers
        // Found at: http://a11yproject.com/posts/how-to-hide-content/
        position: absolute;
        clip: rect(1px, 1px, 1px, 1px);
        padding: 0;
        border: 0;
        height: 1px;
        width: 1px;
        overflow: hidden;
    }

    .base {
        display: inline-block;
    }

    .strut {
        display: inline-block;
    }

    .mathrm {
        font-style: normal;
    }

    .textit {
        font-style: italic;
    }

    .mathit {
        font-family: KaTeX_Math;
        font-style: italic;
    }

    .mathbf {
        font-family: KaTeX_Main;
        font-weight: bold;
    }

    .amsrm {
        font-family: KaTeX_AMS;
    }

    .mathbb {
        font-family: KaTeX_AMS;
    }

    .mathcal {
        font-family: KaTeX_Caligraphic;
    }

    .mathfrak {
        font-family: KaTeX_Fraktur;
    }

    .mathtt {
        font-family: KaTeX_Typewriter;
    }

    .mathscr {
        font-family: KaTeX_Script;
    }

    .mathsf {
        font-family: KaTeX_SansSerif;
    }

    .mainit {
        font-family: KaTeX_Main;
        font-style: italic;
    }

    // This value is also used in fontMetrics.js, if you change it make sure the
    // values match.
    @ptperem: 10.0;
    @nulldelimiterspace: 1.2em / @ptperem;

    @thinspace: 0.16667em;      // 3mu
    @mediumspace: 0.22222em;    // 4mu
    @thickspace: 0.27778em;     // 5mu

    // These spacings apply in textstyle and displaystyle.
    .mord {
        & + .mord {}
        & + .mop { margin-left: @thinspace; }
        & + .mbin { margin-left: @mediumspace; }
        & + .mrel { margin-left: @thickspace; }
        & + .mopen {}
        & + .mclose {}
        & + .mpunct {}
        & + .minner { margin-left: @thinspace; }
    }

    .mop {
        & + .mord { margin-left: @thinspace; }
        & + .mop { margin-left: @thinspace; }
        & + .mbin {}
        & + .mrel { margin-left: @thickspace; }
        & + .mopen {}
        & + .mclose {}
        & + .mpunct {}
        & + .minner { margin-left: @thinspace; }
    }

    .mbin {
        & + .mord { margin-left: @mediumspace; }
        & + .mop { margin-left: @mediumspace; }
        & + .mbin {}
        & + .mrel {}
        & + .mopen { margin-left: @mediumspace; }
        & + .mclose {}
        & + .mpunct {}
        & + .minner { margin-left: @mediumspace; }
    }

    .mrel {
        & + .mord { margin-left: @thickspace; }
        & + .mop { margin-left: @thickspace; }
        & + .mbin {}
        & + .mrel {}
        & + .mopen { margin-left: @thickspace; }
        & + .mclose {}
        & + .mpunct {}
        & + .minner { margin-left: @thickspace; }
    }

    .mopen {
        & + .mord {}
        & + .mop {}
        & + .mbin {}
        & + .mrel {}
        & + .mopen {}
        & + .mclose {}
        & + .mpunct {}
        & + .minner {}
    }

    .mclose {
        & + .mord {}
        & + .mop { margin-left: @thinspace; }
        & + .mbin { margin-left: @mediumspace; }
        & + .mrel { margin-left: @thickspace; }
        & + .mopen {}
        & + .mclose {}
        & + .mpunct {}
        & + .minner { margin-left: @thinspace; }
    }

    .mpunct {
        & + .mord { margin-left: @thinspace; }
        & + .mop { margin-left: @thinspace; }
        & + .mbin {}
        & + .mrel { margin-left: @thinspace; }
        & + .mopen { margin-left: @thinspace; }
        & + .mclose { margin-left: @thinspace; }
        & + .mpunct { margin-left: @thinspace; }
        & + .minner { margin-left: @thinspace; }
    }

    .minner {
        & + .mord { margin-left: @thinspace; }
        & + .mop { margin-left: @thinspace; }
        & + .mbin { margin-left: @mediumspace; }
        & + .mrel { margin-left: @thickspace; }
        & + .mopen { margin-left: @thinspace; }
        & + .mclose {}
        & + .mpunct { margin-left: @thinspace; }
        & + .minner { margin-left: @thinspace; }
    }

    // These tighter spacings apply in scriptstyle and scriptscriptstyle.
    .mord.mtight { margin-left: 0; }
    .mop.mtight { margin-left: 0; }
    .mbin.mtight { margin-left: 0; }
    .mrel.mtight { margin-left: 0; }
    .mopen.mtight { margin-left: 0; }
    .mclose.mtight { margin-left: 0; }
    .mpunct.mtight { margin-left: 0; }
    .minner.mtight { margin-left: 0; }

    .mord {
        & + .mop.mtight { margin-left: @thinspace; }
    }

    .mop {
        & + .mord.mtight { margin-left: @thinspace; }
        & + .mop.mtight { margin-left: @thinspace; }
    }

    .mclose {
        & + .mop.mtight { margin-left: @thinspace; }
    }

    .minner {
        & + .mop.mtight { margin-left: @thinspace; }
    }

    .vlist-t {
        display: inline-table;
        table-layout: fixed;
    }

    .vlist-r {
        display: table-row;
    }

    .vlist {
        display: table-cell;
        vertical-align: bottom;
        position: relative;

        > span {
            display: block;
            height: 0;
            position: relative;

            > span {
                display: inline-block;
            }

            > .pstrut {
                overflow: hidden;
                width: 0;
            }
        }
    }

    .vlist-t2 {
        margin-right: -2px;
    }

    .vlist-s {
        // This cell solves Safari rendering problems. It has text content, so
        // its baseline is used for the table. A very small font avoids line-box
        // issues; absolute units prevent user font-size overrides from breaking
        // rendering. Safari refuses to make the box zero-width, so we give it
        // a known width and compensate with negative right margin on the
        // inline-table.
        display: table-cell;
        vertical-align: bottom;
        font-size: 1px;
        width: 2px;
    }

    .msupsub {
        text-align: left;
    }

    .mfrac {
        > span > span {
            text-align: center;
        }

       .frac-line {
            display: inline-block;
            width: 100%;
            border-bottom-style: solid;
        }
    }

    .mspace {
        display: inline-block;

        &.negativethinspace {
            margin-left: -@thinspace;
        }

        &.thinspace {
            width: @thinspace;
        }

        &.negativemediumspace {
            margin-left: -@mediumspace;
        }

        &.mediumspace {
            width: @mediumspace;
        }

        &.thickspace {
            width: @thickspace;
        }

        &.sixmuspace {
            width: 0.333333em;
        }

        &.eightmuspace {
            width: 0.444444em;
        }

        &.enspace {
            width: 0.5em;
        }

        &.twelvemuspace {
            width: 0.666667em;
        }

        &.quad {
            width: 1em;
        }

        &.qquad {
            width: 2em;
        }
    }

    .llap,
    .rlap {
        width: 0;
        position: relative;

        > .inner {
            position: absolute;
        }

        > .fix {
            display: inline-block;
        }
    }

    .llap > .inner {
        right: 0;
    }

    .rlap > .inner {
        left: 0;
    }

    .katex-logo {
        .a {
            font-size: 0.75em;
            margin-left: -0.32em;
            position: relative;
            top: -0.2em;
        }
        .t {
            margin-left: -0.23em;
        }
        .e {
            margin-left: -0.1667em;
            position: relative;
            top: 0.2155em;
        }
        .x {
            margin-left: -0.125em;
        }
    }

    .rule {
        display: inline-block;
        border: solid 0;
        position: relative;
    }

    .overline .overline-line,
    .underline .underline-line {
        display: inline-block;
        width: 100%;
        border-bottom-style: solid;
    }

    .sqrt {
<<<<<<< HEAD
=======
        > .sqrt-sign {
            position: relative;
        }

        .sqrt-line {
            display: inline-block;
            position: relative;
            width: 100%;
            border-bottom-style: solid;
        }

>>>>>>> dcdca732
        > .root {
            // These values are taken from the definition of `\r@@t`,
            // `\mkern 5mu` and `\mkern -10mu`.
            margin-left: 5*@mu;
            margin-right: -10*@mu;
        }
    }

    .sqrt-main {
        height: 1.0em;
        min-width: 1.0em;
        background-image: url(images/sqrt-main.svg);
    }
    .sqrt-size1 {
          min-width: 1em;
          background-image: url(images/sqrt-size1.svg);
    }
    .sqrt-size2 {
          min-width: 1em;
          background-image: url(images/sqrt-size2.svg);
    }
    .sqrt-size3 {
          min-width: 1em;
          background-image: url(images/sqrt-size3.svg);
    }
    .sqrt-size4 {
          min-width: 1em;
          background-image: url(images/sqrt-size4.svg);
    }

    .sqrt-main-mask {
          -webkit-mask: url(images/sqrt-main.svg) no-repeat;
          mask: url(images/sqrt-main.svg) no-repeat;
    }
    .sqrt-size1-mask {
          -webkit-mask: url(images/sqrt-size1.svg) no-repeat;
          mask: url(images/sqrt-size1.svg) no-repeat;
    }
    .sqrt-size2-mask {
          -webkit-mask: url(images/sqrt-size2.svg) no-repeat;
          mask: url(images/sqrt-size2.svg) no-repeat;
    }
    .sqrt-size3-mask {
          -webkit-mask: url(images/sqrt-size3.svg) no-repeat;
          mask: url(images/sqrt-size3.svg) no-repeat;
    }
    .sqrt-size4-mask {
          -webkit-mask: url(images/sqrt-size4.svg) no-repeat;
          mask: url(images/sqrt-size4.svg) no-repeat;
    }

    .sizing, .fontsize-ensurer {
        display: inline-block;

        @size1: 0.5;
        @size2: 0.6;
        @size3: 0.7;
        @size4: 0.8;
        @size5: 0.9;
        @size6: 1.0;
        @size7: 1.2;
        @size8: 1.44;
        @size9: 1.728;
        @size10: 2.074;
        @size11: 2.488;

        .generate-size-change(@from, @to) {
            &.reset-size@{from}.size@{to} {
                @sizeFromVariable: ~"size@{from}";
                @sizeToVariable: ~"size@{to}";
                font-size: (@@sizeToVariable / @@sizeFromVariable) * 1em;
            }
        }

        .generate-to-size-change(@from, @currTo) when (@currTo =< 11) {
            .generate-size-change(@from, @currTo);

            .generate-to-size-change(@from, (@currTo + 1));
        }

        .generate-from-size-change(@currFrom) when (@currFrom =< 11) {
            .generate-to-size-change(@currFrom, 1);

            .generate-from-size-change((@currFrom + 1));
        }

        .generate-from-size-change(1);
    }

    .delimsizing {
        &.size1 { font-family: KaTeX_Size1; }
        &.size2 { font-family: KaTeX_Size2; }
        &.size3 { font-family: KaTeX_Size3; }
        &.size4 { font-family: KaTeX_Size4; }

        &.mult {
            .delim-size1 > span {
                font-family: KaTeX_Size1;
            }
            .delim-size4 > span {
                font-family: KaTeX_Size4;
            }
        }
    }

    .nulldelimiter {
        display: inline-block;
        width: @nulldelimiterspace;
    }

    .delimcenter {
        position: relative;
    }

    .op-symbol {
        position: relative;

        &.small-op {
            font-family: KaTeX_Size1;
        }
        &.large-op {
            font-family: KaTeX_Size2;
        }
    }

    .op-limits {
        > .vlist-t {
            text-align: center;
        }
    }

    .accent {
        > .vlist-t {
            text-align: center;
        }

        .accent-body > span {
            width: 0;
        }

        .accent-body.accent-vec > span {
            position: relative;
            // This value is half of the value that the MathJax's makeFF shifts
            // it left. We center it by shifting it half way right again.
            left: 0.326em;
        }
    }

    .mtable {
        .vertical-separator {
            display: inline-block;
            margin: 0 -0.025em;
            border-right: 0.05em solid black;
        }

        .arraycolsep {
            display: inline-block;
        }

        .col-align-c > .vlist-t {
            text-align: center;
        }

        .col-align-l > .vlist-t {
            text-align: left;
        }

        .col-align-r > .vlist-t {
            text-align: right;
        }
    }

    // Define CSS for background-image whose width will match its span width.
    .stretchy {
        width: 100%;
        display: block;
        background-repeat: no-repeat;
        background-position: right center;  //right, so that \widehat will shift right when it is shortened
        background-size: 100% 100%;

        &:before,
        &:after {
            content: "";
        }
    }

    // Lengthen the extensible arrows via padding.
    .x-arrow-pad {
        padding: 0 0.5em;
    }

    .x-arrow,
    .mover,
    .munder {
        text-align: center;
    }

    .boxpad {
        padding: 0 0.3em 0 0.3em;      // \fboxsep = 3pt
    }
    .fbox {
        box-sizing: border-box;
        border: 0.04em solid black;   // \fboxrule = 0.4pt
    }
    .cancel-pad {
        padding: 0 0.2em 0 0.2em;    // ref: cancel package  \advance\dimen@ 2\p@ %  "+2"
    }
    .mord + .cancel-lap,
    .mbin + .cancel-lap {
        margin-left: -0.2em;
    }
    .cancel-lap + .mord,
    .cancel-lap + .mbin,
    .cancel-lap + .msupsub {
        margin-left: -0.2em;
    }
    .sout {
        border-bottom-style: solid;
        border-bottom-width: 0.08em;
    }

    .widehat1 {
        height: 0.24em;
        background-image: url(images/widehat1.svg);
    }
    .widehat2 {
        height: 0.30em;
        background-image: url(images/widehat2.svg);
    }
    .widehat3 {
        height: 0.36em;
        background-image: url(images/widehat3.svg);
    }
    .widehat4 {
        height: 0.42em;
        background-image: url(images/widehat4.svg);
    }
    .tilde1 {
        height: 0.26em;
        background-image: url(images/tilde1.svg);
    }
    .tilde2 {
        height: 0.29em;
        background-image: url(images/tilde2.svg);
    }
    .tilde3 {
        height: 0.306em;
        background-image: url(images/tilde3.svg);
    }
    .tilde4 {
        height: 0.312em;
        background-image: url(images/tilde4.svg);
    }
    .rightarrow {
        height: 0.522em;
        min-width: 0.5em;
        background-image: url(images/rightarrow.svg);
    }
    .xrightarrow {
        height: 0.522em;
        min-width: 0.783em;
        background-image: url(images/rightarrow.svg);
    }
    .leftarrow {
        height: 0.522em;
        min-width: 0.5em;
        background-image: url(images/leftarrow.svg);
    }
    .xleftarrow {
        height: 0.522em;
        min-width: 0.783em;
        background-image: url(images/leftarrow.svg);
    }
    .overbrace {
        height: 0.548em;
        min-width: 1.6em;
        background-image: url(images/overbrace.svg);
    }
    .underbrace {
        height: 0.548em;
        min-width: 1.6em;
        background-image: url(images/underbrace.svg);
    }
    .leftrightarrow {
        height: 0.522em;
        min-width: 0.5em;
        background-image: url(images/leftrightarrow.svg);
    }
    .xleftrightarrow {
        height: 0.522em;
        min-width: 0.783em;
        background-image: url(images/leftrightarrow.svg);
    }
    .doublerightarrow {
        height: 0.56em;
        min-width: 0.783em;
        background-image: url(images/doublerightarrow.svg);
    }
    .doubleleftarrow {
        height: 0.56em;
        min-width: 0.783em;
        background-image: url(images/doubleleftarrow.svg);
    }
    .doubleleftrightarrow {
        height: 0.56em;
        min-width: 0.955em;
        background-image: url(images/doubleleftrightarrow.svg);
    }
    .leftharpoon {
        height: 0.522em;
        min-width: 0.5em;
        background-image: url(images/leftharpoon.svg);
    }
    .leftharpoon {
        height: 0.522em;
        min-width: 0.783em;
        background-image: url(images/leftharpoon.svg);
    }
    .rightharpoon {
        height: 0.522em;
        min-width: 0.5em;
        background-image: url(images/rightharpoon.svg);
    }
    .xrightharpoon {
        height: 0.522em;
        min-width: 0.783em;
        background-image: url(images/rightharpoon.svg);
    }
    .hookleftarrow {
        height: 0.522em;
        min-width: 0.87em;
        background-image: url(images/hookleftarrow.svg);
    }
    .hookrightarrow {
        min-width: 0.87em;
        height: 0.522em;
        background-image: url(images/hookrightarrow.svg);
    }
    .mapsto {
        height: 0.522em;
        min-width: 0.783em;
        background-image: url(images/mapsto.svg);
    }
    .leftharpoondown {
        height: 0.522em;
        min-width: 0.5em;
        background-image: url(images/leftharpoondown.svg);
    }
    .leftharpoondown {
        height: 0.522em;
        min-width: 0.783em;
        background-image: url(images/leftharpoondown.svg);
    }
    .rightharpoondown {
        height: 0.522em;
        min-width: 0.5em;
        background-image: url(images/rightharpoondown.svg);
    }
    .xrightharpoondown {
        height: 0.522em;
        min-width: 0.783em;
        background-image: url(images/rightharpoondown.svg);
    }
    .rightleftharpoons {
        height: 0.716em;
        min-width: 0.783em;
        background-image: url(images/rightleftharpoons.svg);
    }
    .leftrightharpoons {
        height: 0.716em;
        min-width: 0.783em;
        background-image: url(images/leftrightharpoons.svg);
    }
    .overgroup {
        height: 0.342em;
        min-width: 0.87em;
        background-image: url(images/overgroup.svg);
    }
    .undergroup {
        height: 0.342em;
        min-width: 0.87em;
        background-image: url(images/undergroup.svg);
    }
    .twoheadleftarrow {
        height: 0.334em;
        min-width: 0.86em;
        background-image: url(images/twoheadleftarrow.svg);
    }
    .twoheadrightarrow {
        height: 0.334em;
        min-width: 0.86em;
        background-image: url(images/twoheadrightarrow.svg);
    }
    .linesegment {
        height: 0.414em;
        min-width: 0.5em;
        background-image: url(images/linesegment.svg);
    }
    .longequal {
        height: 0.334em;
        min-width: 0.5em;
        background-image: url(images/longequal.svg);
    }
    .tofrom {
        height: 0.528em;
        min-width: 0.86em;
        background-image: url(images/tofrom.svg);
    }

    // \cancel, \bcancel, and \xcancel again.
    // Define the detailed background-image for the span.
    // Use a linear-gradient to draw a diagonal line that is 0.08 ems wide,
    // that is, 0.04 ems on each side of the line on the diagonal of the span.
    .cancel {
        background:
           linear-gradient(to top left,
               rgba(0,0,0,0) 0%,
               rgba(0,0,0,0) ~"calc(50% - 0.04em - 0.5px)",
               rgba(0,0,0,1) ~"calc(50% - 0.04em)",
               rgba(0,0,0,1) ~"calc(50% + 0.04em)",
               rgba(0,0,0,0) ~"calc(50% + 0.04em + 0.5px)",
               rgba(0,0,0,0) 100%);
    }

    .bcancel {
        background:
           linear-gradient(to top right,
               rgba(0,0,0,0) 0%,
               rgba(0,0,0,0) ~"calc(50% - 0.04em - 0.5px)",
               rgba(0,0,0,1) ~"calc(50% - 0.04em)",
               rgba(0,0,0,1) ~"calc(50% + 0.04em)",
               rgba(0,0,0,0) ~"calc(50% + 0.04em + 0.5px)",
               rgba(0,0,0,0) 100%);
    }

    .xcancel {
        background:
           linear-gradient(to top left,
               rgba(0,0,0,0) 0%,
               rgba(0,0,0,0) ~"calc(50% - 0.04em - 0.5px)",
               rgba(0,0,0,1) ~"calc(50% - 0.04em)",
               rgba(0,0,0,1) ~"calc(50% + 0.04em)",
               rgba(0,0,0,0) ~"calc(50% + 0.04em + 0.5px)",
               rgba(0,0,0,0) 100%),
           linear-gradient(to top right,
               rgba(0,0,0,0) 0%,
               rgba(0,0,0,0) ~"calc(50% - 0.04em - 0.5px)",
               rgba(0,0,0,1) ~"calc(50% - 0.04em)",
               rgba(0,0,0,1) ~"calc(50% + 0.04em)",
               rgba(0,0,0,0) ~"calc(50% + 0.04em + 0.5px)",
               rgba(0,0,0,0) 100%);
    }

    @media screen and (min-width:~"0\0") {
        // CSS hack for IE 9, 10, & 11.
        // IE doesn't recognize @supports. Hence the media screen hack.

        .mask {
            background-color: transparent !important;
        }

        // Instead of a linear gradient, use an SVG to draw the diagonal line for \cancel.
        // This line unfortunately has a width that varies with the size of the span.
        .bcancel,
        .bcancel-mask {
            background-color: transparent !important;    // Prevent a blob of color.
            background-image: url(images/bcancel.svg);
        }
        .cancel,
        .cancel-mask {
            background-color: transparent !important;
            background-image: url(images/cancel.svg);
        }
        .xcancel,
        .xcancel-mask {
            background-color: transparent !important;
            background-image: url(images/xcancel.svg);
        }
    }

    @supports ((mask-image:none) or (-webkit-mask:none)) {
        // This section is part of the KaTeX support for \color of stretchy elements.
        // In up-to-date browsers, over-ride the background-image set above.
        // This section won't be applied by some older browsers, so they will instead
        // render the black background-image defined above.

      .mask {
        background-image: none;
      }
    }

    @supports not ((mask-image:none) or (-webkit-mask:none)) {
        //  Fall back for older browswers that do not support CSS mask.

        .mask {
            background-color: transparent !important;
        }

        // For \cancel, use a background:linear-gradient, not a mask-image:linear-gradient.
        .cancel-mask {
            background-color: transparent !important;
            background:
               linear-gradient(to top left,
                   rgba(0,0,0,0) 0%,
                   rgba(0,0,0,0) ~"calc(50% - 0.04em - 0.5px)",
                   rgba(0,0,0,1) ~"calc(50% - 0.04em)",
                   rgba(0,0,0,1) ~"calc(50% + 0.04em)",
                   rgba(0,0,0,0) ~"calc(50% + 0.04em + 0.5px)",
                   rgba(0,0,0,0) 100%);
        }

        .bcancel-mask {
            background-color: transparent !important;
            background:
               linear-gradient(to top right,
                   rgba(0,0,0,0) 0%,
                   rgba(0,0,0,0) ~"calc(50% - 0.04em - 0.5px)",
                   rgba(0,0,0,1) ~"calc(50% - 0.04em)",
                   rgba(0,0,0,1) ~"calc(50% + 0.04em)",
                   rgba(0,0,0,0) ~"calc(50% + 0.04em + 0.5px)",
                   rgba(0,0,0,0) 100%);
        }

        .xcancel-mask {
            background-color: transparent !important;
            background:
               linear-gradient(to top left,
                   rgba(0,0,0,0) 0%,
                   rgba(0,0,0,0) ~"calc(50% - 0.04em - 0.5px)",
                   rgba(0,0,0,1) ~"calc(50% - 0.04em)",
                   rgba(0,0,0,1) ~"calc(50% + 0.04em)",
                   rgba(0,0,0,0) ~"calc(50% + 0.04em + 0.5px)",
                   rgba(0,0,0,0) 100%),
               linear-gradient(to top right,
                   rgba(0,0,0,0) 0%,
                   rgba(0,0,0,0) ~"calc(50% - 0.04em - 0.5px)",
                   rgba(0,0,0,1) ~"calc(50% - 0.04em)",
                   rgba(0,0,0,1) ~"calc(50% + 0.04em)",
                   rgba(0,0,0,0) ~"calc(50% + 0.04em + 0.5px)",
                   rgba(0,0,0,0) 100%);
        }
    }

    .cancel-mask {
        mask-image:
           linear-gradient(to top left,
               rgba(0,0,0,0) 0%,
               rgba(0,0,0,0) ~"calc(50% - 0.04em - 0.5px)",
               rgba(0,0,0,1) ~"calc(50% - 0.04em)",
               rgba(0,0,0,1) ~"calc(50% + 0.04em)",
               rgba(0,0,0,0) ~"calc(50% + 0.04em + 0.5px)",
               rgba(0,0,0,0) 100%);
        -webkit-mask-image:
           linear-gradient(to top left,
               rgba(0,0,0,0) 0%,
               rgba(0,0,0,0) ~"calc(50% - 0.04em - 0.5px)",
               rgba(0,0,0,1) ~"calc(50% - 0.04em)",
               rgba(0,0,0,1) ~"calc(50% + 0.04em)",
               rgba(0,0,0,0) ~"calc(50% + 0.04em + 0.5px)",
               rgba(0,0,0,0) 100%);
    }

    .bcancel-mask {
        mask-image:
           linear-gradient(to top right,
               rgba(0,0,0,0) 0%,
               rgba(0,0,0,0) ~"calc(50% - 0.04em - 0.5px)",
               rgba(0,0,0,1) ~"calc(50% - 0.04em)",
               rgba(0,0,0,1) ~"calc(50% + 0.04em)",
               rgba(0,0,0,0) ~"calc(50% + 0.04em + 0.5px)",
               rgba(0,0,0,0) 100%);
        -webkit-mask-image:
           linear-gradient(to top right,
               rgba(0,0,0,0) 0%,
               rgba(0,0,0,0) ~"calc(50% - 0.04em - 0.5px)",
               rgba(0,0,0,1) ~"calc(50% - 0.04em)",
               rgba(0,0,0,1) ~"calc(50% + 0.04em)",
               rgba(0,0,0,0) ~"calc(50% + 0.04em + 0.5px)",
               rgba(0,0,0,0) 100%);
    }

    .xcancel-mask {
        mask-image:
           linear-gradient(to top left,
               rgba(0,0,0,0) 0%,
               rgba(0,0,0,0) ~"calc(50% - 0.04em - 0.5px)",
               rgba(0,0,0,1) ~"calc(50% - 0.04em)",
               rgba(0,0,0,1) ~"calc(50% + 0.04em)",
               rgba(0,0,0,0) ~"calc(50% + 0.04em + 0.5px)",
               rgba(0,0,0,0) 100%),
           linear-gradient(to top right,
               rgba(0,0,0,0) 0%,
               rgba(0,0,0,0) ~"calc(50% - 0.04em - 0.5px)",
               rgba(0,0,0,1) ~"calc(50% - 0.04em)",
               rgba(0,0,0,1) ~"calc(50% + 0.04em)",
               rgba(0,0,0,0) ~"calc(50% + 0.04em + 0.5px)",
               rgba(0,0,0,0) 100%);
        -webkit-mask-image:
           linear-gradient(to top left,
               rgba(0,0,0,0) 0%,
               rgba(0,0,0,0) ~"calc(50% - 0.04em - 0.5px)",
               rgba(0,0,0,1) ~"calc(50% - 0.04em)",
               rgba(0,0,0,1) ~"calc(50% + 0.04em)",
               rgba(0,0,0,0) ~"calc(50% + 0.04em + 0.5px)",
               rgba(0,0,0,0) 100%),
           linear-gradient(to top right,
               rgba(0,0,0,0) 0%,
               rgba(0,0,0,0) ~"calc(50% - 0.04em - 0.5px)",
               rgba(0,0,0,1) ~"calc(50% - 0.04em)",
               rgba(0,0,0,1) ~"calc(50% + 0.04em)",
               rgba(0,0,0,0) ~"calc(50% + 0.04em + 0.5px)",
               rgba(0,0,0,0) 100%);
    }

    @supports (-ms-touch-action: none) {
        // CSS hack for Edge
        // TODO(ron): If/When Edge fixes its CSS calc() bug, delete the next few lines and use gradients for \cancel.
        .bcancel,
        .bcancel-mask {
            background-color: transparent !important;
            background-image: url(images/bcancel.svg);
        }
        .cancel,
        .cancel-mask {
            background-color: transparent !important;
            background-image: url(images/cancel.svg);
        }
        .xcancel,
        .xcancel-mask {
            background-color: transparent !important;
            background-image: url(images/xcancel.svg);
        }
    }

    // Next, define the CSS masks used for \color on stretchy wide elements.
    .widehat1-mask {
        -webkit-mask: url(images/widehat1.svg);
        mask: url(images/widehat1.svg) no-repeat;
    }
    .widehat2-mask {
        -webkit-mask: url(images/widehat2.svg);
        mask: url(images/widehat2.svg) no-repeat;
    }
    .widehat3-mask {
        -webkit-mask: url(images/widehat3.svg);
        mask: url(images/widehat3.svg) no-repeat;
    }
    .widehat4-mask {
        -webkit-mask: url(images/widehat4.svg);
        mask: url(images/widehat4.svg) no-repeat;
    }
    .tilde1-mask {
        -webkit-mask: url(images/tilde1.svg);
        mask: url(images/tilde1.svg) no-repeat;
    }
    .tilde2-mask {
        -webkit-mask: url(images/tilde2.svg);
        mask: url(images/tilde2.svg) no-repeat;
    }
    .tilde3-mask {
        -webkit-mask: url(images/tilde3.svg);
        mask: url(images/tilde3.svg) no-repeat;
    }
    .tilde4-mask {
        -webkit-mask: url(images/tilde4.svg);
        mask: url(images/tilde4.svg) no-repeat;
    }
    .rightarrow-mask {
        mask: url(images/rightarrow.svg);
        -webkit-mask: url(images/rightarrow.svg);
    }
    .xrightarrow-mask {
        mask: url(images/rightarrow.svg);
        -webkit-mask: url(images/rightarrow.svg);
    }
    .leftarrow-mask {
        mask: url(images/leftarrow.svg);
        -webkit-mask: url(images/leftarrow.svg);
    }
    .xleftarrow-mask {
        mask: url(images/leftarrow.svg);
        -webkit-mask: url(images/leftarrow.svg);
    }
    .overbrace-mask {
        min-width: 1.6em;
        mask: url(images/overbrace.svg);
        -webkit-mask: url(images/overbrace.svg);
    }
    .underbrace-mask {
        min-width: 1.6em;
        mask: url(images/underbrace.svg);
        -webkit-mask: url(images/underbrace.svg);
    }
    .leftrightarrow-mask {
        mask: url(images/leftrightarrow.svg);
        -webkit-mask: url(images/leftrightarrow.svg);
    }
    .xleftrightarrow-mask {
        mask: url(images/leftrightarrow.svg);
        -webkit-mask: url(images/leftrightarrow.svg);
    }
    .doublerightarrow-mask {
        mask: url(images/doublerightarrow.svg);
        -webkit-mask: url(images/doublerightarrow.svg);
    }
    .doubleleftarrow-mask {
        mask: url(images/doubleleftarrow.svg);
        -webkit-mask: url(images/doubleleftarrow.svg);
    }
    .doubleleftrightarrow-mask {
        mask: url(images/doubleleftrightarrow.svg);
        -webkit-mask: url(images/doubleleftrightarrow.svg);
    }
    .leftharpoon-mask {
        mask: url(images/leftharpoon.svg);
        -webkit-mask: url(images/leftharpoon.svg);
    }
    .xleftharpoon-mask {
        mask: url(images/leftharpoon.svg);
        -webkit-mask: url(images/leftharpoon.svg);
    }
    .rightharpoon-mask {
        mask: url(images/rightharpoon.svg);
        -webkit-mask: url(images/rightharpoon.svg);
    }
    .xrightharpoon-mask {
        mask: url(images/rightharpoon.svg);
        -webkit-mask: url(images/rightharpoon.svg);
    }
    .hookleftarrow-mask {
        mask: url(images/hookleftarrow.svg);
        -webkit-mask: url(images/hookleftarrow.svg);
    }
    .hookrightarrow-mask {
        mask: url(images/hookrightarrow.svg);
        -webkit-mask: url(images/hookrightarrow.svg);
    }
    .mapsto-mask {
        mask: url(images/mapsto.svg);
        -webkit-mask: url(images/mapsto.svg);
    }
    .leftharpoondown-mask {
        mask: url(images/leftharpoondown.svg);
        -webkit-mask: url(images/leftharpoondown.svg);
    }
    .xleftharpoondown-mask {
        mask: url(images/leftharpoondown.svg);
        -webkit-mask: url(images/leftharpoondown.svg);
    }
    .rightharpoondown-mask {
        mask: url(images/rightharpoondown.svg);
        -webkit-mask: url(images/rightharpoondown.svg);
    }
    .xrightharpoondown-mask {
        mask: url(images/rightharpoondown.svg);
        -webkit-mask: url(images/rightharpoondown.svg);
    }
    .rightleftharpoons-mask {
        mask: url(images/rightleftharpoons.svg);
        -webkit-mask: url(images/rightleftharpoons.svg);
    }
    .leftrightharpoons-mask {
        mask: url(images/leftrightharpoons.svg);
        -webkit-mask: url(images/leftrightharpoons.svg);
    }
    .overgroup-mask {
        mask: url(images/overgroup.svg);
        -webkit-mask: url(images/overgroup.svg);
    }
    .undergroup-mask {
        mask: url(images/undergroup.svg);
        -webkit-mask: url(images/undergroup.svg);
    }
    .twoheadleftarrow-mask {
        mask: url(images/twoheadleftarrow.svg);
        -webkit-mask: url(images/twoheadleftarrow.svg);
    }
    .twoheadrightarrow-mask {
        mask: url(images/twoheadrightarrow.svg);
        -webkit-mask: url(images/twoheadrightarrow.svg);
    }
    .linesegment-mask {
        mask: url(images/linesegment.svg);
        -webkit-mask: url(images/linesegment.svg);
    }
    .longequal-mask {
        mask: url(images/longequal.svg);
        -webkit-mask: url(images/longequal.svg);
    }
    .tofrom-mask {
        mask: url(images/tofrom.svg);
        -webkit-mask: url(images/tofrom.svg);
    }

}<|MERGE_RESOLUTION|>--- conflicted
+++ resolved
@@ -399,20 +399,6 @@
     }
 
     .sqrt {
-<<<<<<< HEAD
-=======
-        > .sqrt-sign {
-            position: relative;
-        }
-
-        .sqrt-line {
-            display: inline-block;
-            position: relative;
-            width: 100%;
-            border-bottom-style: solid;
-        }
-
->>>>>>> dcdca732
         > .root {
             // These values are taken from the definition of `\r@@t`,
             // `\mkern 5mu` and `\mkern -10mu`.
