@import "fonts.less";

// The mu unit is defined as 1/18 em
@mu: 1.0/18.0em;

.katex-display {
    display: block;
    margin: 1em 0;
    text-align: center;

    > .katex {
        display: inline-block;
        text-align: initial;
    }
}

.katex {
    font: normal 1.21em KaTeX_Main, Times New Roman, serif;
    line-height: 1.2;
    white-space: nowrap;

    // Protect elements inside .katex from inheriting text-indent.
    text-indent: 0;

    // Prevent a rendering bug that misplaces \vec in Chrome.
    text-rendering: auto;

    // Prevent background resetting on elements in Windows's high-contrast
    // mode, while still allowing background/foreground setting on root .katex
    * { -ms-high-contrast-adjust: none !important; }

    .katex-html {
        // Making .katex inline-block allows line breaks before and after,
        // which is undesireable ("to $x$,"). Instead, adjust the .katex-html
        // style and put nowrap on the inline .katex element.
        display: inline-block;
    }

    .katex-mathml {
        // Accessibility hack to only show to screen readers
        // Found at: http://a11yproject.com/posts/how-to-hide-content/
        position: absolute;
        clip: rect(1px, 1px, 1px, 1px);
        padding: 0;
        border: 0;
        height: 1px;
        width: 1px;
        overflow: hidden;
    }

    .base {
        position: relative;
        display: inline-block;
    }

    .strut {
        display: inline-block;
    }
    
    // Text font weights
    .textbf {
        font-weight: bold;
    }
    
    // Text font shapes.
    .textit {
        font-style: italic;
    }
    
    // Text font families.
    .textrm {
        font-family: KaTeX_Main;
    }
    
    .textsf {
        font-family: KaTeX_SansSerif;
    }
    
    .texttt {
        font-family: KaTeX_Typewriter;
    }

    // Math fonts.
    .mathit {
        font-family: KaTeX_Math;
        font-style: italic;
    }
    
    .mathrm {
        font-style: normal;
    }

    .mathbf {
        font-family: KaTeX_Main;
        font-weight: bold;
    }

<<<<<<< HEAD
=======
    .boldsymbol {
        font-family: KaTeX_Math;
        font-weight: bold;
        font-style: italic;
    }

    .amsrm {
        font-family: KaTeX_AMS;
    }

>>>>>>> cf235174
    .mathbb {
        font-family: KaTeX_AMS;
    }

    .mathcal {
        font-family: KaTeX_Caligraphic;
    }

    .mathfrak {
        font-family: KaTeX_Fraktur;
    }

    .mathtt {
        font-family: KaTeX_Typewriter;
    }

    .mathscr {
        font-family: KaTeX_Script;
    }

    .mathsf {
        font-family: KaTeX_SansSerif;
    }

    .mainit {
        font-family: KaTeX_Main;
        font-style: italic;
    }

    .mainrm {
        font-family: KaTeX_Main;
        font-style: normal;
    }
    
    .amsrm {
        font-family: KaTeX_AMS;
    }

    // This value is also used in fontMetrics.js, if you change it make sure the
    // values match.
    @ptperem: 10.0;
    @nulldelimiterspace: 1.2em / @ptperem;

    @muspace: 0.055556em;       // 1mu
    @thinspace: 0.16667em;      // 3mu
    @mediumspace: 0.22222em;    // 4mu
    @thickspace: 0.27778em;     // 5mu

    // These spacings apply in textstyle and displaystyle.
    .mord {
        & + .mord {}
        & + .mop { margin-left: @thinspace; }
        & + .mbin { margin-left: @mediumspace; }
        & + .mrel { margin-left: @thickspace; }
        & + .mopen {}
        & + .mclose {}
        & + .mpunct {}
        & + .minner { margin-left: @thinspace; }
    }

    .mop {
        & + .mord { margin-left: @thinspace; }
        & + .mop { margin-left: @thinspace; }
        & + .mbin {}
        & + .mrel { margin-left: @thickspace; }
        & + .mopen {}
        & + .mclose {}
        & + .mpunct {}
        & + .minner { margin-left: @thinspace; }
    }

    .mbin {
        & + .mord { margin-left: @mediumspace; }
        & + .mop { margin-left: @mediumspace; }
        & + .mbin {}
        & + .mrel {}
        & + .mopen { margin-left: @mediumspace; }
        & + .mclose {}
        & + .mpunct {}
        & + .minner { margin-left: @mediumspace; }
    }

    .mrel {
        & + .mord { margin-left: @thickspace; }
        & + .mop { margin-left: @thickspace; }
        & + .mbin {}
        & + .mrel {}
        & + .mopen { margin-left: @thickspace; }
        & + .mclose {}
        & + .mpunct {}
        & + .minner { margin-left: @thickspace; }
    }

    .mopen {
        & + .mord {}
        & + .mop {}
        & + .mbin {}
        & + .mrel {}
        & + .mopen {}
        & + .mclose {}
        & + .mpunct {}
        & + .minner {}
    }

    .mclose {
        & + .mord {}
        & + .mop { margin-left: @thinspace; }
        & + .mbin { margin-left: @mediumspace; }
        & + .mrel { margin-left: @thickspace; }
        & + .mopen {}
        & + .mclose {}
        & + .mpunct {}
        & + .minner { margin-left: @thinspace; }
    }

    .mpunct {
        & + .mord { margin-left: @thinspace; }
        & + .mop { margin-left: @thinspace; }
        & + .mbin {}
        & + .mrel { margin-left: @thinspace; }
        & + .mopen { margin-left: @thinspace; }
        & + .mclose { margin-left: @thinspace; }
        & + .mpunct { margin-left: @thinspace; }
        & + .minner { margin-left: @thinspace; }
    }

    .minner {
        & + .mord { margin-left: @thinspace; }
        & + .mop { margin-left: @thinspace; }
        & + .mbin { margin-left: @mediumspace; }
        & + .mrel { margin-left: @thickspace; }
        & + .mopen { margin-left: @thinspace; }
        & + .mclose {}
        & + .mpunct { margin-left: @thinspace; }
        & + .minner { margin-left: @thinspace; }
    }

    // These tighter spacings apply in scriptstyle and scriptscriptstyle.
    .mord.mtight { margin-left: 0; }
    .mop.mtight { margin-left: 0; }
    .mbin.mtight { margin-left: 0; }
    .mrel.mtight { margin-left: 0; }
    .mopen.mtight { margin-left: 0; }
    .mclose.mtight { margin-left: 0; }
    .mpunct.mtight { margin-left: 0; }
    .minner.mtight { margin-left: 0; }

    .mord {
        & + .mop.mtight { margin-left: @thinspace; }
    }

    .mop {
        & + .mord.mtight { margin-left: @thinspace; }
        & + .mop.mtight { margin-left: @thinspace; }
    }

    .mclose {
        & + .mop.mtight { margin-left: @thinspace; }
    }

    .minner {
        & + .mop.mtight { margin-left: @thinspace; }
    }

    .vlist-t {
        display: inline-table;
        table-layout: fixed;
    }

    .vlist-r {
        display: table-row;
    }

    .vlist {
        display: table-cell;
        vertical-align: bottom;
        position: relative;

        > span {
            display: block;
            height: 0;
            position: relative;

            > span {
                display: inline-block;
            }

            > .pstrut {
                overflow: hidden;
                width: 0;
            }
        }
    }

    .vlist-t2 {
        margin-right: -2px;
    }

    .vlist-s {
        // This cell solves Safari rendering problems. It has text content, so
        // its baseline is used for the table. A very small font avoids line-box
        // issues; absolute units prevent user font-size overrides from breaking
        // rendering. Safari refuses to make the box zero-width, so we give it
        // a known width and compensate with negative right margin on the
        // inline-table.
        display: table-cell;
        vertical-align: bottom;
        font-size: 1px;
        width: 2px;
    }

    .msupsub {
        text-align: left;
    }

    .mfrac {
        > span > span {
            text-align: center;
        }

        .frac-line {
            display: inline-block;
            width: 100%;
        }
    }

    // Set a min-height for some horizontal lines so their display
    // will show at least one screen pixel.
    @media screen {
        .mfrac .frac-line,
        .overline .overline-line,
        .underline .underline-line {
            min-height: 1px;
        }
    }

    // Modify min-height for retina displays. Don't force two screen pixels.
    @media screen and (-webkit-min-device-pixel-ratio: 2.0),
        screen and (min-resolution: 192dpi) {
        .mfrac .frac-line,
        .overline .overline-line,
        .underline .underline-line {
            min-height: 0.5px;
        }
    }

    .mspace {
        display: inline-block;

        &.negativethinspace {
            margin-left: -@thinspace;
        }

        &.muspace {
            width: @muspace;
        }

        &.thinspace {
            width: @thinspace;
        }

        &.negativemediumspace {
            margin-left: -@mediumspace;
        }

        &.mediumspace {
            width: @mediumspace;
        }

        &.thickspace {
            width: @thickspace;
        }

        &.sixmuspace {
            width: 0.333333em;
        }

        &.eightmuspace {
            width: 0.444444em;
        }

        &.enspace {
            width: 0.5em;
        }

        &.twelvemuspace {
            width: 0.666667em;
        }

        &.quad {
            width: 1em;
        }

        &.qquad {
            width: 2em;
        }
    }

    .llap,
    .rlap,
    .clap {
        width: 0;
        position: relative;

        > .inner {
            position: absolute;
        }

        > .fix {
            display: inline-block;
        }
    }

    .llap > .inner {
        right: 0;
    }

    .rlap > .inner,
    .clap > .inner {
        left: 0;
    }

    .clap > .inner  > span {
        margin-left: -50%;
        margin-right: 50%;
    }

    .katex-logo {
        .a {
            font-size: 0.75em;
            margin-left: -0.32em;
            position: relative;
            top: -0.2em;
        }
        .t {
            margin-left: -0.23em;
        }
        .e {
            margin-left: -0.1667em;
            position: relative;
            top: 0.2155em;
        }
        .x {
            margin-left: -0.125em;
        }
    }

    .rule {
        display: inline-block;
        border: solid 0;
        position: relative;
    }

    .overline .overline-line,
    .underline .underline-line {
        display: inline-block;
        width: 100%;
    }

    .sqrt {
        > .root {
            // These values are taken from the definition of `\r@@t`,
            // `\mkern 5mu` and `\mkern -10mu`.
            margin-left: 5*@mu;
            margin-right: -10*@mu;
        }
    }

    .sizing, .fontsize-ensurer {
        display: inline-block;

        @size1: 0.5;
        @size2: 0.6;
        @size3: 0.7;
        @size4: 0.8;
        @size5: 0.9;
        @size6: 1.0;
        @size7: 1.2;
        @size8: 1.44;
        @size9: 1.728;
        @size10: 2.074;
        @size11: 2.488;

        .generate-size-change(@from, @to) {
            &.reset-size@{from}.size@{to} {
                @sizeFromVariable: ~"size@{from}";
                @sizeToVariable: ~"size@{to}";
                font-size: (@@sizeToVariable / @@sizeFromVariable) * 1em;
            }
        }

        .generate-to-size-change(@from, @currTo) when (@currTo =< 11) {
            .generate-size-change(@from, @currTo);

            .generate-to-size-change(@from, (@currTo + 1));
        }

        .generate-from-size-change(@currFrom) when (@currFrom =< 11) {
            .generate-to-size-change(@currFrom, 1);

            .generate-from-size-change((@currFrom + 1));
        }

        .generate-from-size-change(1);
    }

    .delimsizing {
        &.size1 { font-family: KaTeX_Size1; }
        &.size2 { font-family: KaTeX_Size2; }
        &.size3 { font-family: KaTeX_Size3; }
        &.size4 { font-family: KaTeX_Size4; }

        &.mult {
            .delim-size1 > span {
                font-family: KaTeX_Size1;
            }
            .delim-size4 > span {
                font-family: KaTeX_Size4;
            }
        }
    }

    .nulldelimiter {
        display: inline-block;
        width: @nulldelimiterspace;
    }

    .delimcenter {
        position: relative;
    }

    .op-symbol {
        position: relative;

        &.small-op {
            font-family: KaTeX_Size1;
        }
        &.large-op {
            font-family: KaTeX_Size2;
        }
    }

    .op-limits {
        > .vlist-t {
            text-align: center;
        }
    }

    .accent {
        > .vlist-t {
            text-align: center;
        }

        .accent-body > span {
            width: 0;
        }

        .accent-body.accent-vec > span {
            position: relative;
            // This value is half of the value that the MathJax's makeFF shifts
            // it left. We center it by shifting it half way right again.
            left: 0.326em;
        }

        .accent-body.accent-hungarian > span {
            position: relative;
            left: 0.250em; // width of space
        }
    }

    .mtable {
        .vertical-separator {
            display: inline-block;
            margin: 0 -0.025em;
            width: 0.05em;

            // Set a min-width so it will display at least one screen pixel.
            @media screen {
                min-width: 1px;
            }

            // Modify min-width for retina displays. Don't force two screen pixels.
            @media screen and (-webkit-min-device-pixel-ratio: 2.0),
                screen and (min-resolution: 192dpi) {
                min-width: 0.5px;
            }
        }

        .arraycolsep {
            display: inline-block;
        }

        .col-align-c > .vlist-t {
            text-align: center;
        }

        .col-align-l > .vlist-t {
            text-align: left;
        }

        .col-align-r > .vlist-t {
            text-align: right;
        }
    }

    .svg-align {
        text-align: left;
    }

    svg {
        display: block;
        position: absolute; // absolute relative to parent
        width: 100%;

        path {
            fill: currentColor;
        }

        line {
            stroke: currentColor;
        }
    }

    // Define CSS for image whose width will match its span width.
    .stretchy {
        width: 100%;
        display: block;

        &:before,
        &:after {
            content: "";
        }
    }

    // Hide the long tail of a stretchy SVG.
    .hide-tail {
        width: 100%;          // necessary only to get IE to work properly
        position: relative;   // ditto
        overflow: hidden;     // This line applies to all browsers.
    }

    .halfarrow-left {
        position: absolute;
        left: 0;
        width: 50.1%;
        overflow: hidden;
    }

    .halfarrow-right {
        position: absolute;
        right: 0;
        width: 50%;
        overflow: hidden;
    }

    .brace-left {
        position: absolute;
        left: 0;
        width: 25.1%;
        overflow: hidden;
    }

    .brace-center {
        position: absolute;
        left: 25%;
        width: 50%;
        overflow: hidden;
    }

    .brace-right {
        position: absolute;
        right: 0;
        width: 25.1%;
        overflow: hidden;
    }

    // Lengthen the extensible arrows via padding.
    .x-arrow-pad {
        padding: 0 0.5em;
    }

    .x-arrow,
    .mover,
    .munder {
        text-align: center;
    }

    .boxpad {
        padding: 0 0.3em 0 0.3em;      // \fboxsep = 3pt
    }
    .fbox {
        box-sizing: border-box;
        border: 0.04em solid black;   // \fboxrule = 0.4pt
    }
    .fcolorbox {
        box-sizing: border-box;
        border: 0.04em solid;   // \fboxrule = 0.4pt
    }
    .cancel-pad {
        padding: 0 0.2em 0 0.2em;    // ref: cancel package  \advance\dimen@ 2\p@ %  "+2"
    }
    .mord + .cancel-lap,
    .mbin + .cancel-lap {
        margin-left: -0.2em;
    }
    .cancel-lap + .mord,
    .cancel-lap + .mbin,
    .cancel-lap + .msupsub {
        margin-left: -0.2em;
    }
    .sout {
        border-bottom-style: solid;
        border-bottom-width: 0.08em;
    }

}<|MERGE_RESOLUTION|>--- conflicted
+++ resolved
@@ -95,8 +95,6 @@
         font-weight: bold;
     }
 
-<<<<<<< HEAD
-=======
     .boldsymbol {
         font-family: KaTeX_Math;
         font-weight: bold;
@@ -107,7 +105,6 @@
         font-family: KaTeX_AMS;
     }
 
->>>>>>> cf235174
     .mathbb {
         font-family: KaTeX_AMS;
     }
@@ -140,10 +137,6 @@
     .mainrm {
         font-family: KaTeX_Main;
         font-style: normal;
-    }
-    
-    .amsrm {
-        font-family: KaTeX_AMS;
     }
 
     // This value is also used in fontMetrics.js, if you change it make sure the
