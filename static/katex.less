@import "fonts.less";

// The mu unit is defined as 1/18 em
@mu: 1.0/18.0em;

.katex-display {
    display: block;
    margin: 1em 0;
    text-align: center;

    > .katex {
        display: inline-block;
        text-align: initial;
    }
}

.katex {
    font: normal 1.21em KaTeX_Main, Times New Roman, serif;
    line-height: 1.2;
    white-space: nowrap;

    // Protect elements inside .katex from inheriting text-indent.
    text-indent: 0;

<<<<<<< HEAD
    // Prevent a rendering bug that misplaces \vec in Chrome.
    text-rendering: auto;
  
    // Prevent background resetting in Windows's high-contrast mode.
    -ms-high-contrast-adjust: none !important;
=======
    // Prevent background resetting on elements in Windows's high-contrast
    // mode, while still allowing background/foreground setting on root .katex
    * { -ms-high-contrast-adjust: none !important; }
>>>>>>> eaa7f3a1

    .katex-html {
        // Making .katex inline-block allows line breaks before and after,
        // which is undesireable ("to $x$,"). Instead, adjust the .katex-html
        // style and put nowrap on the inline .katex element.
        display: inline-block;
    }

    .katex-mathml {
        // Accessibility hack to only show to screen readers
        // Found at: http://a11yproject.com/posts/how-to-hide-content/
        position: absolute;
        clip: rect(1px, 1px, 1px, 1px);
        padding: 0;
        border: 0;
        height: 1px;
        width: 1px;
        overflow: hidden;
    }

    .base {
        display: inline-block;
    }

    .strut {
        display: inline-block;
    }

    .mathrm {
        font-style: normal;
    }

    .textit {
        font-style: italic;
    }

    .mathit {
        font-family: KaTeX_Math;
        font-style: italic;
    }

    .mathbf {
        font-family: KaTeX_Main;
        font-weight: bold;
    }

    .amsrm {
        font-family: KaTeX_AMS;
    }

    .mathbb {
        font-family: KaTeX_AMS;
    }

    .mathcal {
        font-family: KaTeX_Caligraphic;
    }

    .mathfrak {
        font-family: KaTeX_Fraktur;
    }

    .mathtt {
        font-family: KaTeX_Typewriter;
    }

    .mathscr {
        font-family: KaTeX_Script;
    }

    .mathsf {
        font-family: KaTeX_SansSerif;
    }

    .mainit {
        font-family: KaTeX_Main;
        font-style: italic;
    }

    // This value is also used in fontMetrics.js, if you change it make sure the
    // values match.
    @ptperem: 10.0;
    @nulldelimiterspace: 1.2em / @ptperem;

    @thinspace: 0.16667em;      // 3mu
    @mediumspace: 0.22222em;    // 4mu
    @thickspace: 0.27778em;     // 5mu

    // These spacings apply in textstyle and displaystyle.
    .mord {
        & + .mord {}
        & + .mop { margin-left: @thinspace; }
        & + .mbin { margin-left: @mediumspace; }
        & + .mrel { margin-left: @thickspace; }
        & + .mopen {}
        & + .mclose {}
        & + .mpunct {}
        & + .minner { margin-left: @thinspace; }
    }

    .mop {
        & + .mord { margin-left: @thinspace; }
        & + .mop { margin-left: @thinspace; }
        & + .mbin {}
        & + .mrel { margin-left: @thickspace; }
        & + .mopen {}
        & + .mclose {}
        & + .mpunct {}
        & + .minner { margin-left: @thinspace; }
    }

    .mbin {
        & + .mord { margin-left: @mediumspace; }
        & + .mop { margin-left: @mediumspace; }
        & + .mbin {}
        & + .mrel {}
        & + .mopen { margin-left: @mediumspace; }
        & + .mclose {}
        & + .mpunct {}
        & + .minner { margin-left: @mediumspace; }
    }

    .mrel {
        & + .mord { margin-left: @thickspace; }
        & + .mop { margin-left: @thickspace; }
        & + .mbin {}
        & + .mrel {}
        & + .mopen { margin-left: @thickspace; }
        & + .mclose {}
        & + .mpunct {}
        & + .minner { margin-left: @thickspace; }
    }

    .mopen {
        & + .mord {}
        & + .mop {}
        & + .mbin {}
        & + .mrel {}
        & + .mopen {}
        & + .mclose {}
        & + .mpunct {}
        & + .minner {}
    }

    .mclose {
        & + .mord {}
        & + .mop { margin-left: @thinspace; }
        & + .mbin { margin-left: @mediumspace; }
        & + .mrel { margin-left: @thickspace; }
        & + .mopen {}
        & + .mclose {}
        & + .mpunct {}
        & + .minner { margin-left: @thinspace; }
    }

    .mpunct {
        & + .mord { margin-left: @thinspace; }
        & + .mop { margin-left: @thinspace; }
        & + .mbin {}
        & + .mrel { margin-left: @thinspace; }
        & + .mopen { margin-left: @thinspace; }
        & + .mclose { margin-left: @thinspace; }
        & + .mpunct { margin-left: @thinspace; }
        & + .minner { margin-left: @thinspace; }
    }

    .minner {
        & + .mord { margin-left: @thinspace; }
        & + .mop { margin-left: @thinspace; }
        & + .mbin { margin-left: @mediumspace; }
        & + .mrel { margin-left: @thickspace; }
        & + .mopen { margin-left: @thinspace; }
        & + .mclose {}
        & + .mpunct { margin-left: @thinspace; }
        & + .minner { margin-left: @thinspace; }
    }

    // These tighter spacings apply in scriptstyle and scriptscriptstyle.
    .mord.mtight { margin-left: 0; }
    .mop.mtight { margin-left: 0; }
    .mbin.mtight { margin-left: 0; }
    .mrel.mtight { margin-left: 0; }
    .mopen.mtight { margin-left: 0; }
    .mclose.mtight { margin-left: 0; }
    .mpunct.mtight { margin-left: 0; }
    .minner.mtight { margin-left: 0; }

    .mord {
        & + .mop.mtight { margin-left: @thinspace; }
    }

    .mop {
        & + .mord.mtight { margin-left: @thinspace; }
        & + .mop.mtight { margin-left: @thinspace; }
    }

    .mclose {
        & + .mop.mtight { margin-left: @thinspace; }
    }

    .minner {
        & + .mop.mtight { margin-left: @thinspace; }
    }

    .reset-textstyle.textstyle { font-size: 1em; }
    .reset-textstyle.scriptstyle { font-size: 0.7em; }
    .reset-textstyle.scriptscriptstyle { font-size: 0.5em; }

    .reset-scriptstyle.textstyle { font-size: 1.42857em; }
    .reset-scriptstyle.scriptstyle { font-size: 1em; }
    .reset-scriptstyle.scriptscriptstyle { font-size: 0.71429em; }

    .reset-scriptscriptstyle.textstyle { font-size: 2em; }
    .reset-scriptscriptstyle.scriptstyle { font-size: 1.4em; }
    .reset-scriptscriptstyle.scriptscriptstyle { font-size: 1em; }

    .style-wrap {
        position: relative;
    }

    .vlist {
        display: inline-block;

        > span {
            display: block;
            height: 0;
            position: relative;

            > span {
                display: inline-block;
            }
        }

        .baseline-fix {
            display: inline-table;
            table-layout: fixed;
        }
    }

    .msupsub {
        text-align: left;
    }

    .mfrac {
        > span > span {
            text-align: center;
        }

       .frac-line {
            width: 100%;

            &:before {
                border-bottom-style: solid;
                border-bottom-width: 1px;
                content: "";
                display: block;
            }

            &:after {
                border-bottom-style: solid;
                border-bottom-width: 0.04em;
                content: "";
                display: block;
                margin-top: -1px;
            }
        }
    }

    .mspace {
        display: inline-block;

        &.negativethinspace {
            margin-left: -@thinspace;
        }

        &.thinspace {
            width: @thinspace;
        }

        &.negativemediumspace {
            margin-left: -@mediumspace;
        }

        &.mediumspace {
            width: @mediumspace;
        }

        &.thickspace {
            width: @thickspace;
        }

        &.sixmuspace {
            width: 0.333333em;
        }

        &.eightmuspace {
            width: 0.444444em;
        }

        &.enspace {
            width: 0.5em;
        }

        &.twelvemuspace {
            width: 0.666667em;
        }

        &.quad {
            width: 1em;
        }

        &.qquad {
            width: 2em;
        }
    }

    .llap,
    .rlap {
        width: 0;
        position: relative;

        > .inner {
            position: absolute;
        }

        > .fix {
            display: inline-block;
        }
    }

    .llap > .inner {
        right: 0;
    }

    .rlap > .inner {
        left: 0;
    }

    .katex-logo {
        .a {
            font-size: 0.75em;
            margin-left: -0.32em;
            position: relative;
            top: -0.2em;
        }
        .t {
            margin-left: -0.23em;
        }
        .e {
            margin-left: -0.1667em;
            position: relative;
            top: 0.2155em;
        }
        .x {
            margin-left: -0.125em;
        }
    }

    .rule {
        display: inline-block;
        border: solid 0;
        position: relative;
    }

    .overline .overline-line,
    .underline .underline-line {
        width: 100%;

        &:before {
            border-bottom-style: solid;
            border-bottom-width: 1px;
            content: "";
            display: block;
        }

        &:after {
            border-bottom-style: solid;
            border-bottom-width: 0.04em;
            content: "";
            display: block;
            margin-top: -1px;
        }
    }

    .sqrt {
        > .sqrt-sign {
            position: relative;
        }

        .sqrt-line {
            width: 100%;

            &:before {
                border-bottom-style: solid;
                border-bottom-width: 1px;
                content: "";
                display: block;
            }

            &:after {
                border-bottom-style: solid;
                border-bottom-width: 0.04em;
                content: "";
                display: block;
                margin-top: -1px;
            }
        }

        > .root {
            // These values are taken from the definition of `\r@@t`,
            // `\mkern 5mu` and `\mkern -10mu`.
            margin-left: 5*@mu;
            margin-right: -10*@mu;
        }
    }

    .sizing, .fontsize-ensurer {
        display: inline-block;

        @size1: 0.5;
        @size2: 0.7;
        @size3: 0.8;
        @size4: 0.9;
        @size5: 1.0;
        @size6: 1.2;
        @size7: 1.44;
        @size8: 1.73;
        @size9: 2.07;
        @size10: 2.49;

        .generate-size-change(@from, @to) {
            &.reset-size@{from}.size@{to} {
                @sizeFromVariable: ~"size@{from}";
                @sizeToVariable: ~"size@{to}";
                font-size: (@@sizeToVariable / @@sizeFromVariable) * 1em;
            }
        }

        .generate-to-size-change(@from, @currTo) when (@currTo =< 10) {
            .generate-size-change(@from, @currTo);

            .generate-to-size-change(@from, (@currTo + 1));
        }

        .generate-from-size-change(@currFrom) when (@currFrom =< 10) {
            .generate-to-size-change(@currFrom, 1);

            .generate-from-size-change((@currFrom + 1));
        }

        .generate-from-size-change(1);
    }

    .delimsizing {
        &.size1 { font-family: KaTeX_Size1; }
        &.size2 { font-family: KaTeX_Size2; }
        &.size3 { font-family: KaTeX_Size3; }
        &.size4 { font-family: KaTeX_Size4; }

        &.mult {
            .delim-size1 > span {
                font-family: KaTeX_Size1;
            }
            .delim-size4 > span {
                font-family: KaTeX_Size4;
            }
        }
    }

    .nulldelimiter {
        display: inline-block;
        width: @nulldelimiterspace;
    }

    .op-symbol {
        position: relative;

        &.small-op {
            font-family: KaTeX_Size1;
        }
        &.large-op {
            font-family: KaTeX_Size2;
        }
    }

    .op-limits {
        > .vlist > span {
            text-align: center;
        }
    }

    .accent {
        > .vlist > span {
            text-align: center;
        }

        .accent-body > span {
            width: 0;
        }

        .accent-body.accent-vec > span {
            position: relative;
            // This value is half of the value that the MathJax's makeFF shifts
            // it left. We center it by shifting it half way right again.
            left: 0.326em;
        }
    }

    .mtable {
        .vertical-separator {
            display: inline-block;
            margin: 0 -0.025em;
            border-right: 0.05em solid black;
        }

        .arraycolsep {
            display: inline-block;
        }

        .col-align-c > .vlist {
            text-align: center;
        }

        .col-align-l > .vlist {
            text-align: left;
        }

        .col-align-r > .vlist {
            text-align: right;
        }
    }

    // Define CSS for background-image whose width will match its span width.
    .stretchy {
        width: 100%;
        display: block;
        background-repeat: no-repeat;
        background-position: right center;  //right, so that \widehat will shift right when it is shortened
        background-size: 100% 100%;

        &:before,
        &:after {
            content: "";
        }
    }

    // Lengthen the extensible arrows via padding.
    .x-arrow > span > span {
        text-align: center;
        > span > .mord {
            padding: 0 0.5em 0 0.5em;
        }
    }

    .mover > span > span,
    .munder > span > span {
        text-align: center;   // above and below a horizontal brace
    }

    .boxpad {
        padding: 0 0.3em 0 0.3em;      // \fboxsep = 3pt
    }
    .fbox {
        box-sizing: border-box;
        border: 0.04em solid black;   // \fboxrule = 0.4pt
    }
    .cancel-pad {
        padding: 0 0.2em 0 0.2em;    // ref: cancel package  \advance\dimen@ 2\p@ %  "+2"
    }
    .mord + .cancel-lap,
    .mbin + .cancel-lap {
        margin-left: -0.2em;
    }
    .cancel-lap + .mord,
    .cancel-lap + .mbin,
    .cancel-lap + .msupsub {
        margin-left: -0.2em;
    }
    .sout {
        border-bottom-style: solid;
        border-bottom-width: 0.08em;
    }

    .widehat1 {
        height: 0.24em;
        background-image: url(images/widehat1.svg);
    }
    .widehat2 {
        height: 0.30em;
        background-image: url(images/widehat2.svg);
    }
    .widehat3 {
        height: 0.36em;
        background-image: url(images/widehat3.svg);
    }
    .widehat4 {
        height: 0.42em;
        background-image: url(images/widehat4.svg);
    }
    .tilde1 {
        height: 0.26em;
        background-image: url(images/tilde1.svg);
    }
    .tilde2 {
        height: 0.29em;
        background-image: url(images/tilde2.svg);
    }
    .tilde3 {
        height: 0.306em;
        background-image: url(images/tilde3.svg);
    }
    .tilde4 {
        height: 0.312em;
        background-image: url(images/tilde4.svg);
    }
    .rightarrow {
        height: 0.522em;
        min-width: 0.5em;
        background-image: url(images/rightarrow.svg);
    }
    .xrightarrow {
        height: 0.522em;
        min-width: 0.783em;
        background-image: url(images/rightarrow.svg);
    }
    .leftarrow {
        height: 0.522em;
        min-width: 0.5em;
        background-image: url(images/leftarrow.svg);
    }
    .xleftarrow {
        height: 0.522em;
        min-width: 0.783em;
        background-image: url(images/leftarrow.svg);
    }
    .overbrace {
        height: 0.548em;
        min-width: 1.6em;
        background-image: url(images/overbrace.svg);
    }
    .underbrace {
        height: 0.548em;
        min-width: 1.6em;
        background-image: url(images/underbrace.svg);
    }
    .leftrightarrow {
        height: 0.522em;
        min-width: 0.5em;
        background-image: url(images/leftrightarrow.svg);
    }
    .xleftrightarrow {
        height: 0.522em;
        min-width: 0.783em;
        background-image: url(images/leftrightarrow.svg);
    }
    .doublerightarrow {
        height: 0.56em;
        min-width: 0.783em;
        background-image: url(images/doublerightarrow.svg);
    }
    .doubleleftarrow {
        height: 0.56em;
        min-width: 0.783em;
        background-image: url(images/doubleleftarrow.svg);
    }
    .doubleleftrightarrow {
        height: 0.56em;
        min-width: 0.955em;
        background-image: url(images/doubleleftrightarrow.svg);
    }
    .leftharpoon {
        height: 0.522em;
        min-width: 0.5em;
        background-image: url(images/leftharpoon.svg);
    }
    .leftharpoon {
        height: 0.522em;
        min-width: 0.783em;
        background-image: url(images/leftharpoon.svg);
    }
    .rightharpoon {
        height: 0.522em;
        min-width: 0.5em;
        background-image: url(images/rightharpoon.svg);
    }
    .xrightharpoon {
        height: 0.522em;
        min-width: 0.783em;
        background-image: url(images/rightharpoon.svg);
    }
    .hookleftarrow {
        height: 0.522em;
        min-width: 0.87em;
        background-image: url(images/hookleftarrow.svg);
    }
    .hookrightarrow {
        min-width: 0.87em;
        height: 0.522em;
        background-image: url(images/hookrightarrow.svg);
    }
    .mapsto {
        height: 0.522em;
        min-width: 0.783em;
        background-image: url(images/mapsto.svg);
    }
    .leftharpoondown {
        height: 0.522em;
        min-width: 0.5em;
        background-image: url(images/leftharpoondown.svg);
    }
    .leftharpoondown {
        height: 0.522em;
        min-width: 0.783em;
        background-image: url(images/leftharpoondown.svg);
    }
    .rightharpoondown {
        height: 0.522em;
        min-width: 0.5em;
        background-image: url(images/rightharpoondown.svg);
    }
    .xrightharpoondown {
        height: 0.522em;
        min-width: 0.783em;
        background-image: url(images/rightharpoondown.svg);
    }
    .rightleftharpoons {
        height: 0.716em;
        min-width: 0.783em;
        background-image: url(images/rightleftharpoons.svg);
    }
    .leftrightharpoons {
        height: 0.716em;
        min-width: 0.783em;
        background-image: url(images/leftrightharpoons.svg);
    }
    .overgroup {
        height: 0.342em;
        min-width: 0.87em;
        background-image: url(images/overgroup.svg);
    }
    .undergroup {
        height: 0.342em;
        min-width: 0.87em;
        background-image: url(images/undergroup.svg);
    }
    .twoheadleftarrow {
        height: 0.334em;
        min-width: 0.86em;
        background-image: url(images/twoheadleftarrow.svg);
    }
    .twoheadrightarrow {
        height: 0.334em;
        min-width: 0.86em;
        background-image: url(images/twoheadrightarrow.svg);
    }
    .linesegment {
        height: 0.414em;
        min-width: 0.5em;
        background-image: url(images/linesegment.svg);
    }
    .longequal {
        height: 0.334em;
        min-width: 0.5em;
        background-image: url(images/longequal.svg);
    }
    .tofrom {
        height: 0.528em;
        min-width: 0.86em;
        background-image: url(images/tofrom.svg);
    }

    // \cancel, \bcancel, and \xcancel again.
    // Define the detailed background-image for the span.
    // Use a linear-gradient to draw a diagonal line that is 0.08 ems wide,
    // that is, 0.04 ems on each side of the line on the diagonal of the span.
    .cancel {
        background:
           linear-gradient(to top left,
               rgba(0,0,0,0) 0%,
               rgba(0,0,0,0) ~"calc(50% - 0.04em)",
               rgba(0,0,0,1) ~"calc(50% - 0.04em)",
               rgba(0,0,0,1) ~"calc(50% + 0.04em)",
               rgba(0,0,0,0) ~"calc(50% + 0.04em)",
               rgba(0,0,0,0) 100%);
    }

    .bcancel {
        background:
           linear-gradient(to top right,
               rgba(0,0,0,0) 0%,
               rgba(0,0,0,0) ~"calc(50% - 0.04em)",
               rgba(0,0,0,1) ~"calc(50% - 0.04em)",
               rgba(0,0,0,1) ~"calc(50% + 0.04em)",
               rgba(0,0,0,0) ~"calc(50% + 0.04em)",
               rgba(0,0,0,0) 100%);
    }

    .xcancel {
        background:
           linear-gradient(to top left,
               rgba(0,0,0,0) 0%,
               rgba(0,0,0,0) ~"calc(50% - 0.04em)",
               rgba(0,0,0,1) ~"calc(50% - 0.04em)",
               rgba(0,0,0,1) ~"calc(50% + 0.04em)",
               rgba(0,0,0,0) ~"calc(50% + 0.04em)",
               rgba(0,0,0,0) 100%),
           linear-gradient(to top right,
               rgba(0,0,0,0) 0%,
               rgba(0,0,0,0) ~"calc(50% - 0.04em)",
               rgba(0,0,0,1) ~"calc(50% - 0.04em)",
               rgba(0,0,0,1) ~"calc(50% + 0.04em)",
               rgba(0,0,0,0) ~"calc(50% + 0.04em)",
               rgba(0,0,0,0) 100%);
    }

    @media screen and (min-width:~"0\0") {
        // CSS hack for IE 9, 10, & 11.
        // IE doesn't recognize @supports. Hence the media screen hack.

        .mask {
            background-color: transparent !important;
        }

        // Instead of a linear gradient, use an SVG to draw the diagonal line for \cancel.
        // This line unfortunately has a width that varies with the size of the span.
        .bcancel,
        .bcancel-mask {
            background-color: transparent !important;    // Prevent a blob of color.
            background-image: url(images/bcancel.svg);
        }
        .cancel,
        .cancel-mask {
            background-color: transparent !important;
            background-image: url(images/cancel.svg);
        }
        .xcancel,
        .xcancel-mask {
            background-color: transparent !important;
            background-image: url(images/xcancel.svg);
        }
    }

    @supports ((mask-image:none) or (-webkit-mask:none)) {
        // This section is part of the KaTeX support for \color of stretchy elements.
        // In up-to-date browsers, over-ride the background-image set above.
        // This section won't be applied by some older browsers, so they will instead
        // render the black background-image defined above.

      .mask {
        background-image: none;
      }
    }

    @supports not ((mask-image:none) or (-webkit-mask:none)) {
        //  Fall back for older browswers that do not support CSS mask.

        .mask {
            background-color: transparent !important;
        }

        // For \cancel, use a background:linear-gradient, not a mask-image:linear-gradient.
        .cancel-mask {
            background-color: transparent !important;
            background:
               linear-gradient(to top left,
                   rgba(0,0,0,0) 0%,
                   rgba(0,0,0,0) ~"calc(50% - 0.04em)",
                   rgba(0,0,0,1) ~"calc(50% - 0.04em)",
                   rgba(0,0,0,1) ~"calc(50% + 0.04em)",
                   rgba(0,0,0,0) ~"calc(50% + 0.04em)",
                   rgba(0,0,0,0) 100%);
        }

        .bcancel-mask {
            background-color: transparent !important;
            background:
               linear-gradient(to top right,
                   rgba(0,0,0,0) 0%,
                   rgba(0,0,0,0) ~"calc(50% - 0.04em)",
                   rgba(0,0,0,1) ~"calc(50% - 0.04em)",
                   rgba(0,0,0,1) ~"calc(50% + 0.04em)",
                   rgba(0,0,0,0) ~"calc(50% + 0.04em)",
                   rgba(0,0,0,0) 100%);
        }

        .xcancel-mask {
            background-color: transparent !important;
            background:
               linear-gradient(to top left,
                   rgba(0,0,0,0) 0%,
                   rgba(0,0,0,0) ~"calc(50% - 0.04em)",
                   rgba(0,0,0,1) ~"calc(50% - 0.04em)",
                   rgba(0,0,0,1) ~"calc(50% + 0.04em)",
                   rgba(0,0,0,0) ~"calc(50% + 0.04em)",
                   rgba(0,0,0,0) 100%),
               linear-gradient(to top right,
                   rgba(0,0,0,0) 0%,
                   rgba(0,0,0,0) ~"calc(50% - 0.04em)",
                   rgba(0,0,0,1) ~"calc(50% - 0.04em)",
                   rgba(0,0,0,1) ~"calc(50% + 0.04em)",
                   rgba(0,0,0,0) ~"calc(50% + 0.04em)",
                   rgba(0,0,0,0) 100%);
        }
    }

    .cancel-mask {
        mask-image:
           linear-gradient(to top left,
               rgba(0,0,0,0) 0%,
               rgba(0,0,0,0) ~"calc(50% - 0.04em)",
               rgba(0,0,0,1) ~"calc(50% - 0.04em)",
               rgba(0,0,0,1) ~"calc(50% + 0.04em)",
               rgba(0,0,0,0) ~"calc(50% + 0.04em)",
               rgba(0,0,0,0) 100%);
        -webkit-mask-image:
           linear-gradient(to top left,
               rgba(0,0,0,0) 0%,
               rgba(0,0,0,0) ~"calc(50% - 0.04em)",
               rgba(0,0,0,1) ~"calc(50% - 0.04em)",
               rgba(0,0,0,1) ~"calc(50% + 0.04em)",
               rgba(0,0,0,0) ~"calc(50% + 0.04em)",
               rgba(0,0,0,0) 100%);
    }

    .bcancel-mask {
        mask-image:
           linear-gradient(to top right,
               rgba(0,0,0,0) 0%,
               rgba(0,0,0,0) ~"calc(50% - 0.04em)",
               rgba(0,0,0,1) ~"calc(50% - 0.04em)",
               rgba(0,0,0,1) ~"calc(50% + 0.04em)",
               rgba(0,0,0,0) ~"calc(50% + 0.04em)",
               rgba(0,0,0,0) 100%);
        -webkit-mask-image:
           linear-gradient(to top right,
               rgba(0,0,0,0) 0%,
               rgba(0,0,0,0) ~"calc(50% - 0.04em)",
               rgba(0,0,0,1) ~"calc(50% - 0.04em)",
               rgba(0,0,0,1) ~"calc(50% + 0.04em)",
               rgba(0,0,0,0) ~"calc(50% + 0.04em)",
               rgba(0,0,0,0) 100%);
    }

    .xcancel-mask {
        mask-image:
           linear-gradient(to top left,
               rgba(0,0,0,0) 0%,
               rgba(0,0,0,0) ~"calc(50% - 0.04em)",
               rgba(0,0,0,1) ~"calc(50% - 0.04em)",
               rgba(0,0,0,1) ~"calc(50% + 0.04em)",
               rgba(0,0,0,0) ~"calc(50% + 0.04em)",
               rgba(0,0,0,0) 100%),
           linear-gradient(to top right,
               rgba(0,0,0,0) 0%,
               rgba(0,0,0,0) ~"calc(50% - 0.04em)",
               rgba(0,0,0,1) ~"calc(50% - 0.04em)",
               rgba(0,0,0,1) ~"calc(50% + 0.04em)",
               rgba(0,0,0,0) ~"calc(50% + 0.04em)",
               rgba(0,0,0,0) 100%);
        -webkit-mask-image:
           linear-gradient(to top left,
               rgba(0,0,0,0) 0%,
               rgba(0,0,0,0) ~"calc(50% - 0.04em)",
               rgba(0,0,0,1) ~"calc(50% - 0.04em)",
               rgba(0,0,0,1) ~"calc(50% + 0.04em)",
               rgba(0,0,0,0) ~"calc(50% + 0.04em)",
               rgba(0,0,0,0) 100%),
           linear-gradient(to top right,
               rgba(0,0,0,0) 0%,
               rgba(0,0,0,0) ~"calc(50% - 0.04em)",
               rgba(0,0,0,1) ~"calc(50% - 0.04em)",
               rgba(0,0,0,1) ~"calc(50% + 0.04em)",
               rgba(0,0,0,0) ~"calc(50% + 0.04em)",
               rgba(0,0,0,0) 100%);
    }

    @supports (-ms-touch-action: none) {
        // CSS hack for Edge
        // TODO(ron): If/When Edge fixes its CSS calc() bug, delete the next few lines and use gradients for \cancel.
        .bcancel,
        .bcancel-mask {
            background-color: transparent !important;
            background-image: url(images/bcancel.svg);
        }
        .cancel,
        .cancel-mask {
            background-color: transparent !important;
            background-image: url(images/cancel.svg);
        }
        .xcancel,
        .xcancel-mask {
            background-color: transparent !important;
            background-image: url(images/xcancel.svg);
        }
    }

    // Next, define the CSS masks used for \color on stretchy wide elements.
    .widehat1-mask {
        -webkit-mask: url(images/widehat1.svg);
        mask: url(images/widehat1.svg) no-repeat;
    }
    .widehat2-mask {
        -webkit-mask: url(images/widehat2.svg);
        mask: url(images/widehat2.svg) no-repeat;
    }
    .widehat3-mask {
        -webkit-mask: url(images/widehat3.svg);
        mask: url(images/widehat3.svg) no-repeat;
    }
    .widehat4-mask {
        -webkit-mask: url(images/widehat4.svg);
        mask: url(images/widehat4.svg) no-repeat;
    }
    .tilde1-mask {
        -webkit-mask: url(images/tilde1.svg);
        mask: url(images/tilde1.svg) no-repeat;
    }
    .tilde2-mask {
        -webkit-mask: url(images/tilde2.svg);
        mask: url(images/tilde2.svg) no-repeat;
    }
    .tilde3-mask {
        -webkit-mask: url(images/tilde3.svg);
        mask: url(images/tilde3.svg) no-repeat;
    }
    .tilde4-mask {
        -webkit-mask: url(images/tilde4.svg);
        mask: url(images/tilde4.svg) no-repeat;
    }
    .rightarrow-mask {
        mask: url(images/rightarrow.svg);
        -webkit-mask: url(images/rightarrow.svg);
    }
    .xrightarrow-mask {
        mask: url(images/rightarrow.svg);
        -webkit-mask: url(images/rightarrow.svg);
    }
    .leftarrow-mask {
        mask: url(images/leftarrow.svg);
        -webkit-mask: url(images/leftarrow.svg);
    }
    .xleftarrow-mask {
        mask: url(images/leftarrow.svg);
        -webkit-mask: url(images/leftarrow.svg);
    }
    .overbrace-mask {
        min-width: 1.6em;
        mask: url(images/overbrace.svg);
        -webkit-mask: url(images/overbrace.svg);
    }
    .underbrace-mask {
        min-width: 1.6em;
        mask: url(images/underbrace.svg);
        -webkit-mask: url(images/underbrace.svg);
    }
    .leftrightarrow-mask {
        mask: url(images/leftrightarrow.svg);
        -webkit-mask: url(images/leftrightarrow.svg);
    }
    .xleftrightarrow-mask {
        mask: url(images/leftrightarrow.svg);
        -webkit-mask: url(images/leftrightarrow.svg);
    }
    .doublerightarrow-mask {
        mask: url(images/doublerightarrow.svg);
        -webkit-mask: url(images/doublerightarrow.svg);
    }
    .doubleleftarrow-mask {
        mask: url(images/doubleleftarrow.svg);
        -webkit-mask: url(images/doubleleftarrow.svg);
    }
    .doubleleftrightarrow-mask {
        mask: url(images/doubleleftrightarrow.svg);
        -webkit-mask: url(images/doubleleftrightarrow.svg);
    }
    .leftharpoon-mask {
        mask: url(images/leftharpoon.svg);
        -webkit-mask: url(images/leftharpoon.svg);
    }
    .xleftharpoon-mask {
        mask: url(images/leftharpoon.svg);
        -webkit-mask: url(images/leftharpoon.svg);
    }
    .rightharpoon-mask {
        mask: url(images/rightharpoon.svg);
        -webkit-mask: url(images/rightharpoon.svg);
    }
    .xrightharpoon-mask {
        mask: url(images/rightharpoon.svg);
        -webkit-mask: url(images/rightharpoon.svg);
    }
    .hookleftarrow-mask {
        mask: url(images/hookleftarrow.svg);
        -webkit-mask: url(images/hookleftarrow.svg);
    }
    .hookrightarrow-mask {
        mask: url(images/hookrightarrow.svg);
        -webkit-mask: url(images/hookrightarrow.svg);
    }
    .mapsto-mask {
        mask: url(images/mapsto.svg);
        -webkit-mask: url(images/mapsto.svg);
    }
    .leftharpoondown-mask {
        mask: url(images/leftharpoondown.svg);
        -webkit-mask: url(images/leftharpoondown.svg);
    }
    .xleftharpoondown-mask {
        mask: url(images/leftharpoondown.svg);
        -webkit-mask: url(images/leftharpoondown.svg);
    }
    .rightharpoondown-mask {
        mask: url(images/rightharpoondown.svg);
        -webkit-mask: url(images/rightharpoondown.svg);
    }
    .xrightharpoondown-mask {
        mask: url(images/rightharpoondown.svg);
        -webkit-mask: url(images/rightharpoondown.svg);
    }
    .rightleftharpoons-mask {
        mask: url(images/rightleftharpoons.svg);
        -webkit-mask: url(images/rightleftharpoons.svg);
    }
    .leftrightharpoons-mask {
        mask: url(images/leftrightharpoons.svg);
        -webkit-mask: url(images/leftrightharpoons.svg);
    }
    .overgroup-mask {
        mask: url(images/overgroup.svg);
        -webkit-mask: url(images/overgroup.svg);
    }
    .undergroup-mask {
        mask: url(images/undergroup.svg);
        -webkit-mask: url(images/undergroup.svg);
    }
    .twoheadleftarrow-mask {
        mask: url(images/twoheadleftarrow.svg);
        -webkit-mask: url(images/twoheadleftarrow.svg);
    }
    .twoheadrightarrow-mask {
        mask: url(images/twoheadrightarrow.svg);
        -webkit-mask: url(images/twoheadrightarrow.svg);
    }
    .linesegment-mask {
        mask: url(images/linesegment.svg);
        -webkit-mask: url(images/linesegment.svg);
    }
    .longequal-mask {
        mask: url(images/longequal.svg);
        -webkit-mask: url(images/longequal.svg);
    }
    .tofrom-mask {
        mask: url(images/tofrom.svg);
        -webkit-mask: url(images/tofrom.svg);
    }

}<|MERGE_RESOLUTION|>--- conflicted
+++ resolved
@@ -22,17 +22,15 @@
     // Protect elements inside .katex from inheriting text-indent.
     text-indent: 0;
 
-<<<<<<< HEAD
     // Prevent a rendering bug that misplaces \vec in Chrome.
     text-rendering: auto;
   
     // Prevent background resetting in Windows's high-contrast mode.
     -ms-high-contrast-adjust: none !important;
-=======
+
     // Prevent background resetting on elements in Windows's high-contrast
     // mode, while still allowing background/foreground setting on root .katex
     * { -ms-high-contrast-adjust: none !important; }
->>>>>>> eaa7f3a1
 
     .katex-html {
         // Making .katex inline-block allows line breaks before and after,
