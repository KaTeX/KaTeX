--- conflicted
+++ resolved
@@ -22,13 +22,11 @@
     // Protect elements inside .katex from inheriting text-indent.
     text-indent: 0;
 
-<<<<<<< HEAD
     // Prevent a rendering bug that misplaces \vec in Chrome.
     text-rendering: auto;
-=======
+  
     // Prevent background resetting in Windows's high-contrast mode.
     -ms-high-contrast-adjust: none !important;
->>>>>>> ad0abbd4
 
     .katex-html {
         // Making .katex inline-block allows line breaks before and after,
