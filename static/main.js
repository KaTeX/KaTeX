/* eslint no-console:0 */
/**
 * This is the webpack entry point for the test page.
 */
import katex from '../katex.webpack.js';
import './main.css';

function init() {
    const input = document.getElementById("input");
    let math = document.getElementById("math");
    const permalink = document.getElementById("permalink");

    input.addEventListener("input", reprocess, false);
    permalink.addEventListener("click", setSearch);

    let match = (/(?:^\?|&)text=([^&]*)/).exec(window.location.search);
    if (match) {
        input.value = decodeURIComponent(match[1]);
    }

<<<<<<< HEAD
    var macros = {};
    var options = {displayMode: true};
    var macroRegex = /(?:^\?|&)(?:\\|%5[Cc])([A-Za-z]+)=([^&]*)/g;
    var macroString = "";
=======
    const macros = {};
    // TODO: Add toggle for displayMode.
    // https://github.com/Khan/KaTeX/issues/1035
    const options = {displayMode: true};
    const macroRegex = /(?:^\?|&)(?:\\|%5[Cc])([A-Za-z]+)=([^&]*)/g;
    let macroString = "";
>>>>>>> 06e0393a
    while ((match = macroRegex.exec(window.location.search)) !== null) {
        options.macros = macros;
        macros["\\" + match[1]] = decodeURIComponent(match[2]);
        macroString += "&" + match[0].substr(1);
    }

    // The `before` search parameter puts normal text before the math.
    // The `after` search parameter puts normal text after the math.
    // Example use: testing baseline alignment.
    if (/(?:^\?|&)(?:before|after)=/.test(window.location.search)) {
        const mathContainer = math;
        mathContainer.id = "math-container";

        if ((match = /(?:^\?|&)before=([^&]*)/.exec(window.location.search))) {
            const before = document.createTextNode(decodeURIComponent(match[1]));
            mathContainer.appendChild(before);
            macroString += "&" + match[0].substr(1);
        }

        math = document.createElement("span");
        math.id = "math";
        mathContainer.appendChild(math);

        if ((match = /(?:^\?|&)after=([^&]*)/.exec(window.location.search))) {
            const after = document.createTextNode(decodeURIComponent(match[1]));
            mathContainer.appendChild(after);
            macroString += "&" + match[0].substr(1);
        }
    }

    reprocess();

    function setSearch() {
        window.location.search =
            "?text=" + encodeURIComponent(input.value) + macroString;
    }

    function reprocess() {
        try {
            katex.render(input.value, math, options);
        } catch (e) {
            if (e.__proto__ === katex.ParseError.prototype) {
                console.error(e);
            } else {
                throw e;
            }
        }
    }

    if (module.hot) {
        module.hot.accept('../katex.webpack.js', reprocess);
    }
}

init();

export default katex;<|MERGE_RESOLUTION|>--- conflicted
+++ resolved
@@ -18,19 +18,12 @@
         input.value = decodeURIComponent(match[1]);
     }
 
-<<<<<<< HEAD
-    var macros = {};
-    var options = {displayMode: true};
-    var macroRegex = /(?:^\?|&)(?:\\|%5[Cc])([A-Za-z]+)=([^&]*)/g;
-    var macroString = "";
-=======
     const macros = {};
     // TODO: Add toggle for displayMode.
     // https://github.com/Khan/KaTeX/issues/1035
     const options = {displayMode: true};
     const macroRegex = /(?:^\?|&)(?:\\|%5[Cc])([A-Za-z]+)=([^&]*)/g;
     let macroString = "";
->>>>>>> 06e0393a
     while ((match = macroRegex.exec(window.location.search)) !== null) {
         options.macros = macros;
         macros["\\" + match[1]] = decodeURIComponent(match[2]);
