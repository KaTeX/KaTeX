# [<img src="https://khan.github.io/KaTeX/katex-logo.svg" width="130" alt="KaTeX">](https://khan.github.io/KaTeX/) [![Build Status](https://travis-ci.org/Khan/KaTeX.svg?branch=master)](https://travis-ci.org/Khan/KaTeX)

[![Join the chat at https://gitter.im/Khan/KaTeX](https://badges.gitter.im/Join%20Chat.svg)](https://gitter.im/Khan/KaTeX?utm_source=badge&utm_medium=badge&utm_campaign=pr-badge&utm_content=badge)

KaTeX is a fast, easy-to-use JavaScript library for TeX math rendering on the web.

 * **Fast:** KaTeX renders its math synchronously and doesn't need to reflow the page. See how it compares to a competitor in [this speed test](http://www.intmath.com/cg5/katex-mathjax-comparison.php).
 * **Print quality:** KaTeX’s layout is based on Donald Knuth’s TeX, the gold standard for math typesetting.
 * **Self contained:** KaTeX has no dependencies and can easily be bundled with your website resources.
 * **Server side rendering:** KaTeX produces the same output regardless of browser or environment, so you can pre-render expressions using Node.js and send them as plain HTML.

KaTeX supports all major browsers, including Chrome, Safari, Firefox, Opera, Edge, and IE 9 - IE 11. A list of supported commands can be found on the [wiki](https://github.com/Khan/KaTeX/wiki/Function-Support-in-KaTeX).

## Usage

You can [download KaTeX](https://github.com/khan/katex/releases) and host it on your server or include the `katex.min.js` and `katex.min.css` files on your page directly from a CDN:

```html
<link rel="stylesheet" href="https://cdnjs.cloudflare.com/ajax/libs/KaTeX/0.7.1/katex.min.css" integrity="sha384-wITovz90syo1dJWVh32uuETPVEtGigN07tkttEqPv+uR2SE/mbQcG7ATL28aI9H0" crossorigin="anonymous">
<script src="https://cdnjs.cloudflare.com/ajax/libs/KaTeX/0.7.1/katex.min.js" integrity="sha384-/y1Nn9+QQAipbNQWU65krzJralCnuOasHncUFXGkdwntGeSvQicrYkiUBwsgUqc1" crossorigin="anonymous"></script>
```

#### In-browser rendering

Call `katex.render` with a TeX expression and a DOM element to render into:

```js
katex.render("c = \\pm\\sqrt{a^2 + b^2}", element);
```

If KaTeX can't parse the expression, it throws a `katex.ParseError` error.

#### Server side rendering or rendering to a string

To generate HTML on the server or to generate an HTML string of the rendered math, you can use `katex.renderToString`:

```js
var html = katex.renderToString("c = \\pm\\sqrt{a^2 + b^2}");
// '<span class="katex">...</span>'
```

Make sure to include the CSS and font files, but there is no need to include the JavaScript. Like `render`, `renderToString` throws if it can't parse the expression.

#### Rendering options

You can provide an object of options as the last argument to `katex.render` and `katex.renderToString`. Available options are:

- `displayMode`: `boolean`. If `true` the math will be rendered in display mode, which will put the math in display style (so `\int` and `\sum` are large, for example), and will center the math on the page on its own line. If `false` the math will be rendered in inline mode. (default: `false`)
- `throwOnError`: `boolean`. If `true`, KaTeX will throw a `ParseError` when it encounters an unsupported command. If `false`, KaTeX will render the unsupported command as text in the color given by `errorColor`. (default: `true`)
- `errorColor`: `string`. A color string given in the format `"#XXX"` or `"#XXXXXX"`. This option determines the color which unsupported commands are rendered in. (default: `#cc0000`)
- `macros`: `object`. A collection of custom macros. Each macro is a property with a name like `\name` (written `"\\name"` in JavaScript) which maps to a string that describes the expansion of the macro.
- `colorIsTextColor`: `boolean`. If `true`, `\color` will work like LaTeX's `\textcolor`, and take two arguments (e.g., `\color{blue}{hello}`), which restores the old behavior of KaTeX (pre-0.8.0). If `false` (the default), `\color` will work like LaTeX's `\color`, and take one argument (e.g., `\color{blue}hello`).  In both cases, `\textcolor` works as in LaTeX (e.g., `\textcolor{blue}{hello}`).

For example:

```js
katex.render("c = \\pm\\sqrt{a^2 + b^2}\\in\\RR", element, {
  displayMode: true,
  macros: {
    "\\RR": "\\mathbb{R}"
  }
});
```

#### Automatic rendering of math on a page

Math on the page can be automatically rendered using the auto-render extension. See [the Auto-render README](contrib/auto-render/README.md) for more information.

#### Font size and lengths

<<<<<<< HEAD
By default, KaTeX math is rendered in a 1.21× larger font than the surrounding
context, which makes super- and subscripts easier to read. You can control
this using CSS, for example:

```css
.katex { font-size: 1.1em; }
```

KaTeX supports all TeX units, including absolute units like `cm` and `in`.
Absolute units are currently scaled relative to the default TeX font size of
10pt, so that `\kern1cm` produces the same results as `\kern2.845275em`.
As a result, relative and absolute units are both uniformly scaled relative
to LaTeX with a 10pt font; for example, the rectangle `\rule{1cm}{1em}` has
the same aspect ratio in KaTeX as in LaTeX.  However, because most browsers
default to a larger font size, this typically means that a 1cm kern in KaTeX
will appear larger than 1cm in browser units.
=======
KaTeX uses the CSS <em>em</em> unit to render all lengths, so everything
scales uniformly according to the CSS `font-size` that you use
on the output KaTeX element.  The end result is that any rendered KaTeX should
be a scaled version of what LaTeX would do with a 10pt base font (e.g.,
`\documentclass{article}`), where the scale depends on the CSS `font-size`.

In more detail, [the default CSS](static/katex.less) scales
KaTeX elements to have a font size of 1.21 &times; the container's font size.
(This tends to look good, but you can change this by overriding the `.katex`
class formatting.)
Internally, KaTeX defines this base font size as 1em (in both LaTeX and CSS),
and defines it to equal 10pt (matching the default in LaTeX).  All LaTeX lengths,
both relative and absolute, are defined according to these assumptions.
For example, `\arraycolsep` defaults to 5pt in LaTeX,
which translates to 0.5em in CSS (because 1em = 10pt),
which would by default translate to 0.605em in the container element.
Similarly, if you specify a length using LaTeX absolute units,
such as `\rule{1cm}{1pt}`, it gets converted into the
equivalent number of <em>em</em>s, which will end up getting scaled according to
your CSS `font-size` (but not by LaTeX font scaling commands).
>>>>>>> d0bda7d1

## Contributing

See [CONTRIBUTING.md](CONTRIBUTING.md)

## License

KaTeX is licensed under the [MIT License](http://opensource.org/licenses/MIT).<|MERGE_RESOLUTION|>--- conflicted
+++ resolved
@@ -68,7 +68,6 @@
 
 #### Font size and lengths
 
-<<<<<<< HEAD
 By default, KaTeX math is rendered in a 1.21× larger font than the surrounding
 context, which makes super- and subscripts easier to read. You can control
 this using CSS, for example:
@@ -85,28 +84,6 @@
 the same aspect ratio in KaTeX as in LaTeX.  However, because most browsers
 default to a larger font size, this typically means that a 1cm kern in KaTeX
 will appear larger than 1cm in browser units.
-=======
-KaTeX uses the CSS <em>em</em> unit to render all lengths, so everything
-scales uniformly according to the CSS `font-size` that you use
-on the output KaTeX element.  The end result is that any rendered KaTeX should
-be a scaled version of what LaTeX would do with a 10pt base font (e.g.,
-`\documentclass{article}`), where the scale depends on the CSS `font-size`.
-
-In more detail, [the default CSS](static/katex.less) scales
-KaTeX elements to have a font size of 1.21 &times; the container's font size.
-(This tends to look good, but you can change this by overriding the `.katex`
-class formatting.)
-Internally, KaTeX defines this base font size as 1em (in both LaTeX and CSS),
-and defines it to equal 10pt (matching the default in LaTeX).  All LaTeX lengths,
-both relative and absolute, are defined according to these assumptions.
-For example, `\arraycolsep` defaults to 5pt in LaTeX,
-which translates to 0.5em in CSS (because 1em = 10pt),
-which would by default translate to 0.605em in the container element.
-Similarly, if you specify a length using LaTeX absolute units,
-such as `\rule{1cm}{1pt}`, it gets converted into the
-equivalent number of <em>em</em>s, which will end up getting scaled according to
-your CSS `font-size` (but not by LaTeX font scaling commands).
->>>>>>> d0bda7d1
 
 ## Contributing
 
