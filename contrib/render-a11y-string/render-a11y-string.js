--- conflicted
+++ resolved
@@ -655,12 +655,12 @@
             break;
         }
 
-<<<<<<< HEAD
         case "internal": {
-=======
+            break;
+        }
+
         case "html": {
             buildA11yStrings(tree.body, a11yStrings, atomType);
->>>>>>> 0d8830af
             break;
         }
 
