--- conflicted
+++ resolved
@@ -96,7 +96,7 @@
         {left: "\\(", right: "\\)", display: false},
         // LaTeX uses $…$, but it ruins the display of normal `$` in text:
         // {left: "$", right: "$", display: false},
-<<<<<<< HEAD
+        // $ must come after $$
 
         // Render AMS environments even if outside $$…$$ delimiters.
         {left: "\\begin{equation}", right: "\\end{equation}", display: true},
@@ -104,13 +104,6 @@
         {left: "\\begin{alignat}", right: "\\end{alignat}", display: true},
         {left: "\\begin{gather}", right: "\\end{gather}", display: true},
 
-        //  \[…\] must come last in this array. Otherwise, renderMathInElement
-        //  will search for \[ before it searches for $$ or  \(
-        // That makes it susceptible to finding a \\[0.3em] row delimiter and
-        // treating it as if it were the start of a KaTeX math zone.
-=======
-	// $ must come after $$
->>>>>>> b34175bd
         {left: "\\[", right: "\\]", display: true},
     ];
     optionsCopy.ignoredTags = optionsCopy.ignoredTags || [
