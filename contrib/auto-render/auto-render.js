/* eslint no-console:0 */
/* global katex */

const splitAtDelimiters = require("./splitAtDelimiters");

const splitWithDelimiters = function(text, delimiters) {
    let data = [{type: "text", data: text}];
    for (let i = 0; i < delimiters.length; i++) {
        const delimiter = delimiters[i];
        data = splitAtDelimiters(
            data, delimiter.left, delimiter.right,
            delimiter.display || false);
    }
    return data;
};

<<<<<<< HEAD
const renderMathInText = function(text, delimiters, errorCallback) {
    const data = splitWithDelimiters(text, delimiters);
=======
/* Note: optionsCopy is mutated by this method. If it is ever exposed in the
 * API, we should copy it before mutating.
 */
const renderMathInText = function(text, optionsCopy) {
    const data = splitWithDelimiters(text, optionsCopy.delimiters);
>>>>>>> 60b1969a

    const fragment = document.createDocumentFragment();

    for (let i = 0; i < data.length; i++) {
        if (data[i].type === "text") {
            fragment.appendChild(document.createTextNode(data[i].data));
        } else {
            const span = document.createElement("span");
            const math = data[i].data;
            // Override any display mode defined in the settings with that
            // defined by the text itself
            optionsCopy.displayMode = data[i].display;
            try {
                katex.render(math, span, optionsCopy);
            } catch (e) {
                if (!(e instanceof katex.ParseError)) {
                    throw e;
                }
                errorCallback(
                    "KaTeX auto-render: Failed to parse `" + data[i].data +
                    "` with ",
                    e
                );
                fragment.appendChild(document.createTextNode(data[i].rawData));
                continue;
            }
            fragment.appendChild(span);
        }
    }

    return fragment;
};

<<<<<<< HEAD
const renderElem = function(elem, delimiters, ignoredTags, errorCallback) {
=======
const renderElem = function(elem, optionsCopy) {
>>>>>>> 60b1969a
    for (let i = 0; i < elem.childNodes.length; i++) {
        const childNode = elem.childNodes[i];
        if (childNode.nodeType === 3) {
            // Text node
<<<<<<< HEAD
            const frag = renderMathInText(
                childNode.textContent,
                delimiters,
                errorCallback);

=======
            const frag = renderMathInText(childNode.textContent, optionsCopy);
>>>>>>> 60b1969a
            i += frag.childNodes.length - 1;
            elem.replaceChild(frag, childNode);
        } else if (childNode.nodeType === 1) {
            // Element node
            const shouldRender = optionsCopy.ignoredTags.indexOf(
                childNode.nodeName.toLowerCase()) === -1;

            if (shouldRender) {
<<<<<<< HEAD
                renderElem(childNode, delimiters, ignoredTags, errorCallback);
=======
                renderElem(childNode, optionsCopy);
>>>>>>> 60b1969a
            }
        }
        // Otherwise, it's something else, and ignore it.
    }
};

const defaultAutoRenderOptions = {
    delimiters: [
        {left: "$$", right: "$$", display: true},
        {left: "\\[", right: "\\]", display: true},
        {left: "\\(", right: "\\)", display: false},
        // LaTeX uses this, but it ruins the display of normal `$` in text:
        // {left: "$", right: "$", display: false},
    ],

    ignoredTags: [
        "script", "noscript", "style", "textarea", "pre", "code",
    ],

    errorCallback: function(msg, err) {
        console.error(msg, err);
    },
};

const renderMathInElement = function(elem, options) {
    if (!elem) {
        throw new Error("No element provided to render");
    }

    const optionsCopy = Object.assign({}, defaultAutoRenderOptions, options);

<<<<<<< HEAD
    renderElem(elem,
        options.delimiters,
        options.ignoredTags,
        options.errorCallback);
=======
    renderElem(elem, optionsCopy);
>>>>>>> 60b1969a
};

module.exports = renderMathInElement;<|MERGE_RESOLUTION|>--- conflicted
+++ resolved
@@ -14,17 +14,11 @@
     return data;
 };
 
-<<<<<<< HEAD
-const renderMathInText = function(text, delimiters, errorCallback) {
-    const data = splitWithDelimiters(text, delimiters);
-=======
 /* Note: optionsCopy is mutated by this method. If it is ever exposed in the
  * API, we should copy it before mutating.
  */
 const renderMathInText = function(text, optionsCopy) {
     const data = splitWithDelimiters(text, optionsCopy.delimiters);
->>>>>>> 60b1969a
-
     const fragment = document.createDocumentFragment();
 
     for (let i = 0; i < data.length; i++) {
@@ -42,7 +36,7 @@
                 if (!(e instanceof katex.ParseError)) {
                     throw e;
                 }
-                errorCallback(
+                optionsCopy.errorCallback(
                     "KaTeX auto-render: Failed to parse `" + data[i].data +
                     "` with ",
                     e
@@ -57,24 +51,12 @@
     return fragment;
 };
 
-<<<<<<< HEAD
-const renderElem = function(elem, delimiters, ignoredTags, errorCallback) {
-=======
 const renderElem = function(elem, optionsCopy) {
->>>>>>> 60b1969a
     for (let i = 0; i < elem.childNodes.length; i++) {
         const childNode = elem.childNodes[i];
         if (childNode.nodeType === 3) {
             // Text node
-<<<<<<< HEAD
-            const frag = renderMathInText(
-                childNode.textContent,
-                delimiters,
-                errorCallback);
-
-=======
             const frag = renderMathInText(childNode.textContent, optionsCopy);
->>>>>>> 60b1969a
             i += frag.childNodes.length - 1;
             elem.replaceChild(frag, childNode);
         } else if (childNode.nodeType === 1) {
@@ -83,11 +65,7 @@
                 childNode.nodeName.toLowerCase()) === -1;
 
             if (shouldRender) {
-<<<<<<< HEAD
-                renderElem(childNode, delimiters, ignoredTags, errorCallback);
-=======
                 renderElem(childNode, optionsCopy);
->>>>>>> 60b1969a
             }
         }
         // Otherwise, it's something else, and ignore it.
@@ -118,15 +96,7 @@
     }
 
     const optionsCopy = Object.assign({}, defaultAutoRenderOptions, options);
-
-<<<<<<< HEAD
-    renderElem(elem,
-        options.delimiters,
-        options.ignoredTags,
-        options.errorCallback);
-=======
     renderElem(elem, optionsCopy);
->>>>>>> 60b1969a
 };
 
 module.exports = renderMathInElement;