--- conflicted
+++ resolved
@@ -8,27 +8,17 @@
 const React = require('react');
 
 class Footer extends React.Component {
-<<<<<<< HEAD
-  docUrl(doc, language) {
-    const baseUrl = this.props.config.baseUrl;
-    return baseUrl + 'docs/' + (language && language !== 'en' ? language + '/' : '') + doc;
-  }
-
-  pageUrl(doc, language) {
-    const baseUrl = this.props.config.baseUrl;
-    return baseUrl + (language && language !== 'en' ? language + '/' : '') + doc;
-  }
-=======
     docUrl(doc, language) {
         const baseUrl = this.props.config.baseUrl;
-        return baseUrl + 'docs/' + (language ? language + '/' : '') + doc;
+        return baseUrl + 'docs/' + (language && language !== 'en'
+            ? language + '/' : '') + doc;
     }
 
     pageUrl(doc, language) {
         const baseUrl = this.props.config.baseUrl;
-        return baseUrl + (language ? language + '/' : '') + doc;
+        return baseUrl + (language && language !== 'en'
+            ? language + '/' : '') + doc;
     }
->>>>>>> db2aecce
 
     render() {
         return (
