--- conflicted
+++ resolved
@@ -8,14 +8,8 @@
     "rename-version": "docusaurus-rename-version"
   },
   "devDependencies": {
-<<<<<<< HEAD
     "docusaurus": "^1.3.3",
-    "fs-extra": "^7.0.0",
-    "remarkable-embed": "^0.4.1"
-=======
-    "docusaurus": "^1.3.2",
     "fs-extra": "^7.0.0"
->>>>>>> d3ec100d
   },
   "dependencies": {}
 }