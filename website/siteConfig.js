--- conflicted
+++ resolved
@@ -71,7 +71,6 @@
         pinned: true,
     },
     {
-<<<<<<< HEAD
         caption: 'Gitter',
         image: 'https://assets.gitlab-static.net/uploads/-/system/project/avatar/3601513/gitter_logo.png',
         infoLink: 'https://gitter.im/',
@@ -141,11 +140,12 @@
         caption: 'StackEdit',
         image: 'https://cdn.rawgit.com/benweet/stackedit/master/static/landing/favicon.ico',
         infoLink: 'https://stackedit.io/',
-=======
+        pinned: true,
+    },
+    {
         caption: 'Vade Mecum Shelf',
         image: 'https://raw.githubusercontent.com/tonton-pixel/vade-mecum-shelf/master/icons/icon.png',
         infoLink: 'https://github.com/tonton-pixel/vade-mecum-shelf/',
->>>>>>> 10150118
         pinned: true,
     },
 ];
