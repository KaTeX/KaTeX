--- conflicted
+++ resolved
@@ -26,12 +26,12 @@
     height: 80%;
 }
 
-<<<<<<< HEAD
 .showcaseSection .logos .imgbox {
     width: 168px;   /* 128px for img + 20*2 for padding */
     height: 168px;  /* 128px for img + 20*2 for padding */
     position: relative;
 }
+
 .showcaseSection .logos .imgbox img {
     position: absolute;
     left: 0;
@@ -40,7 +40,6 @@
     margin: auto;
 }
 
-=======
 /* Add special CSS for supported.md rendered on mobile */
 @media screen and (max-width: 480px) {
     /* We have two styles for very narrow screens.
@@ -138,7 +137,6 @@
 }
 
 /* stylelint-disable block-no-empty */
->>>>>>> 10150118
 @media only screen and (min-device-width: 360px) and (max-device-width: 736px) {
 }
 
