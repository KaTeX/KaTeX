--- conflicted
+++ resolved
@@ -26,12 +26,12 @@
     height: 80%;
 }
 
-<<<<<<< HEAD
 .nav-footer .logo {
     display: block;
     margin: 1em auto;
     width: 175px;
-=======
+}
+
 .nav-footer .copyright {
     line-height: 1.5;
 }
@@ -66,7 +66,6 @@
     top: 0;
     bottom: 0;
     margin: auto;
->>>>>>> 3f31a504
 }
 
 /* Add special CSS for supported.md rendered on mobile */
