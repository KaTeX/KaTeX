--- conflicted
+++ resolved
@@ -22,14 +22,11 @@
 - MathJax defines `\color` to be like `\textcolor` by default; set KaTeX's
   `colorIsTextColor` option to `true` for this behavior.  KaTeX's default
   behavior matches MathJax with its `color.js` extension enabled.
-<<<<<<< HEAD
+- Equivalents of MathJax `\class`, `\cssId`, and `\style` are `\htmlClass`,
+  `\htmlId`, and `\htmlStyle`, respectively, to avoid ambiguity.
 - Some symbols are defined using macro instead of `\DeclareMathSymbol` or similar
   as in LaTeX. This may cause different behavior in expansion. They may expand
   into multiple tokens and be affected by `\expandafter` and `\noexpand`.
-=======
-- Equivalents of MathJax `\class`, `\cssId`, and `\style` are `\htmlClass`,
-  `\htmlId`, and `\htmlStyle`, respectively, to avoid ambiguity.
->>>>>>> 800cdb2d
 
 ## Troubleshooting
 
