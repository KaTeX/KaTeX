--- conflicted
+++ resolved
@@ -36,13 +36,8 @@
 For example, if you wanted to create a trimmed down version of KaTeX, you could only include the `woff` files and gain the most support with the least number of files. To do this:
 
 1. Set `@use-ttf`, and `@use-woff2` to `false` at the top of [fonts.less](https://github.com/KaTeX/katex-fonts/blob/master/fonts.less).
-<<<<<<< HEAD
-2. Rebuild KaTeX by running `npm run build` from the top-level directory.
+2. Rebuild KaTeX by running `yarn run build` from the top-level directory.
 3. Include only the `build/fonts/*.woff` files in your distribution.
-=======
-2. Rebuild KaTeX by running `yarn run build` from the top-level directory.
-3. Include only the `build/fonts/*.woff2` files in your distribution.
->>>>>>> a76c4b9a
 
 ## Location of font files
 
