---
id: supported
title: Supported Functions
---
This is a list of TeX functions supported by KaTeX. It is sorted into logical groups.

There is a similar [Support Table](support_table.md), sorted alphabetically, that lists both supported and un-supported functions.

<link rel="stylesheet" href="/static/katex.min.css"/>
<style>
p {overflow-wrap: break-word;}
table tr,
table td {
    vertical-align: middle;
    overflow-wrap: break-word;
}
</style>

<div class="katex-hopscotch">

## Accents

||||
|:----------------------------|:----------------------------------------------------|:-----
|$a'$ `a'`  |$\tilde{a}$ `\tilde{a}`|$\mathring{g}$ `\mathring{g}`
|$a''$ `a''`|$\widetilde{ac}$ `\widetilde{ac}`  |$\overgroup{AB}$ `\overgroup{AB}`
|$a^{\prime}$ `a^{\prime}` |$\utilde{AB}$ `\utilde{AB}`  |$\undergroup{AB}$ `\undergroup{AB}`
|$\acute{a}$ `\acute{a}`|$\vec{F}$ `\vec{F}` |$\Overrightarrow{AB}$ `\Overrightarrow{AB}`
|$\bar{y}$ `\bar{y}` |$\overleftarrow{AB}$ `\overleftarrow{AB}`|$\overrightarrow{AB}$ `\overrightarrow{AB}`
|$\breve{a}$ `\breve{a}`|$\underleftarrow{AB}$ `\underleftarrow{AB}` |$\underrightarrow{AB}$ `\underrightarrow{AB}`
|$\check{a}$ `\check{a}`|$\overleftharpoon{ac}$ `\overleftharpoon{ac}`  |$\overrightharpoon{ac}$ `\overrightharpoon{ac}`
|$\dot{a}$ `\dot{a}` |$\overleftrightarrow{AB}$ `\overleftrightarrow{AB}`  |$\overbrace{AB}$ `\overbrace{AB}`
|$\ddot{a}$ `\ddot{a}`  |$\underleftrightarrow{AB}$ `\underleftrightarrow{AB}`|$\underbrace{AB}$ `\underbrace{AB}`
|$\grave{a}$ `\grave{a}`|$\overline{AB}$ `\overline{AB}` |$\overlinesegment{AB}$ `\overlinesegment{AB}`
|$\hat{\theta}$ `\hat{\theta}`|$\underline{AB}$ `\underline{AB}`  |$\underlinesegment{AB}$ `\underlinesegment{AB}`
|$\widehat{ac}$ `\widehat{ac}`|$\widecheck{ac}$ `\widecheck{ac}`  |

***Accent functions inside \\text{…}***

|||||
|:---------------------|:---------------------|:---------------------|:-----
|$\text{\'{a}}$ `\'{a}`|$\text{\~{a}}$ `\~{a}`|$\text{\.{a}}$ `\.{a}`|$\text{\H{a}}$ `\H{a}`
|$\text{\`{a}}$ <code>\\`{a}</code>|$\text{\={a}}$ `\={a}`|$\text{\"{a}}$ `\"{a}`|$\text{\v{a}}$ `\v{a}`
|$\text{\^{a}}$ `\^{a}`|$\text{\u{a}}$ `\u{a}`|$\text{\r{a}}$ `\r{a}`|

See also [letters](#letters)

## Delimiters

||||||
|:-----------------------------------|:---------------------------------------|:----------|:-------------------------------------------------------|:-----
|$(~)$ `( )` |$\lparen~\rparen$ `\lparen`<br>$~~~~$`\rparen`|$⌈~⌉$ `⌈ ⌉`|$\lceil~\rceil$ `\lceil`<br>$~~~~~$`\rceil`  |$\uparrow$ `\uparrow`
|$[~]$ `[ ]` |$\lbrack~\rbrack$ `\lbrack`<br>$~~~~$`\rbrack`|$⌊~⌋$ `⌊ ⌋`|$\lfloor~\rfloor$ `\lfloor`<br>$~~~~~$`\rfloor` |$\downarrow$ `\downarrow`
|$\{ \}$ `\{ \}`|$\lbrace \rbrace$ `\lbrace`<br>$~~~~$`\rbrace`|$⎰⎱$ `⎰⎱`  |$\lmoustache \rmoustache$ `\lmoustache`<br>$~~~~$`\rmoustache`|$\updownarrow$ `\updownarrow`
|$⟨~⟩$ `⟨ ⟩` |$\langle~\rangle$ `\langle`<br>$~~~~$`\rangle`|$⟮~⟯$ `⟮ ⟯`|$\lgroup~\rgroup$ `\lgroup`<br>$~~~~~$`\rgroup` |$\Uparrow$ `\Uparrow`
|$\vert$ <code>&#124;</code> |$\vert$ `\vert` |$┌ ┐$ `┌ ┐`|$\ulcorner \urcorner$ `\ulcorner`<br>$~~~~$`\urcorner`  |$\Downarrow$ `\Downarrow`
|$\Vert$ <code>&#92;&#124;</code> |$\Vert$ `\Vert` |$└ ┘$ `└ ┘`|$\llcorner \lrcorner$ `\llcorner`<br>$~~~~$`\lrcorner`  |$\Updownarrow$ `\Updownarrow`
|$\lvert~\rvert$ `\lvert`<br>$~~~~$`\rvert`|$\lVert~\rVert$ `\lVert`<br>$~~~~~$`\rVert` |`\left.`|  `\right.` |$\backslash$ `\backslash`
|$\lang~\rang$ `\lang`<br>$~~~~$`\rang`|$\lt~\gt$ `\lt \gt`|$⟦~⟧$ `⟦ ⟧`|$\llbracket~\rrbracket$ `\llbracket`<br>$~~~~$`\rrbracket`|$\lBrace~\rBrace$ `\lBrace \rBrace`

**Delimiter Sizing**

$\left(\LARGE{AB}\right)$ `\left(\LARGE{AB}\right)`

$( \big( \Big( \bigg( \Bigg($ `( \big( \Big( \bigg( \Bigg(`

||||||
|:--------|:------|:--------|:-------|:------|
|`\left`  |`\big` |`\bigl`  |`\bigm` |`\bigr`
|`\middle`|`\Big` |`\Bigl`  |`\Bigm` | `\Bigr`
|`\right` |`\bigg`|`\biggl` |`\biggm`|`\biggr`
|         |`\Bigg`|`\Biggl` |`\Biggm`|`\Biggr`

</div>

## Environments

<div class="katex-cards" id="environments">

|||||
|:---------------------|:---------------------|:---------------------|:--------
|$\begin{matrix} a & b \\ c & d \end{matrix}$ | `\begin{matrix}`<br>&nbsp;&nbsp;&nbsp;`a & b \\`<br>&nbsp;&nbsp;&nbsp;`c & d`<br>`\end{matrix}` |$\begin{array}{cc}a & b\\c & d\end{array}$ | `\begin{array}{cc}`<br>&nbsp;&nbsp;&nbsp;`a & b \\`<br>&nbsp;&nbsp;&nbsp;`c & d`<br>`\end{array}`
|$\begin{pmatrix} a & b \\ c & d \end{pmatrix}$ |`\begin{pmatrix}`<br>&nbsp;&nbsp;&nbsp;`a & b \\`<br>&nbsp;&nbsp;&nbsp;`c & d`<br>`\end{pmatrix}` |$\begin{bmatrix} a & b \\ c & d \end{bmatrix}$ | `\begin{bmatrix}`<br>&nbsp;&nbsp;&nbsp;`a & b \\`<br>&nbsp;&nbsp;&nbsp;`c & d`<br>`\end{bmatrix}`
|$\begin{vmatrix} a & b \\ c & d \end{vmatrix}$ |`\begin{vmatrix}`<br>&nbsp;&nbsp;&nbsp;`a & b \\`<br>&nbsp;&nbsp;&nbsp;`c & d`<br>`\end{vmatrix}` |$\begin{Vmatrix} a & b \\ c & d \end{Vmatrix}$ |`\begin{Vmatrix}`<br>&nbsp;&nbsp;&nbsp;`a & b \\`<br>&nbsp;&nbsp;&nbsp;`c & d`<br>`\end{Vmatrix}`
|$\begin{Bmatrix} a & b \\ c & d \end{Bmatrix}$ |`\begin{Bmatrix}`<br>&nbsp;&nbsp;&nbsp;`a & b \\`<br>&nbsp;&nbsp;&nbsp;`c & d`<br>`\end{Bmatrix}`|$\def\arraystretch{1.5}\begin{array}{c:c:c} a & b & c \\ \hline d & e & f \\ \hdashline g & h & i \end{array}$|`\def\arraystretch{1.5}`<br>&nbsp;&nbsp;&nbsp;`\begin{array}{c:c:c}`<br>&nbsp;&nbsp;&nbsp;`a & b & c \\ \hline`<br>&nbsp;&nbsp;&nbsp;`d & e & f \\`<br>&nbsp;&nbsp;&nbsp;`\hdashline`<br>&nbsp;&nbsp;&nbsp;`g & h & i`<br>`\end{array}`
|$\begin{aligned} a&=b+c \\ d+e&=f \end{aligned}$ |`\begin{aligned}`<br>&nbsp;&nbsp;&nbsp;`a&=b+c \\`<br>&nbsp;&nbsp;&nbsp;`d+e&=f`<br>`\end{aligned}`|$\begin{alignedat}{2}10&x+&3&y=2\\3&x+&13&y=4\end{alignedat}$ |`\begin{alignedat}{2}`<br>&nbsp;&nbsp;&nbsp;`10&x+ &3&y = 2 \\`<br>&nbsp;&nbsp;&nbsp;` 3&x+&13&y = 4`<br>`\end{alignedat}`
|$\begin{gathered} a=b \\ e=b+c \end{gathered}$ |`\begin{gathered}`<br>&nbsp;&nbsp;&nbsp;`a=b \\ `<br>&nbsp;&nbsp;&nbsp;`e=b+c`<br>`\end{gathered}`|$x = \begin{cases} a &\text{if } b \\ c &\text{if } d \end{cases}$ |`x = \begin{cases}`<br>&nbsp;&nbsp;&nbsp;`a &\text{if } b  \\`<br>&nbsp;&nbsp;&nbsp;`c &\text{if } d`<br>`\end{cases}`
|$\begin{smallmatrix} a & b \\ c & d \end{smallmatrix}$ | `\begin{smallmatrix}`<br>&nbsp;&nbsp;&nbsp;`a & b \\`<br>&nbsp;&nbsp;&nbsp;`c & d`<br>`\end{smallmatrix}` | | |

</div>

KaTeX also supports `darray`  and `dcases`.

Acceptable line separators include: `\\`, `\cr`, `\\[distance]`, and `\cr[distance]`. *Distance* can be written with any of the [KaTeX units](#units).

The `{array}` environment supports `|` and `:` vertical separators.

The `{array}` environment does not yet support `\cline` or `\multicolumn`.

<div class="katex-hopscotch">

## HTML

The following "raw HTML" features are potentially dangerous for untrusted
inputs, so they are disabled by default, and attempting to use them produces
the command names in red (which you can configure via the `errorColor`
[option](options.md)).  To fully trust your LaTeX input, you need to pass
an option of `trust: true`; you can also enable just some of the commands
or for just some URLs via the `trust` [option](options.md).

|||
|:----------------|:-------------------|
| $\href{https://katex.org/}{\KaTeX}$ | `\href{https://katex.org/}{\KaTeX}` |
| $\url{https://katex.org/}$ | `\url{https://katex.org/}` |

## Letters and Unicode

**Greek Letters**

Direct Input: $Α Β Γ Δ Ε Ζ Η Θ Ι \allowbreak Κ Λ Μ Ν Ξ Ο Π Ρ Σ Τ Υ Φ Χ Ψ Ω$
$\allowbreak α β γ δ ϵ ζ η θ ι κ λ μ ν ξ o π \allowbreak ρ σ τ υ ϕ χ ψ ω ε ϑ ϖ ϱ ς φ$

|||||
|---------------|-------------|-------------|---------------|
| $\Alpha$ `\Alpha` | $\Beta$ `\Beta` | $\Gamma$ `\Gamma`| $\Delta$ `\Delta`
| $\Epsilon$ `\Epsilon` | $\Zeta$ `\Zeta` | $\Eta$ `\Eta` | $\Theta$ `\Theta`
| $\Iota$ `\Iota` | $\Kappa$ `\Kappa` | $\Lambda$ `\Lambda` | $\Mu$ `\Mu`
| $\Nu$ `\Nu` | $\Xi$ `\Xi` | $\Omicron$ `\Omicron` | $\Pi$ `\Pi`
| $\Rho$ `\Rho` | $\Sigma$ `\Sigma` | $\Tau$ `\Tau` | $\Upsilon$ `\Upsilon`
| $\Phi$ `\Phi` | $\Chi$ `\Chi` | $\Psi$ `\Psi` | $\Omega$ `\Omega`
| $\varGamma$ `\varGamma`| $\varDelta$ `\varDelta` | $\varTheta$ `\varTheta` | $\varLambda$ `\varLambda`  |
| $\varXi$ `\varXi`| $\varPi$ `\varPi` | $\varSigma$ `\varSigma` | $\varUpsilon$ `\varUpsilon` |
| $\varPhi$ `\varPhi`  | $\varPsi$ `\varPsi`| $\varOmega$ `\varOmega` ||
| $\alpha$ `\alpha`| $\beta$ `\beta`  | $\gamma$ `\gamma` | $\delta$ `\delta`|
| $\epsilon$ `\epsilon` | $\zeta$ `\zeta`  | $\eta$ `\eta`| $\theta$ `\theta`|
| $\iota$ `\iota` | $\kappa$ `\kappa` | $\lambda$ `\lambda`| $\mu$ `\mu`|
| $\nu$ `\nu`| $\xi$ `\xi` | $\omicron$ `\omicron`  | $\pi$ `\pi`|
| $\rho$ `\rho`  | $\sigma$ `\sigma` | $\tau$ `\tau`| $\upsilon$ `\upsilon` |
| $\phi$ `\phi`  | $\chi$ `\chi`| $\psi$ `\psi`| $\omega$ `\omega`|
| $\varepsilon$ `\varepsilon` | $\varkappa$ `\varkappa` | $\vartheta$ `\vartheta` | $\thetasym$ `\thetasym`
| $\varpi$ `\varpi`| $\varrho$ `\varrho`  | $\varsigma$ `\varsigma` | $\varphi$ `\varphi`
| $\digamma $ `\digamma`

**Other Letters**

||||||
|:----------|:----------|:----------|:----------|:----------|
|$\imath$ `\imath`|$\nabla$ `\nabla`|$\Im$ `\Im`|$\Reals$ `\Reals`|$\text{\OE}$ `\text{\OE}`
|$\jmath$ `\jmath`|$\partial$ `\partial`|$\image$ `\image`|$\wp$ `\wp`|$\text{\o}$ `\text{\o}`
|$\aleph$ `\aleph`|$\Game$ `\Game`|$\Bbbk$ `\Bbbk`|$\weierp$ `\weierp`|$\text{\O}$ `\text{\O}`
|$\alef$ `\alef`|$\Finv$ `\Finv`|$\N$ `\N`|$\Z$ `\Z`|$\text{\ss}$ `\text{\ss}`
|$\alefsym$ `\alefsym`|$\cnums$ `\cnums`|$\natnums$ `\natnums`|$\text{\aa}$ `\text{\aa}`|$\text{\i}$ `\text{\i}`
|$\beth$ `\beth`|$\Complex$ `\Complex`|$\R$ `\R`|$\text{\AA}$ `\text{\AA}`|$\text{\j}$ `\text{\j}`
|$\gimel$ `\gimel`|$\ell$ `\ell`|$\Re$ `\Re`|$\text{\ae}$ `\text{\ae}`
|$\daleth$ `\daleth`|$\hbar$ `\hbar`|$\real$ `\real`|$\text{\AE}$ `\text{\AE}`
|$\eth$ `\eth`|$\hslash$ `\hslash`|$\reals$ `\reals`|$\text{\oe}$ `\text{\oe}`

Direct Input: $∂ ∇ ℑ Ⅎ ℵ ℶ ℷ ℸ ⅁ ℏ ð$
ÀÁÂÃÄÅÆÇÈÉÊËÌÍÎÏÐÑÒÓÔÕÖÙÚÛÜÝÞßàáâãäåçèéêëìíîïðñòóôöùúûüýþÿ

</div>
<div class="katex-cards" id="math-alpha">

**Unicode Mathematical Alphanumeric Symbols**

| Item        |  Range              |  Item             |  Range  |
|-------------|---------------------|-------------------|---------------|
| Bold        | $\text{𝐀-𝐙 𝐚-𝐳 𝟎-𝟗}$  | Double-struck     | $\text{𝔸-}ℤ\ 𝕜$
| Italic      | $\text{𝐴-𝑍 𝑎-𝑧}$      | Sans serif        | $\text{𝖠-𝖹 𝖺-𝗓 𝟢-𝟫}$
| Bold Italic | $\text{𝑨-𝒁 𝒂-𝒛}$      | Sans serif bold   | $\text{𝗔-𝗭 𝗮-𝘇 𝟬-𝟵}$
| Script      | $\text{𝒜-𝒵}$         | Sans serif italic | $\text{𝘈-𝘡 𝘢-𝘻}$
|  Fractur    | $\text{𝔄-}ℨ\text{ 𝔞-𝔷}$| Monospace        | $\text{𝙰-𝚉 𝚊-𝚣 𝟶-𝟿}$

</div>
<div class="katex-hopscotch">

**Unicode**

The letters listed above will render in any KaTeX rendering mode.

If the KaTeX rendering mode is set to `strict: false` or `strict:"warn"` (default), then KaTeX will accept all Unicode letters. The letters not listed above will be rendered from system fonts, not KaTeX-supplied fonts, so their typography may clash. They may also cause small vertical alignment issues. KaTeX has detailed metrics for glyphs in Latin, Greek, and Cyrillic, but other glyphs are treated as if they are each as tall as the letter M.

For Persian composite characters, a user-supplied [plug-in](https://github.com/HosseinAgha/persian-katex-plugin) is under development.

## Layout

### Annotation

|||
|:------------------------------|:-----
|$\cancel{5}$ `\cancel{5}`|$\overbrace{a+b+c}^{\text{note}}$ `\overbrace{a+b+c}^{\text{note}}`
|$\bcancel{5}$ `\bcancel{5}` |$\underbrace{a+b+c}_{\text{note}}$ `\underbrace{a+b+c}_{\text{note}}`
|$\xcancel{ABC}$ `\xcancel{ABC}`|$\not =$ `\not =`
|$\sout{abc}$ `\sout{abc}`|$\boxed{\pi=\frac c d}$ `\boxed{\pi=\frac c d}`

`\tag{hi} x+y^{2x}`
$$\tag{hi} x+y^{2x}$$

`\tag*{hi} x+y^{2x}`
$$\tag*{hi} x+y^{2x}$$

### Line Breaks

KaTeX 0.10.0+ will insert automatic line breaks in inline math after relations or binary operators such as “=” or “+”. These can be suppressed by `\nobreak` or by placing math inside a pair of braces, as in `{F=ma}`. `\allowbreak` will allow automatic line breaks at locations other than relations or operators.

Hard line breaks are `\\` and `\newline`.

In display math, KaTeX does not insert automatic line breaks. It ignores display math hard line breaks when rendering option `strict: true`.

### Vertical Layout

||||
|:--------------|:----------------------------------------|:-----
|$x_n$ `x_n` |$\stackrel{!}{=}$ `\stackrel{!}{=}`  |$a \atop b$ `a \atop b`
|$e^x$ `e^x` |$\overset{!}{=}$ `\overset{!}{=}` |$a\raisebox{0.25em}{b}c$ `a\raisebox{0.25em}{b}c`
|$_u^o $ `_u^o `|$\underset{!}{=}$ `\underset{!}{=}` | $$\sum_{\substack{0<i<m\\0<j<n}}$$ `\sum_{\substack{0<i<m\\0<j<n}}`

The second argument of `\raisebox` can contain math if it is nested within `$…$` delimiters, as in `\raisebox{0.25em}{$\frac a b$}`

### Overlap and Spacing

|||
|:-------|:-------|
|${=}\mathllap{/\,}$ `{=}\mathllap{/\,}` | $\left(x^{\smash{2}}\right)$ `\left(x^{\smash{2}}\right)`
|$\mathrlap{\,/}{=}$ `\mathrlap{\,/}{=}` | $\sqrt{\smash[b]{y}}$ `\sqrt{\smash[b]{y}} `

$\displaystyle\sum_{\mathclap{1\le i\le j\le n}} x_{ij}$ `\sum_{\mathclap{1\le i\le j\le n}} x_{ij}`

KaTeX also supports `\llap`, `\rlap`, and `\clap`, but they will take only text, not math, as arguments.

</div>
<div class="katex-cards" id="spacing-tbl">

**Spacing**

| Function        | Produces           | Function             | Produces|
|:----------------|:-------------------|:---------------------|:--------------------------------------|
| `\,`            | ³∕₁₈ em space      | `\kern{distance}`    | space, width = *distance*
| `\thinspace`    | ³∕₁₈ em space      | `\mkern{distance}`   | space, width = *distance*
| `\>`            | ⁴∕₁₈ em space      | `\mskip{distance}`   | space, width = *distance*
| `\:`            | ⁴∕₁₈ em space      | `\hskip{distance}`   | space, width = *distance*
| `\medspace`     | ⁴∕₁₈ em space      | `\hspace{distance}`  | space, width = *distance*
| `\;`            | ⁵∕₁₈ em space      | `\hspace*{distance}` | space, width = *distance*
| `\thickspace`   | ⁵∕₁₈ em space      | `\phantom{content}`  | space the width and height of content
| `\enspace`      | ½ em space         | `\hphantom{content}` | space the width of content
| `\quad`         | 1 em space         | `\vphantom{content}` | a strut the height of content
| `\qquad`        | 2 em space         | `\!`                 | – ³∕₁₈ em space
| `~`             | non-breaking space | `\negthinspace`      | – ³∕₁₈ em space
| `\<space>`      | space              | `\negmedspace`       | – ⁴∕₁₈ em space
| `\nobreakspace` | non-breaking space | `\negthickspace`     | – ⁵∕₁₈ em space
| `\space`        | space              |

</div>

**Notes:**

`distance` will accept any of the [KaTeX units](#units).

`\kern`, `\mkern`, `\mskip`, and `\hspace` accept unbraced distances, as in: `\kern1em`.

`\mkern` and `\mskip` will not work in text mode and both will write a console warning for any unit except `mu`.

<div class="katex-hopscotch">

## Logic and Set Theory

|||||
|:--------------------|:--------------------------|:----------------------------|:-----
|$\forall$ `\forall`  |$\complement$ `\complement`|$\therefore$ `\therefore`    |$\emptyset$ `\emptyset`
|$\exists$ `\exists`  |$\subset$ `\subset`  |$\because$ `\because`              |$\empty$ `\empty`
|$\exist$ `\exist`    |$\supset$ `\supset`  |$\mapsto$ `\mapsto`                |$\varnothing$ `\varnothing`
|$\nexists$ `\nexists`|$\mid$ `\mid`        |$\to$ `\to`                        |$\implies$ `\implies`
|$\in$ `\in`          |$\land$ `\land`      |$\gets$ `\gets`                    |$\impliedby$ `\impliedby`
|$\isin$ `\isin`      |$\lor$ `\lor`        |$\leftrightarrow$ `\leftrightarrow`|$\iff$ `\iff`
|$\notin$ `\notin`    |$\ni$ `\ni`          |$\notni$ `\notni`                  |$\neg$ `\neg` or `\lnot`

Direct Input: $∀ ∴ ∁ ∵ ∃ ∣ ∈ ∉ ∋ ⊂ ⊃ ∧ ∨ ↦ → ← ↔ ¬$ ℂ ℍ ℕ ℙ ℚ ℝ

## Macros

|||
|:-------------------------------------|:------
|$\def\foo{x^2} \foo + \foo$           | `\def\foo{x^2} \foo + \foo`
|$\gdef\bar#1{#1^2} \bar{y} + \bar{y}$ | `\gdef\bar#1{#1^2} \bar{y} + \bar{y}`
|                                      | `\global\def\macroname#1#2…{definition}`
|                                      | `\newcommand\macroname[numargs]{definition}`
|                                      | `\renewcommand\macroname[numargs]{definition}`
|                                      | `\providecommand\macroname[numargs]{definition}`

Macros can also be defined in the KaTeX [rendering options](options.md).

Macros accept up to nine arguments: #1, #2, etc.

`\gdef` and `\global\def` macros will persist between math expressions.

Available functions include:

`\char` `\mathchoice` `\TextOrMath` `\@ifstar` `\@ifnextchar` `\@firstoftwo` `\@secondoftwo` `\relax`

@ is a valid character for commands, as if `\makeatletter` were in effect.

## Operators

### Big Operators

|||||
|------------------|-------------------------|--------------------------|--------------|
| $\sum$ `\sum`    | $\prod$ `\prod`         | $\bigotimes$ `\bigotimes`| $\bigvee$ `\bigvee`
| $\int$ `\int`    | $\coprod$ `\coprod`     | $\bigoplus$ `\bigoplus`  | $\bigwedge$ `\bigwedge`
| $\iint$ `\iint`  | $\intop$ `\intop`       | $\bigodot$ `\bigodot`    | $\bigcap$ `\bigcap`
| $\iiint$ `\iiint`| $\smallint$ `\smallint` | $\biguplus$ `\biguplus`  | $\bigcup$ `\bigcup`
| $\oint$ `\oint`  | $\oiint$ `\oiint`       | $\oiiint$ `\oiiint`      | $\bigsqcup$ `\bigsqcup`

Direct Input: $∫ ∬ ∭ ∮ ∏ ∐ ∑ ⋀ ⋁ ⋂ ⋃ ⨀ ⨁ ⨂ ⨄ ⨆$

### Binary Operators

|||||
|-------------|-------------------|-------------------|--------------------|
| $+$ `+`| $\cdot$ `\cdot`  | $\gtrdot$ `\gtrdot`| $x \pmod a$ `x \pmod a`|
| $-$ `-`| $\cdotp$ `\cdotp` | $\intercal$ `\intercal` | $x \pod a$ `x \pod a` |
| $/$ `/`| $\centerdot$ `\centerdot`| $\land$ `\land`  | $\rhd$ `\rhd` |
| $*$ `*`| $\circ$ `\circ`  | $\leftthreetimes$ `\leftthreetimes` | $\rightthreetimes$ `\rightthreetimes` |
| $\amalg$ `\amalg` | $\circledast$ `\circledast`  | $\ldotp$ `\ldotp` | $\rtimes$ `\rtimes` |
| $\And$ `\And`| $\circledcirc$ `\circledcirc` | $\lor$ `\lor`| $\setminus$ `\setminus`  |
| $\ast$ `\ast`| $\circleddash$ `\circleddash` | $\lessdot$ `\lessdot`  | $\smallsetminus$ `\smallsetminus`|
| $\barwedge$ `\barwedge` | $\Cup$ `\Cup`| $\lhd$ `\lhd`| $\sqcap$ `\sqcap`  |
| $\bigcirc$ `\bigcirc`  | $\cup$ `\cup`| $\ltimes$ `\ltimes`| $\sqcup$ `\sqcup`  |
| $\bmod$ `\bmod`  | $\curlyvee$ `\curlyvee` | $x \mod a$ `x\mod a`| $\times$ `\times`  |
| $\boxdot$ `\boxdot`| $\curlywedge$ `\curlywedge`  | $\mp$ `\mp` | $\unlhd$ `\unlhd`  |
| $\boxminus$ `\boxminus` | $\div$ `\div`| $\odot$ `\odot`  | $\unrhd$ `\unrhd`  |
| $\boxplus$ `\boxplus`  | $\divideontimes$ `\divideontimes`  | $\ominus$ `\ominus`| $\uplus$ `\uplus`  |
| $\boxtimes$ `\boxtimes` | $\dotplus$ `\dotplus`  | $\oplus$ `\oplus` | $\vee$ `\vee` |
| $\bullet$ `\bullet`| $\doublebarwedge$ `\doublebarwedge` | $\otimes$ `\otimes`| $\veebar$ `\veebar` |
| $\Cap$ `\Cap`| $\doublecap$ `\doublecap`| $\oslash$ `\oslash`| $\wedge$ `\wedge`  |
| $\cap$ `\cap`| $\doublecup$ `\doublecup`| $\pm$ `\pm` or `\plusmn` | $\wr$ `\wr`  |

Direct Input: $+ - / * ⋅ ± × ÷ ∓ ∔ ∧ ∨ ∩ ∪ ≀ ⊎ ⊓ ⊔ ⊕ ⊖ ⊗ ⊘ ⊙ ⊚ ⊛ ⊝$

### Fractions and Binomials

||||
|:--------------------------|:----------------------------|:-----
|$\frac{a}{b}$ `\frac{a}{b}`|$\tfrac{a}{b}$ `\tfrac{a}{b}`|$\genfrac ( ] {2pt}{1}a{a+1}$ `\genfrac ( ] {2pt}{1}a{a+1}`
|${a \over b}$ `{a \over b}`|$\dfrac{a}{b}$ `\dfrac{a}{b}`|${a \above{2pt} b+1}$ `{a \above{2pt} b+1}`
|$a/b$ `a/b`                |  |$\cfrac{a}{1 + \cfrac{1}{b}}$ `\cfrac{a}{1 + \cfrac{1}{b}}`

||||
|:------------------------------|:------------------------------|:--------
|$\binom{n}{k}$ `\binom{n}{k}`  |$\dbinom{n}{k}$ `\dbinom{n}{k}`|${n\brace k}$ `{n\brace k}`
|${n \choose k}$ `{n \choose k}`|$\tbinom{n}{k}$ `\tbinom{n}{k}`|${n\brack k}$ `{n\brack k}`

### Math Operators

|||||
|-----------|---------|-----------------|-----------|
| $\arcsin$ `\arcsin` | $\cotg$ `\cotg` | $\ln$ `\ln`  | $\det$ `\det` |
| $\arccos$ `\arccos` | $\coth$ `\coth` | $\log$ `\log` | $\gcd$ `\gcd` |
| $\arctan$ `\arctan` | $\csc$ `\csc`  | $\sec$ `\sec` | $\inf$ `\inf` |
| $\arctg$ `\arctg`  | $\ctg$ `\ctg`  | $\sin$ `\sin` | $\lim$ `\lim` |
| $\arcctg$ `\arcctg` | $\cth$ `\cth`  | $\sinh$ `\sinh`| $\liminf$ `\liminf` |
| $\arg$ `\arg` | $\deg$ `\deg`  | $\sh$ `\sh`  | $\limsup$ `\limsup` |
| $\ch$ `\ch`  | $\dim$ `\dim`  | $\tan$ `\tan` | $\max$ `\max` |
| $\cos$ `\cos` | $\exp$ `\exp`  | $\tanh$ `\tanh`| $\min$ `\min` |
| $\cosec$ `\cosec`  | $\hom$ `\hom`  | $\tg$ `\tg`  | $\Pr$ `\Pr`  |
| $\cosh$ `\cosh`| $\ker$ `\ker`  | $\th$ `\th`  | $\sup$ `\sup` |
<<<<<<< HEAD
| $\cot$ `\cot` | $\lg$ `\lg`|  | $\argmax$ `\argmax` |
|$\argmin$ `\argmin`|  | $\operatorname{f}$ `\operatorname{f}`| $\operatorname*{f}$ `\operatorname*{f}`|
=======
| $\cot$ `\cot` | $\lg$ `\lg`| $\operatorname{f}$ `\operatorname{f}` | $\argmax$ `\argmax` |
| $\argmin$ `\argmin`| $\plim$ `\plim` |
>>>>>>> 572fa9cc

Functions on the right column of this table can take `\limits`.

### \sqrt

$\sqrt{x}$ `\sqrt{x}`

$\sqrt[3]{x}$ `\sqrt[3]{x}`

## Relations

$\stackrel{!}{=}$ `\stackrel{!}{=}`

|||||
|:----------------------------|:--------------------------------|:--------------------------------|:-----
|$=$ `=` |$\eqcirc$ `\eqcirc`  |$\lesseqgtr$ `\lesseqgtr`  |$\sqsupset$ `\sqsupset`
|$<$ `<` |$\eqcolon$ `\eqcolon`|$\lesseqqgtr$ `\lesseqqgtr`|$\sqsupseteq$ `\sqsupseteq`
|$>$ `>` |$\Eqcolon$ `\Eqcolon`|$\lessgtr$ `\lessgtr`|$\Subset$ `\Subset`
|$:$ `:` |$\eqqcolon$ `\eqqcolon` |$\lesssim$ `\lesssim`|$\subset$ `\subset` or `\sub`
|$\approx$ `\approx` |$\Eqqcolon$ `\Eqqcolon` |$\ll$ `\ll` |$\subseteq$ `\subseteq` or `\sube`
|$\approxeq$ `\approxeq`|$\eqsim$ `\eqsim` |$\lll$ `\lll`  |$\subseteqq$ `\subseteqq`
|$\asymp$ `\asymp`|$\eqslantgtr$ `\eqslantgtr`|$\llless$ `\llless`  |$\succ$ `\succ`
|$\backepsilon$ `\backepsilon`|$\eqslantless$ `\eqslantless` |$\lt$ `\lt` |$\succapprox$ `\succapprox`
|$\backsim$ `\backsim`  |$\equiv$ `\equiv` |$\mid$ `\mid`  |$\succcurlyeq$ `\succcurlyeq`
|$\backsimeq$ `\backsimeq` |$\fallingdotseq$ `\fallingdotseq`|$\models$ `\models`  |$\succeq$ `\succeq`
|$\between$ `\between`  |$\frown$ `\frown` |$\multimap$ `\multimap` |$\succsim$ `\succsim`
|$\bowtie$ `\bowtie` |$\ge$ `\ge` |$\owns$ `\owns`|$\Supset$ `\Supset`
|$\bumpeq$ `\bumpeq` |$\geq$ `\geq`  |$\parallel$ `\parallel` |$\supset$ `\supset`
|$\Bumpeq$ `\Bumpeq` |$\geqq$ `\geqq`|$\perp$ `\perp`|$\supseteq$ `\supseteq` or `\supe`
|$\circeq$ `\circeq` |$\geqslant$ `\geqslant` |$\pitchfork$ `\pitchfork`  |$\supseteqq$ `\supseteqq`
|$\colonapprox$ `\colonapprox`|$\gg$ `\gg` |$\prec$ `\prec`|$\thickapprox$ `\thickapprox`
|$\Colonapprox$ `\Colonapprox`|$\ggg$ `\ggg`  |$\precapprox$ `\precapprox`|$\thicksim$ `\thicksim`
|$\coloneq$ `\coloneq`  |$\gggtr$ `\gggtr` |$\preccurlyeq$ `\preccurlyeq` |$\trianglelefteq$ `\trianglelefteq`
|$\Coloneq$ `\Coloneq`  |$\gt$ `\gt` |$\preceq$ `\preceq`  |$\triangleq$ `\triangleq`
|$\coloneqq$ `\coloneqq`|$\gtrapprox$ `\gtrapprox`  |$\precsim$ `\precsim`|$\trianglerighteq$ `\trianglerighteq`
|$\Coloneqq$ `\Coloneqq`|$\gtreqless$ `\gtreqless`  |$\propto$ `\propto`  |$\varpropto$ `\varpropto`
|$\colonsim$ `\colonsim`|$\gtreqqless$ `\gtreqqless`|$\risingdotseq$ `\risingdotseq`  |$\vartriangle$ `\vartriangle`
|$\Colonsim$ `\Colonsim`|$\gtrless$ `\gtrless`|$\shortmid$ `\shortmid` |$\vartriangleleft$ `\vartriangleleft`
|$\cong$ `\cong`  |$\gtrsim$ `\gtrsim`  |$\shortparallel$ `\shortparallel`|$\vartriangleright$ `\vartriangleright`
|$\curlyeqprec$ `\curlyeqprec`|$\in$ `\in` or `\isin` |$\sim$ `\sim`  |$\vcentcolon$ `\vcentcolon`
|$\curlyeqsucc$ `\curlyeqsucc`|$\Join$ `\Join`|$\simeq$ `\simeq` |$\vdash$ `\vdash`
|$\dashv$ `\dashv`|$\le$ `\le` |$\smallfrown$ `\smallfrown`|$\vDash$ `\vDash`
|$\dblcolon$ `\dblcolon`|$\leq$ `\leq`  |$\smallsmile$ `\smallsmile`|$\Vdash$ `\Vdash`
|$\doteq$ `\doteq`|$\leqq$ `\leqq`|$\smile$ `\smile` |$\Vvdash$ `\Vvdash`
|$\Doteq$ `\Doteq`|$\leqslant$ `\leqslant` |$\sqsubset$ `\sqsubset` |
|$\doteqdot$ `\doteqdot`|$\lessapprox$ `\lessapprox`|$\sqsubseteq$ `\sqsubseteq`|


Direct Input: $= < > : ∈ ∋ ∝ ∼ ∽ ≂ ≃ ≅ ≈ ≊ ≍ ≎ ≏ ≐ ≑ ≒ ≓ ≖ ≗ ≜ ≡ ≤ ≥ ≦ ≧ ≫ ≬ ≳ ≷ ≺ ≻ ≼ ≽ ≾ ≿ ⊂ ⊃ ⊆ ⊇ ⊏ ⊐ ⊑ ⊒ ⊢ ⊣ ⊩ ⊪ ⊸ ⋈ ⋍ ⋐ ⋑ ⋔ ⋙ ⋛ ⋞ ⋟ ⌢ ⌣ ⩾ ⪆ ⪌ ⪕ ⪖ ⪯ ⪰ ⪷ ⪸ ⫅ ⫆ ≲ ⩽ ⪅ ≶ ⋚ ⪋ ⟂ ⊨$ `≔ ≕ ⩴`

### Negated Relations

$\not =$ `\not =`

|||||
|--------------|-------------------|---------------------|------------------|
| $\gnapprox$ `\gnapprox`  | $\ngeqslant$ `\ngeqslant`| $\nsubseteq$ `\nsubseteq`  | $\precneqq$ `\precneqq`|
| $\gneq$ `\gneq`| $\ngtr$ `\ngtr`  | $\nsubseteqq$ `\nsubseteqq` | $\precnsim$ `\precnsim`|
| $\gneqq$ `\gneqq`  | $\nleq$ `\nleq`  | $\nsucc$ `\nsucc`| $\subsetneq$ `\subsetneq`  |
| $\gnsim$ `\gnsim`  | $\nleqq$ `\nleqq` | $\nsucceq$ `\nsucceq` | $\subsetneqq$ `\subsetneqq` |
| $\gvertneqq$ `\gvertneqq` | $\nleqslant$ `\nleqslant`| $\nsupseteq$ `\nsupseteq`  | $\succnapprox$ `\succnapprox`|
| $\lnapprox$ `\lnapprox`  | $\nless$ `\nless` | $\nsupseteqq$ `\nsupseteqq` | $\succneqq$ `\succneqq`|
| $\lneq$ `\lneq`| $\nmid$ `\nmid`  | $\ntriangleleft$ `\ntriangleleft` | $\succnsim$ `\succnsim`|
| $\lneqq$ `\lneqq`  | $\notin$ `\notin` | $\ntrianglelefteq$ `\ntrianglelefteq`  | $\supsetneq$ `\supsetneq`  |
| $\lnsim$ `\lnsim`  | $\notni$ `\notni` | $\ntriangleright$ `\ntriangleright`| $\supsetneqq$ `\supsetneqq` |
| $\lvertneqq$ `\lvertneqq` | $\nparallel$ `\nparallel`| $\ntrianglerighteq$ `\ntrianglerighteq` | $\varsubsetneq$ `\varsubsetneq`  |
| $\ncong$ `\ncong`  | $\nprec$ `\nprec` | $\nvdash$ `\nvdash`  | $\varsubsetneqq$ `\varsubsetneqq` |
| $\ne$ `\ne`  | $\npreceq$ `\npreceq`  | $\nvDash$ `\nvDash`  | $\varsupsetneq$ `\varsupsetneq`  |
| $\neq$ `\neq` | $\nshortmid$ `\nshortmid`| $\nVDash$ `\nVDash`  | $\varsupsetneqq$ `\varsupsetneqq` |
| $\ngeq$ `\ngeq`| $\nshortparallel$ `\nshortparallel` | $\nVdash$ `\nVdash`  |
| $\ngeqq$ `\ngeqq`  | $\nsim$ `\nsim`  | $\precnapprox$ `\precnapprox`|

Direct Input: $∉ ∌ ∤ ∦ ≁ ≆ ≠ ≨ ≩ ≮ ≯ ≰ ≱ ⊀ ⊁ ⊈ ⊉ ⊊ ⊋ ⊬ ⊭ ⊮ ⊯ ⋠ ⋡ ⋦ ⋧ ⋨ ⋩ ⋬ ⋭ ⪇ ⪈ ⪉ ⪊ ⪵ ⪶ ⪹ ⪺ ⫋ ⫌$

### Arrows

||||
|:----------|:----------|:----------|
|$\circlearrowleft$ `\circlearrowleft`|$\leftharpoonup$ `\leftharpoonup`|$\rArr$ `\rArr`
|$\circlearrowright$ `\circlearrowright`|$\leftleftarrows$ `\leftleftarrows`|$\rarr$ `\rarr`
|$\curvearrowleft$ `\curvearrowleft`|$\leftrightarrow$ `\leftrightarrow`|$\restriction$ `\restriction`
|$\curvearrowright$ `\curvearrowright`|$\Leftrightarrow$ `\Leftrightarrow`|$\rightarrow$ `\rightarrow`
|$\Darr$ `\Darr`|$\leftrightarrows$ `\leftrightarrows`|$\Rightarrow$ `\Rightarrow`
|$\dArr$ `\dArr`|$\leftrightharpoons$ `\leftrightharpoons`|$\rightarrowtail$ `\rightarrowtail`
|$\darr$ `\darr`|$\leftrightsquigarrow$ `\leftrightsquigarrow`|$\rightharpoondown$ `\rightharpoondown`
|$\dashleftarrow$ `\dashleftarrow`|$\Lleftarrow$ `\Lleftarrow`|$\rightharpoonup$ `\rightharpoonup`
|$\dashrightarrow$ `\dashrightarrow`|$\longleftarrow$ `\longleftarrow`|$\rightleftarrows$ `\rightleftarrows`
|$\downarrow$ `\downarrow`|$\Longleftarrow$ `\Longleftarrow`|$\rightleftharpoons$ `\rightleftharpoons`
|$\Downarrow$ `\Downarrow`|$\longleftrightarrow$ `\longleftrightarrow`|$\rightrightarrows$ `\rightrightarrows`
|$\downdownarrows$ `\downdownarrows`|$\Longleftrightarrow$ `\Longleftrightarrow`|$\rightsquigarrow$ `\rightsquigarrow`
|$\downharpoonleft$ `\downharpoonleft`|$\longmapsto$ `\longmapsto`|$\Rrightarrow$ `\Rrightarrow`
|$\downharpoonright$ `\downharpoonright`|$\longrightarrow$ `\longrightarrow`|$\Rsh$ `\Rsh`
|$\gets$ `\gets`|$\Longrightarrow$ `\Longrightarrow`|$\searrow$ `\searrow`
|$\Harr$ `\Harr`|$\looparrowleft$ `\looparrowleft`|$\swarrow$ `\swarrow`
|$\hArr$ `\hArr`|$\looparrowright$ `\looparrowright`|$\to$ `\to`
|$\harr$ `\harr`|$\Lrarr$ `\Lrarr`|$\twoheadleftarrow$ `\twoheadleftarrow`
|$\hookleftarrow$ `\hookleftarrow`|$\lrArr$ `\lrArr`|$\twoheadrightarrow$ `\twoheadrightarrow`
|$\hookrightarrow$ `\hookrightarrow`|$\lrarr$ `\lrarr`|$\Uarr$ `\Uarr`
|$\iff$ `\iff`|$\Lsh$ `\Lsh`|$\uArr$ `\uArr`
|$\impliedby$ `\impliedby`|$\mapsto$ `\mapsto`|$\uarr$ `\uarr`
|$\implies$ `\implies`|$\nearrow$ `\nearrow`|$\uparrow$ `\uparrow`
|$\Larr$ `\Larr`|$\nleftarrow$ `\nleftarrow`|$\Uparrow$ `\Uparrow`
|$\lArr$ `\lArr`|$\nLeftarrow$ `\nLeftarrow`|$\updownarrow$ `\updownarrow`
|$\larr$ `\larr`|$\nleftrightarrow$ `\nleftrightarrow`|$\Updownarrow$ `\Updownarrow`
|$\leadsto$ `\leadsto`|$\nLeftrightarrow$ `\nLeftrightarrow`|$\upharpoonleft$ `\upharpoonleft`
|$\leftarrow$ `\leftarrow`|$\nrightarrow$ `\nrightarrow`|$\upharpoonright$ `\upharpoonright`
|$\Leftarrow$ `\Leftarrow`|$\nRightarrow$ `\nRightarrow`|$\upuparrows$ `\upuparrows`
|$\leftarrowtail$ `\leftarrowtail`|$\nwarrow$ `\nwarrow`
|$\leftharpoondown$ `\leftharpoondown`|$\Rarr$ `\Rarr`

Direct Input: $← ↑ → ↓ ↔ ↕ ↖ ↗ ↘ ↙ ↚ ↛ ↞ ↠ ↢ ↣ ↦ ↩ ↪ ↫ ↬ ↭ ↮ ↰ ↱↶ ↷ ↺ ↻ ↼ ↽ ↾ ↾ ↿ ⇀ ⇁ ⇂ ⇃ ⇄ ⇆ ⇇ ⇈ ⇉ ⇊ ⇋ ⇌⇍ ⇎ ⇏ ⇐ ⇑ ⇒ ⇓ ⇔ ⇕ ⇚ ⇛ ⇝ ⇠ ⇢ ⟵ ⟶ ⟷ ⟸ ⟹ ⟺ ⟼$ ↽

**Extensible Arrows**

|||
|:----------------------------------------------------|:-----
|$\xleftarrow{abc}$ `\xleftarrow{abc}`                |$\xrightarrow[under]{over}$ `\xrightarrow[under]{over}`
|$\xLeftarrow{abc}$ `\xLeftarrow{abc}`                |$\xRightarrow{abc}$ `\xRightarrow{abc}`
|$\xleftrightarrow{abc}$ `\xleftrightarrow{abc}`      |$\xLeftrightarrow{abc}$ `\xLeftrightarrow{abc}`
|$\xhookleftarrow{abc}$ `\xhookleftarrow{abc}`        |$\xhookrightarrow{abc}$ `\xhookrightarrow{abc}`
|$\xtwoheadleftarrow{abc}$ `\xtwoheadleftarrow{abc}`  |$\xtwoheadrightarrow{abc}$ `\xtwoheadrightarrow{abc}`
|$\xleftharpoonup{abc}$ `\xleftharpoonup{abc}`        |$\xrightharpoonup{abc}$ `\xrightharpoonup{abc}`
|$\xleftharpoondown{abc}$ `\xleftharpoondown{abc}`    |$\xrightharpoondown{abc}$ `\xrightharpoondown{abc}`
|$\xleftrightharpoons{abc}$ `\xleftrightharpoons{abc}`|$\xrightleftharpoons{abc}$ `\xrightleftharpoons{abc}`
|$\xtofrom{abc}$ `\xtofrom{abc}`                      |$\xmapsto{abc}$ `\xmapsto{abc}`
|$\xlongequal{abc}$ `\xlongequal{abc}`

Extensible arrows all can take an optional argument in the same manner<br>as `\xrightarrow[under]{over}`.

## Style, Color, Size, and Font

**Class Assignment**

`\mathbin` `\mathclose` `\mathinner` `\mathop`<br>
`\mathopen` `\mathord` `\mathpunct` `\mathrel`

**Color**

$\color{blue} F=ma$  `\color{blue} F=ma`

Note that KaTeX `\color` acts like a switch. This aligns with LaTeX and differs from MathJax.
Other KaTeX color functions expect the content to be a function argument:

$\textcolor{blue}{F=ma}$ `\textcolor{blue}{F=ma}`<br>
$\textcolor{#228B22}{F=ma}$ `\textcolor{#228B22}{F=ma}`<br>
$\colorbox{aqua}{A}$ `\colorbox{aqua}{A}`<br>
$\fcolorbox{red}{aqua}{A}$ `\fcolorbox{red}{aqua}{A}`

For color definition, KaTeX color functions will accept the standard HTML [predefined color names](https://developer.mozilla.org/en-US/docs/Web/CSS/color_value#Color_keywords). They will also accept an RGB argument in CSS hexa­decimal style. The "#" is optional before a six-digit specification.

**Font**

||||
|:------------------------------|:------------------------------|:-----
|$\mathrm{Ab0}$ `\mathrm{Ab0}`  |$\mathbf{Ab0}$ `\mathbf{Ab0}`  |$\mathit{Ab0}$ `\mathit{Ab0}`
|$\mathnormal{Ab0}$ `\mathnormal{Ab0}`|$\textbf{Ab0}$ `\textbf{Ab0}`  |$\textit{Ab0}$ `\textit{Ab0}`
|$\textrm{Ab0}$ `\textrm{Ab0}`  |$\bf Ab0$ `\bf Ab0`            |$\it Ab0$ `\it Ab0`
|$\rm Ab0$ `\rm Ab0`            |$\bold{Ab0}$ `\bold{Ab0}`      |$\textup{Ab0}$ `\textup{Ab0}`
|$\textnormal{Ab0}$ `\textnormal{Ab0}`|$\boldsymbol{Ab0}$ `\boldsymbol{Ab}`|$\Bbb{AB}$ `\Bbb{AB}`
|$\text{Ab0}$ `\text{Ab0}`      |$\bm{Ab0}$ `\bm{Ab0}`          |$\mathbb{AB}$ `\mathbb{AB}`
|$\mathsf{Ab0}$ `\mathsf{Ab0}`  |$\textmd{Ab0}$ `\textmd{Ab0}`  |$\frak{Ab0}$ `\frak{Ab0}`
|$\textsf{Ab0}$ `\textsf{Ab0}`  |$\mathtt{Ab0}$ `\mathtt{Ab0}`  |$\mathfrak{Ab0}$ `\mathfrak{Ab0}`
|$\sf Ab0$ `\sf Ab0`            |$\texttt{Ab0}$ `\texttt{Ab0}`  |$\mathcal{AB0}$ `\mathcal{AB0}`
|                               |$\tt Ab0$ `\tt Ab0`            |$\mathscr{AB}$ `\mathscr{AB}`

One can stack font family, font weight, and font shape by using the `\textXX` versions of the font functions. So `\textsf{\textbf{H}}` will produce $\textsf{\textbf{H}}$. The other versions do not stack, e.g., `\mathsf{\mathbf{H}}` will produce $\mathsf{\mathbf{H}}$.

In cases where KaTeX fonts do not have a bold glyph, `\pmb` can simulate one. For example, `\pmb{\mu}` renders as : $\pmb{\mu}$

**Size**

|||
|:----------------------|:-----
|$\Huge AB$ `\Huge AB`  |$\normalsize AB$ `\normalsize AB`
|$\huge AB$ `\huge AB`  |$\small AB$ `\small AB`
|$\LARGE AB$ `\LARGE AB`|$\footnotesize AB$ `\footnotesize AB`
|$\Large AB$ `\Large AB`|$\scriptsize AB$ `\scriptsize AB`
|$\large AB$ `\large AB`|$\tiny AB$ `\tiny AB`


**Style**

||
|:-------------------------------------------------------|
|$\displaystyle\sum_{i=1}^n$ `\displaystyle\sum_{i=1}^n`
|$\textstyle\sum_{i=1}^n$ `\textstyle\sum_{i=1}^n`
|$\scriptstyle x$ `\scriptstyle x` &nbsp;&nbsp;&nbsp;&nbsp;&nbsp;&nbsp;&nbsp;&nbsp;(The size of a first sub/superscript)
|$\scriptscriptstyle x$ `\scriptscriptstyle x` (The size of subsequent sub/superscripts)
|$\lim\limits_x$ `\lim\limits_x`
|$\lim\nolimits_x$ `\lim\nolimits_x`
|$\verb!x^2!$ `\verb!x^2!`

`\text{…}` will accept nested `$…$` fragments and render them in math mode.

## Symbols and Punctuation

||||
|:----------|:----------|:----------|
|`% comment`|$\dots$ `\dots`|$\KaTeX$ `\KaTeX`
|$\%$ `\%`|$\cdots$ `\cdots`|$\LaTeX$ `\LaTeX`
|$\#$ `\#`|$\ddots$ `\ddots`|$\TeX$ `\TeX`
|$\&$ `\&`|$\ldots$ `\ldots`|$\nabla$ `\nabla`
|$\_$ `\_`|$\vdots$ `\vdots`|$\infty$ `\infty`
|$\text{\textunderscore}$ `\text{\textunderscore}`|$\dotsb$ `\dotsb`|$\infin$ `\infin`
|$\text{--}$ `\text{--}`|$\dotsc$ `\dotsc`|$\checkmark$ `\checkmark`
|$\text{\textendash}$ `\text{\textendash}`|$\dotsi$ `\dotsi`|$\dag$ `\dag`
|$\text{---}$ `\text{---}`|$\dotsm$ `\dotsm`|$\dagger$ `\dagger`
|$\text{\textemdash}$ `\text{\textemdash}`|$\dotso$ `\dotso`|$\text{\textdagger}$ `\text{\textdagger}`
|$\text{\textasciitilde}$ `\text{\textasciitilde}`|$\sdot$ `\sdot`|$\ddag$ `\ddag`
|$\text{\textasciicircum}$ `\text{\textasciicircum}`|$\mathellipsis$ `\mathellipsis`|$\ddagger$ `\ddagger`
|$`$ <code>`</code>|$\text{\textellipsis}$ `\text{\textellipsis}`|$\text{\textdaggerdbl}$ `\text{\textdaggerdbl}`
|$\text{\textquoteleft}$ `text{\textquoteleft}`|$\Box$ `\Box`|$\Dagger$ `\Dagger`
|$\lq$ `\lq`|$\square$ `\square`|$\angle$ `\angle`
|$\text{\textquoteright}$ `\text{\textquoteright}`|$\blacksquare$ `\blacksquare`|$\measuredangle$ `\measuredangle`
|$\rq$ `\rq`|$\triangle$ `\triangle`|$\sphericalangle$ `\sphericalangle`
|$\text{\textquotedblleft}$ `\text{\textquotedblleft}`|$\triangledown$ `\triangledown`|$\top$ `\top`
|$"$ `"`|$\triangleleft$ `\triangleleft`|$\bot$ `\bot`
|$\text{\textquotedblright}$ `\text{\textquotedblright}`|$\triangleright$ `\triangleright`|$\$$ `\$`
|$\colon$ `\colon`|$\bigtriangledown$ `\bigtriangledown`|$\text{\textdollar}$ `\text{\textdollar}`
|$\backprime$ `\backprime`|$\bigtriangleup$ `\bigtriangleup`|$\pounds$ `\pounds`
|$\prime$ `\prime`|$\blacktriangle$ `\blacktriangle`|$\mathsterling$ `\mathsterling`
|$\text{\textless}$ `\text{\textless}`|$\blacktriangledown$ `\blacktriangledown`|$\text{\textsterling}$ `\text{\textsterling}`
|$\text{\textgreater}$ `\text{\textgreater}`|$\blacktriangleleft$ `\blacktriangleleft`|$\yen$ `\yen`
|$\text{\textbar}$ `\text{\textbar}`|$\blacktriangleright$ `\blacktriangleright`|$\surd$ `\surd`
|$\text{\textbardbl}$ `\text{\textbardbl}`|$\diamond$ `\diamond`|$\degree$ `\degree`
|$\text{\textbraceleft}$ `\text{\textbraceleft}`|$\Diamond$ `\Diamond`|$\text{\textdegree}$ `\text{\textdegree}`
|$\text{\textbraceright}$ `\text{\textbraceright}`|$\lozenge$ `\lozenge`|$\mho$ `\mho`
|$\text{\textbackslash}$ `\text{\textbackslash}`|$\blacklozenge$ `\blacklozenge`|$\diagdown$ `\diagdown`
|$\text{\P}$ `\text{\P}`|$\star$ `\star`|$\diagup$ `\diagup`
|$\text{\S}$ `\text{\S}`|$\bigstar$ `\bigstar`|$\flat$ `\flat`
|$\text{\sect}$ `\text{\sect}`|$\clubsuit$ `\clubsuit`|$\natural$ `\natural`
|$\copyright$ `\copyright`|$\clubs$ `\clubs`|$\sharp$ `\sharp`
|$\circledR$ `\circledR`|$\diamondsuit$ `\diamondsuit`|$\heartsuit$ `\heartsuit`
|$\text{\textregistered}$ `\text{\textregistered}`|$\diamonds$ `\diamonds`|$\hearts$ `\hearts`
|$\circledS$ `\circledS`|$\spadesuit$ `\spadesuit`|$\spades$ `\spades`
|$\text{\textcircled a}$ `\text{\textcircled a}`|$\maltese$ `\maltese`||

Direct Input: $£ ¥ ∇ ∞ · ∠ ∡ ∢ ♠ ♡ ♢ ♣ ♭ ♮ ♯ ✓ …  ⋮  ⋯  ⋱  !$ ‼

## Units

In KaTeX, units are proportioned as they are in TeX.<br>
KaTeX units are different than CSS units.

</div>
<div class="katex-cards" id="unit-tbl">

|  KaTeX Unit | Value       | KaTeX Unit  | Value  |
|:---|:---------------------|:---|:----------------|
| em | CSS em               | bp | 1/72​ inch × F × G|
| ex | CSS ex               | pc | 12 KaTeX pt|
| mu | 1/18 CSS em          | dd | 1238/1157​ KaTeX pt  |
| pt | 1/72.27 inch × F × G | cc | 14856/1157 KaTeX pt |
| mm | 1 mm × F × G         | nd | 685/642 KaTeX pt |
| cm | 1 cm × F × G         | nc | 1370/107​ KaTeX pt|
| in | 1 inch × F × G       | sp | 1/65536 KaTeX pt |

</div>

where:

<div style="margin-left: 1.5em;">

F = (font size of surrounding HTML text)/(10 pt)

G = 1.21 by default, because KaTeX font-size is normally 1.21 × the surrounding font size. This value [can be overridden](font.md#font-size-and-lengths) by the CSS of an HTML page.

</div>

The effect of style and size:

<div class="katex-cards" id="unit-blocks">

|  Unit  |     textstyle     | scriptscript |  huge  |
|:------:|:-----------------:|:------------:|:------:|
|em or ex|$\rule{1em}{1em}$  |$\scriptscriptstyle\rule{1em}{1em}$  |$\huge\rule{1em}{1em}$
| mu     |$\rule{18mu}{18mu}$|$\scriptscriptstyle\rule{18mu}{18mu}$|$\huge\rule{18mu}{18mu}$
| others |$\rule{10pt}{10pt}$|$\scriptscriptstyle\rule{10pt}{10pt}$|$\huge\rule{10pt}{10pt}$

</div><|MERGE_RESOLUTION|>--- conflicted
+++ resolved
@@ -364,13 +364,8 @@
 | $\cos$ `\cos` | $\exp$ `\exp`  | $\tanh$ `\tanh`| $\min$ `\min` |
 | $\cosec$ `\cosec`  | $\hom$ `\hom`  | $\tg$ `\tg`  | $\Pr$ `\Pr`  |
 | $\cosh$ `\cosh`| $\ker$ `\ker`  | $\th$ `\th`  | $\sup$ `\sup` |
-<<<<<<< HEAD
-| $\cot$ `\cot` | $\lg$ `\lg`|  | $\argmax$ `\argmax` |
-|$\argmin$ `\argmin`|  | $\operatorname{f}$ `\operatorname{f}`| $\operatorname*{f}$ `\operatorname*{f}`|
-=======
-| $\cot$ `\cot` | $\lg$ `\lg`| $\operatorname{f}$ `\operatorname{f}` | $\argmax$ `\argmax` |
-| $\argmin$ `\argmin`| $\plim$ `\plim` |
->>>>>>> 572fa9cc
+| $\cot$ `\cot` | $\lg$ `\lg`| $\argmax$ `\argmax` | $\argmin$ `\argmin` |
+| $\plim$ `\plim` | $\operatorname{f}$ `\operatorname{f}`| $\operatorname*{f}$ `\operatorname*{f}`| |
 
 Functions on the right column of this table can take `\limits`.
 
