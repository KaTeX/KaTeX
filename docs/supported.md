---
id: supported
title: Supported Functions
---
This is a list of TeX functions supported by KaTeX. It is sorted into logical groups.

There is a similar [Support Table](support_table.md), sorted alphabetically, that lists both supported and un-supported functions.

<link rel="stylesheet" href="/static/katex.min.css"/>
<style>
p {overflow-wrap: break-word;}
table tr,
table td {
    vertical-align: middle;
    overflow-wrap: break-word;
}
</style>

<div class="katex-hopscotch">

## Accents

||||
|:----------------------------|:----------------------------------------------------|:-----
|$a'$ `a'`  |$\tilde{a}$ `\tilde{a}`|$\mathring{g}$ `\mathring{g}`
|$a''$ `a''`|$\widetilde{ac}$ `\widetilde{ac}`  |$\overgroup{AB}$ `\overgroup{AB}`
|$a^{\prime}$ `a^{\prime}` |$\utilde{AB}$ `\utilde{AB}`  |$\undergroup{AB}$ `\undergroup{AB}`
|$\acute{a}$ `\acute{a}`|$\vec{F}$ `\vec{F}` |$\Overrightarrow{AB}$ `\Overrightarrow{AB}`
|$\bar{y}$ `\bar{y}` |$\overleftarrow{AB}$ `\overleftarrow{AB}`|$\overrightarrow{AB}$ `\overrightarrow{AB}`
|$\breve{a}$ `\breve{a}`|$\underleftarrow{AB}$ `\underleftarrow{AB}` |$\underrightarrow{AB}$ `\underrightarrow{AB}`
|$\check{a}$ `\check{a}`|$\overleftharpoon{ac}$ `\overleftharpoon{ac}`  |$\overrightharpoon{ac}$ `\overrightharpoon{ac}`
|$\dot{a}$ `\dot{a}` |$\overleftrightarrow{AB}$ `\overleftrightarrow{AB}`  |$\overbrace{AB}$ `\overbrace{AB}`
|$\ddot{a}$ `\ddot{a}`  |$\underleftrightarrow{AB}$ `\underleftrightarrow{AB}`|$\underbrace{AB}$ `\underbrace{AB}`
|$\grave{a}$ `\grave{a}`|$\overline{AB}$ `\overline{AB}` |$\overlinesegment{AB}$ `\overlinesegment{AB}`
|$\hat{\theta}$ `\hat{\theta}`|$\underline{AB}$ `\underline{AB}`  |$\underlinesegment{AB}$ `\underlinesegment{AB}`
|$\widehat{ac}$ `\widehat{ac}`|$\widecheck{ac}$ `\widecheck{ac}`  |

***Accent functions inside \\text{…}***

|||||
|:---------------------|:---------------------|:---------------------|:-----
|$\text{\'{a}}$ `\'{a}`|$\text{\~{a}}$ `\~{a}`|$\text{\.{a}}$ `\.{a}`|$\text{\H{a}}$ `\H{a}`
|$\text{\`{a}}$ <code>\\`{a}</code>|$\text{\={a}}$ `\={a}`|$\text{\"{a}}$ `\"{a}`|$\text{\v{a}}$ `\v{a}`
|$\text{\^{a}}$ `\^{a}`|$\text{\u{a}}$ `\u{a}`|$\text{\r{a}}$ `\r{a}`|

See also [letters](#letters)

## Delimiters

||||||
|:-----------------------------------|:---------------------------------------|:----------|:-------------------------------------------------------|:-----
|$(~)$ `( )` |$\lparen~\rparen$ `\lparen`<br>$~~~~$`\rparen`|$⌈~⌉$ `⌈ ⌉`|$\lceil~\rceil$ `\lceil`<br>$~~~~~$`\rceil`  |$\uparrow$ `\uparrow`
|$[~]$ `[ ]` |$\lbrack~\rbrack$ `\lbrack`<br>$~~~~$`\rbrack`|$⌊~⌋$ `⌊ ⌋`|$\lfloor~\rfloor$ `\lfloor`<br>$~~~~~$`\rfloor` |$\downarrow$ `\downarrow`
|$\{ \}$ `\{ \}`|$\lbrace \rbrace$ `\lbrace`<br>$~~~~$`\rbrace`|$⎰⎱$ `⎰⎱`  |$\lmoustache \rmoustache$ `\lmoustache`<br>$~~~~$`\rmoustache`|$\updownarrow$ `\updownarrow`
|$⟨~⟩$ `⟨ ⟩` |$\langle~\rangle$ `\langle`<br>$~~~~$`\rangle`|$⟮~⟯$ `⟮ ⟯`|$\lgroup~\rgroup$ `\lgroup`<br>$~~~~~$`\rgroup` |$\Uparrow$ `\Uparrow`
|$\vert$ <code>&#124;</code> |$\vert$ `\vert` |$┌ ┐$ `┌ ┐`|$\ulcorner \urcorner$ `\ulcorner`<br>$~~~~$`\urcorner`  |$\Downarrow$ `\Downarrow`
|$\Vert$ <code>&#92;&#124;</code> |$\Vert$ `\Vert` |$└ ┘$ `└ ┘`|$\llcorner \lrcorner$ `\llcorner`<br>$~~~~$`\lrcorner`  |$\Updownarrow$ `\Updownarrow`
|$\lvert~\rvert$ `\lvert`<br>$~~~~$`\rvert`|$\lVert~\rVert$ `\lVert`<br>$~~~~~$`\rVert` |`\left.`|  `\right.` |$\backslash$ `\backslash`
|$\lang~\rang$ `\lang`<br>$~~~~$`\rang`|$\lt~\gt$ `\lt \gt`|$⟦~⟧$ `⟦ ⟧`|$\llbracket~\rrbracket$ `\llbracket`<br>$~~~~$`\rrbracket`|$\lBrace~\rBrace$ `\lBrace \rBrace`

**Delimiter Sizing**

$\left(\LARGE{AB}\right)$ `\left(\LARGE{AB}\right)`

$( \big( \Big( \bigg( \Bigg($ `( \big( \Big( \bigg( \Bigg(`

||||||
|:--------|:------|:--------|:-------|:------|
|`\left`  |`\big` |`\bigl`  |`\bigm` |`\bigr`
|`\middle`|`\Big` |`\Bigl`  |`\Bigm` | `\Bigr`
|`\right` |`\bigg`|`\biggl` |`\biggm`|`\biggr`
|         |`\Bigg`|`\Biggl` |`\Biggm`|`\Biggr`

</div>

## Environments

<div class="katex-cards" id="environments">

|||||
|:---------------------|:---------------------|:---------------------|:--------
|$\begin{matrix} a & b \\ c & d \end{matrix}$ | `\begin{matrix}`<br>&nbsp;&nbsp;&nbsp;`a & b \\`<br>&nbsp;&nbsp;&nbsp;`c & d`<br>`\end{matrix}` |$\begin{array}{cc}a & b\\c & d\end{array}$ | `\begin{array}{cc}`<br>&nbsp;&nbsp;&nbsp;`a & b \\`<br>&nbsp;&nbsp;&nbsp;`c & d`<br>`\end{array}`
|$\begin{pmatrix} a & b \\ c & d \end{pmatrix}$ |`\begin{pmatrix}`<br>&nbsp;&nbsp;&nbsp;`a & b \\`<br>&nbsp;&nbsp;&nbsp;`c & d`<br>`\end{pmatrix}` |$\begin{bmatrix} a & b \\ c & d \end{bmatrix}$ | `\begin{bmatrix}`<br>&nbsp;&nbsp;&nbsp;`a & b \\`<br>&nbsp;&nbsp;&nbsp;`c & d`<br>`\end{bmatrix}`
|$\begin{vmatrix} a & b \\ c & d \end{vmatrix}$ |`\begin{vmatrix}`<br>&nbsp;&nbsp;&nbsp;`a & b \\`<br>&nbsp;&nbsp;&nbsp;`c & d`<br>`\end{vmatrix}` |$\begin{Vmatrix} a & b \\ c & d \end{Vmatrix}$ |`\begin{Vmatrix}`<br>&nbsp;&nbsp;&nbsp;`a & b \\`<br>&nbsp;&nbsp;&nbsp;`c & d`<br>`\end{Vmatrix}`
|$\begin{Bmatrix} a & b \\ c & d \end{Bmatrix}$ |`\begin{Bmatrix}`<br>&nbsp;&nbsp;&nbsp;`a & b \\`<br>&nbsp;&nbsp;&nbsp;`c & d`<br>`\end{Bmatrix}`|$\def\arraystretch{1.5}\begin{array}{c:c:c} a & b & c \\ \hline d & e & f \\ \hdashline g & h & i \end{array}$|`\def\arraystretch{1.5}`<br>&nbsp;&nbsp;&nbsp;`\begin{array}{c:c:c}`<br>&nbsp;&nbsp;&nbsp;`a & b & c \\ \hline`<br>&nbsp;&nbsp;&nbsp;`d & e & f \\`<br>&nbsp;&nbsp;&nbsp;`\hdashline`<br>&nbsp;&nbsp;&nbsp;`g & h & i`<br>`\end{array}`
|$x = \begin{cases} a &\text{if } b \\ c &\text{if } d \end{cases}$ |`x = \begin{cases}`<br>&nbsp;&nbsp;&nbsp;`a &\text{if } b  \\`<br>&nbsp;&nbsp;&nbsp;`c &\text{if } d`<br>`\end{cases}`|$\begin{rcases} a &\text{if } b \\ c &\text{if } d \end{rcases}⇒…$ |`\begin{rcases}`<br>&nbsp;&nbsp;&nbsp;`a &\text{if } b  \\`<br>&nbsp;&nbsp;&nbsp;`c &\text{if } d`<br>`\end{rcases}⇒…`|
|$\begin{smallmatrix} a & b \\ c & d \end{smallmatrix}$ | `\begin{smallmatrix}`<br>&nbsp;&nbsp;&nbsp;`a & b \\`<br>&nbsp;&nbsp;&nbsp;`c & d`<br>`\end{smallmatrix}` |$$\begin{CD}A @>a>> B \\@VbVV @AAcA\\C @= D\end{CD}$$ |`\begin{CD}`<br>&nbsp;&nbsp;&nbsp;`A  @>a>>  B  \\`<br>`@VbVV    @AAcA \\`<br>&nbsp;&nbsp;&nbsp;`C  @=   D`<br>`\\end{CD}`|

|||||
|:---------------------|:---------------------|
|$$\begin{align} a&=b+c \\ d+e&=f \end{align}$$ |`\begin{align}`<br>&nbsp;&nbsp;&nbsp;`a&=b+c \\`<br>&nbsp;&nbsp;&nbsp;`d+e&=f`<br>`\end{align}`
|$$\begin{alignat}{2}10&x+&3&y=2\\3&x+&13&y=4\end{alignat}$$ |`\begin{alignedat}{2}`<br>&nbsp;&nbsp;&nbsp;`10&x+ &3&y = 2 \\`<br>&nbsp;&nbsp;&nbsp;` 3&x+&13&y = 4`<br>`\end{alignedat}`
|`\begin{equation}`<br>`\begin{split}`&nbsp;&nbsp;&nbsp;`a &=b+c\\`<br>&nbsp;&nbsp;&nbsp;&nbsp;&nbsp;&nbsp;`&=e+f`<br>`\end{split}`<br>`\end{equation}` 
|$$\begin{gather} a=b \\ e=b+c \end{gather}$$ |`\begin{gather}`<br>&nbsp;&nbsp;&nbsp;`a=b \\ `<br>&nbsp;&nbsp;&nbsp;`e=b+c`<br>`\end{gather}`

</div>

<<<<<<< HEAD
KaTeX also supports:
* `darray`, `dcases`, and `drcases`, which render in `displaystyle`
* `align*`, `alignat*`, `gather*`, and `equation*`, which omit equation numbers
* `aligned`, `alignedat`, and `gathered`, which LaTeX will render while in math mode

Environments `align`, `alignat`, `CD`, `equation`, and `gather` (and their starred versions) may be called from display mode. This usually means that they may be called from within `$$…$$` delimiters or `\[…\]` delimiters. They may not be called from within `$…$` or `\(…\)` delimiters. In the KaTeX auto-render extension, as in LaTeX, these environments are themselves are a way to change from text mode to math display mode, and `\[…\]` delimiters are not necessary.
=======
KaTeX also supports `darray`, `dcases`, and `drcases`, which apply `displaystyle`.

And KaTeX supports `matrix*`, `pmatrix*`, `bmatrix*`, `Bmatrix*`, `vmatrix*`, and `Vmatrix*`, which take an optional argument to set column alignment, as in `\begin{matrix}[1]`, `\begin{matrix}[c]`, or `\begin{matrix}[r]`.
>>>>>>> e0ba19d6

Acceptable line separators include: `\\`, `\cr`, `\\[distance]`, and `\cr[distance]`. *Distance* can be written with any of the [KaTeX units](#units).

The `{array}` environment supports `|` and `:` vertical separators.

The `{array}` environment does not yet support `\cline` or `\multicolumn`.

`\tag` can not yet be applied to individual environment rows.

<div class="katex-hopscotch">

## HTML

The following "raw HTML" features are potentially dangerous for untrusted
inputs, so they are disabled by default, and attempting to use them produces
the command names in red (which you can configure via the `errorColor`
[option](options.md)).  To fully trust your LaTeX input, you need to pass
an option of `trust: true`; you can also enable just some of the commands
or for just some URLs via the `trust` [option](options.md).

|||
|:----------------|:-------------------|
| $\href{https://katex.org/}{\KaTeX}$ | `\href{https://katex.org/}{\KaTeX}` |
| $\url{https://katex.org/}$ | `\url{https://katex.org/}` |
| $\includegraphics[height=0.8em, totalheight=0.9em, width=0.9em, alt=KA logo]{https://katex.org/img/khan-academy.png}$ | `\includegraphics[height=0.8em, totalheight=0.9em, width=0.9em, alt=KA logo]{https://katex.org/img/khan-academy.png}` |
| $\htmlId{bar}{x}$ <code>…&lt;span id="bar" class="enclosing"&gt;…x…&lt;/span&gt;…</code> | `\htmlId{bar}{x}` |
| $\htmlClass{foo}{x}$ <code>…&lt;span class="enclosing foo"&gt;…x…&lt;/span&gt;…</code> | `\htmlClass{foo}{x}` |
| $\htmlStyle{color: red;}{x}$ <code>…&lt;span style="color: red;" class="enclosing"&gt;…x…&lt;/span&gt;…</code> | `\htmlStyle{color: red;}{x}` |
| $\htmlData{foo=a, bar=b}{x}$ <code>…&lt;span data-foo="a" data-bar="b" class="enclosing"&gt;…x…&lt;/span&gt;…</code> | `\htmlData{foo=a, bar=b}{x}` |

`\includegraphics` supports `height`, `width`, `totalheight`, and `alt` in its first argument. `height` is required.

HTML extension (`\html`-prefixed) commands are non-standard, so loosening `strict` option for `htmlExtension` is required.


## Letters and Unicode

**Greek Letters**

Direct Input: $Α Β Γ Δ Ε Ζ Η Θ Ι \allowbreak Κ Λ Μ Ν Ξ Ο Π Ρ Σ Τ Υ Φ Χ Ψ Ω$
$\allowbreak α β γ δ ϵ ζ η θ ι κ λ μ ν ξ o π \allowbreak ρ σ τ υ ϕ χ ψ ω ε ϑ ϖ ϱ ς φ ϝ$

|||||
|---------------|-------------|-------------|---------------|
| $\Alpha$ `\Alpha` | $\Beta$ `\Beta` | $\Gamma$ `\Gamma`| $\Delta$ `\Delta`
| $\Epsilon$ `\Epsilon` | $\Zeta$ `\Zeta` | $\Eta$ `\Eta` | $\Theta$ `\Theta`
| $\Iota$ `\Iota` | $\Kappa$ `\Kappa` | $\Lambda$ `\Lambda` | $\Mu$ `\Mu`
| $\Nu$ `\Nu` | $\Xi$ `\Xi` | $\Omicron$ `\Omicron` | $\Pi$ `\Pi`
| $\Rho$ `\Rho` | $\Sigma$ `\Sigma` | $\Tau$ `\Tau` | $\Upsilon$ `\Upsilon`
| $\Phi$ `\Phi` | $\Chi$ `\Chi` | $\Psi$ `\Psi` | $\Omega$ `\Omega`
| $\varGamma$ `\varGamma`| $\varDelta$ `\varDelta` | $\varTheta$ `\varTheta` | $\varLambda$ `\varLambda`  |
| $\varXi$ `\varXi`| $\varPi$ `\varPi` | $\varSigma$ `\varSigma` | $\varUpsilon$ `\varUpsilon` |
| $\varPhi$ `\varPhi`  | $\varPsi$ `\varPsi`| $\varOmega$ `\varOmega` ||
| $\alpha$ `\alpha`| $\beta$ `\beta`  | $\gamma$ `\gamma` | $\delta$ `\delta`|
| $\epsilon$ `\epsilon` | $\zeta$ `\zeta`  | $\eta$ `\eta`| $\theta$ `\theta`|
| $\iota$ `\iota` | $\kappa$ `\kappa` | $\lambda$ `\lambda`| $\mu$ `\mu`|
| $\nu$ `\nu`| $\xi$ `\xi` | $\omicron$ `\omicron`  | $\pi$ `\pi`|
| $\rho$ `\rho`  | $\sigma$ `\sigma` | $\tau$ `\tau`| $\upsilon$ `\upsilon` |
| $\phi$ `\phi`  | $\chi$ `\chi`| $\psi$ `\psi`| $\omega$ `\omega`|
| $\varepsilon$ `\varepsilon` | $\varkappa$ `\varkappa` | $\vartheta$ `\vartheta` | $\thetasym$ `\thetasym`
| $\varpi$ `\varpi`| $\varrho$ `\varrho`  | $\varsigma$ `\varsigma` | $\varphi$ `\varphi`
| $\digamma $ `\digamma`

**Other Letters**

||||||
|:----------|:----------|:----------|:----------|:----------|
|$\imath$ `\imath`|$\nabla$ `\nabla`|$\Im$ `\Im`|$\Reals$ `\Reals`|$\text{\OE}$ `\text{\OE}`
|$\jmath$ `\jmath`|$\partial$ `\partial`|$\image$ `\image`|$\wp$ `\wp`|$\text{\o}$ `\text{\o}`
|$\aleph$ `\aleph`|$\Game$ `\Game`|$\Bbbk$ `\Bbbk`|$\weierp$ `\weierp`|$\text{\O}$ `\text{\O}`
|$\alef$ `\alef`|$\Finv$ `\Finv`|$\N$ `\N`|$\Z$ `\Z`|$\text{\ss}$ `\text{\ss}`
|$\alefsym$ `\alefsym`|$\cnums$ `\cnums`|$\natnums$ `\natnums`|$\text{\aa}$ `\text{\aa}`|$\text{\i}$ `\text{\i}`
|$\beth$ `\beth`|$\Complex$ `\Complex`|$\R$ `\R`|$\text{\AA}$ `\text{\AA}`|$\text{\j}$ `\text{\j}`
|$\gimel$ `\gimel`|$\ell$ `\ell`|$\Re$ `\Re`|$\text{\ae}$ `\text{\ae}`
|$\daleth$ `\daleth`|$\hbar$ `\hbar`|$\real$ `\real`|$\text{\AE}$ `\text{\AE}`
|$\eth$ `\eth`|$\hslash$ `\hslash`|$\reals$ `\reals`|$\text{\oe}$ `\text{\oe}`

Direct Input: $∂ ∇ ℑ Ⅎ ℵ ℶ ℷ ℸ ⅁ ℏ ð$
ÀÁÂÃÄÅÆÇÈÉÊËÌÍÎÏÐÑÒÓÔÕÖÙÚÛÜÝÞßàáâãäåçèéêëìíîïðñòóôöùúûüýþÿ

</div>
<div class="katex-cards" id="math-alpha">

**Unicode Mathematical Alphanumeric Symbols**

| Item        |  Range              |  Item             |  Range  |
|-------------|---------------------|-------------------|---------------|
| Bold        | $\text{𝐀-𝐙 𝐚-𝐳 𝟎-𝟗}$  | Double-struck     | $\text{𝔸-}ℤ\ 𝕜$
| Italic      | $\text{𝐴-𝑍 𝑎-𝑧}$      | Sans serif        | $\text{𝖠-𝖹 𝖺-𝗓 𝟢-𝟫}$
| Bold Italic | $\text{𝑨-𝒁 𝒂-𝒛}$      | Sans serif bold   | $\text{𝗔-𝗭 𝗮-𝘇 𝟬-𝟵}$
| Script      | $\text{𝒜-𝒵}$         | Sans serif italic | $\text{𝘈-𝘡 𝘢-𝘻}$
|  Fractur    | $\text{𝔄-}ℨ\text{ 𝔞-𝔷}$| Monospace        | $\text{𝙰-𝚉 𝚊-𝚣 𝟶-𝟿}$

</div>
<div class="katex-hopscotch">

**Unicode**

The letters listed above will render properly in any KaTeX rendering mode.

In addition, Brahmic, Georgian, Chinese, Japanese, and Korean glyphs are always accepted in text mode. However, these glyphs will be rendered from system fonts (not KaTeX-supplied fonts) so their typography may clash.
You can provide rules for CSS classes `.latin-fallback`, `.cyrillic-fallback`, `.brahmic-fallback`, `.georgian-fallback`, `.cjk-fallback`, and `.hangul-fallback` to provide fallback fonts for these languages.
Use of these glyphs may cause small vertical alignment issues: KaTeX has detailed metrics for listed symbols and most Latin, Greek, and Cyrillic letters, but other accepted glyphs are treated as if they are each as tall as the letter M in the current KaTeX font.

If the KaTeX rendering mode is set to `strict: false` or `strict: "warn"` (default), then KaTeX will accept all Unicode letters in both text and math mode.
All unrecognized characters will be treated as if they appeared in text mode, and are subject to the same issues of using system fonts and possibly using incorrect vertical alignment.

For Persian composite characters, a user-supplied [plug-in](https://github.com/HosseinAgha/persian-katex-plugin) is under development.

## Layout

### Annotation

|||
|:------------------------------|:-----
|$\cancel{5}$ `\cancel{5}`|$\overbrace{a+b+c}^{\text{note}}$ `\overbrace{a+b+c}^{\text{note}}`
|$\bcancel{5}$ `\bcancel{5}` |$\underbrace{a+b+c}_{\text{note}}$ `\underbrace{a+b+c}_{\text{note}}`
|$\xcancel{ABC}$ `\xcancel{ABC}`|$\not =$ `\not =`
|$\sout{abc}$ `\sout{abc}`|$\boxed{\pi=\frac c d}$ `\boxed{\pi=\frac c d}`
|$a_{\angl n}$ `$a_{\angl n}`|$a_\angln$ `a_\angln`
|$\phase{-78^\circ}$`\phase{-78^\circ}` |

`\tag{hi} x+y^{2x}`
$$\tag{hi} x+y^{2x}$$

`\tag*{hi} x+y^{2x}`
$$\tag*{hi} x+y^{2x}$$

### Line Breaks

KaTeX 0.10.0+ will insert automatic line breaks in inline math after relations or binary operators such as “=” or “+”. These can be suppressed by `\nobreak` or by placing math inside a pair of braces, as in `{F=ma}`. `\allowbreak` will allow automatic line breaks at locations other than relations or operators.

Hard line breaks are `\\` and `\newline`.

In display math, KaTeX does not insert automatic line breaks. It ignores display math hard line breaks when rendering option `strict: true`.

### Vertical Layout

||||
|:--------------|:----------------------------------------|:-----
|$x_n$ `x_n` |$\stackrel{!}{=}$ `\stackrel{!}{=}`  |$a \atop b$ `a \atop b`
|$e^x$ `e^x` |$\overset{!}{=}$ `\overset{!}{=}` |$a\raisebox{0.25em}{b}c$ `a\raisebox{0.25em}{b}c`
|$_u^o $ `_u^o `|$\underset{!}{=}$ `\underset{!}{=}` | $$\sum_{\substack{0<i<m\\0<j<n}}$$ `\sum_{\substack{0<i<m\\0<j<n}}`

The second argument of `\raisebox` can contain math if it is nested within `$…$` delimiters, as in `\raisebox{0.25em}{$\frac a b$}`

### Overlap and Spacing

|||
|:-------|:-------|
|${=}\mathllap{/\,}$ `{=}\mathllap{/\,}` | $\left(x^{\smash{2}}\right)$ `\left(x^{\smash{2}}\right)`
|$\mathrlap{\,/}{=}$ `\mathrlap{\,/}{=}` | $\sqrt{\smash[b]{y}}$ `\sqrt{\smash[b]{y}} `

$\displaystyle\sum_{\mathclap{1\le i\le j\le n}} x_{ij}$ `\sum_{\mathclap{1\le i\le j\le n}} x_{ij}`

KaTeX also supports `\llap`, `\rlap`, and `\clap`, but they will take only text, not math, as arguments.

</div>
<div class="katex-cards" id="spacing-tbl">

**Spacing**

| Function        | Produces           | Function             | Produces|
|:----------------|:-------------------|:---------------------|:--------------------------------------|
| `\,`            | ³∕₁₈ em space      | `\kern{distance}`    | space, width = *distance*
| `\thinspace`    | ³∕₁₈ em space      | `\mkern{distance}`   | space, width = *distance*
| `\>`            | ⁴∕₁₈ em space      | `\mskip{distance}`   | space, width = *distance*
| `\:`            | ⁴∕₁₈ em space      | `\hskip{distance}`   | space, width = *distance*
| `\medspace`     | ⁴∕₁₈ em space      | `\hspace{distance}`  | space, width = *distance*
| `\;`            | ⁵∕₁₈ em space      | `\hspace*{distance}` | space, width = *distance*
| `\thickspace`   | ⁵∕₁₈ em space      | `\phantom{content}`  | space the width and height of content
| `\enspace`      | ½ em space         | `\hphantom{content}` | space the width of content
| `\quad`         | 1 em space         | `\vphantom{content}` | a strut the height of content
| `\qquad`        | 2 em space         | `\!`                 | – ³∕₁₈ em space
| `~`             | non-breaking space | `\negthinspace`      | – ³∕₁₈ em space
| `\<space>`      | space              | `\negmedspace`       | – ⁴∕₁₈ em space
| `\nobreakspace` | non-breaking space | `\negthickspace`     | – ⁵∕₁₈ em space
| `\space`        | space              | `\mathstrut`         | `\vphantom{(}`

</div>

**Notes:**

`distance` will accept any of the [KaTeX units](#units).

`\kern`, `\mkern`, `\mskip`, and `\hspace` accept unbraced distances, as in: `\kern1em`.

`\mkern` and `\mskip` will not work in text mode and both will write a console warning for any unit except `mu`.

<div class="katex-hopscotch">

## Logic and Set Theory

|||||
|:--------------------|:--------------------------|:----------------------------|:-----
|$\forall$ `\forall`  |$\complement$ `\complement`|$\therefore$ `\therefore`    |$\emptyset$ `\emptyset`
|$\exists$ `\exists`  |$\subset$ `\subset`  |$\because$ `\because`              |$\empty$ `\empty`
|$\exist$ `\exist`    |$\supset$ `\supset`  |$\mapsto$ `\mapsto`                |$\varnothing$ `\varnothing`
|$\nexists$ `\nexists`|$\mid$ `\mid`        |$\to$ `\to`                        |$\implies$ `\implies`
|$\in$ `\in`          |$\land$ `\land`      |$\gets$ `\gets`                    |$\impliedby$ `\impliedby`
|$\isin$ `\isin`      |$\lor$ `\lor`        |$\leftrightarrow$ `\leftrightarrow`|$\iff$ `\iff`
|$\notin$ `\notin`    |$\ni$ `\ni`          |$\notni$ `\notni`                  |$\neg$ `\neg` or `\lnot`

Direct Input: $∀ ∴ ∁ ∵ ∃ ∣ ∈ ∉ ∋ ⊂ ⊃ ∧ ∨ ↦ → ← ↔ ¬$ ℂ ℍ ℕ ℙ ℚ ℝ

## Macros

|||
|:-------------------------------------|:------
|$\def\foo{x^2} \foo + \foo$           | `\def\foo{x^2} \foo + \foo`
|$\gdef\bar#1{#1^2} \bar{y} + \bar{y}$ | `\gdef\bar#1{#1^2} \bar{y} + \bar{y}`
|                                      | `\edef\macroname#1#2…{definition to be expanded}`
|                                      | `\xdef\macroname#1#2…{definition to be expanded}`
|                                      | `\let\foo=\bar`
|                                      | `\futurelet\foo\bar x`
|                                      | `\global\def\macroname#1#2…{definition}`
|                                      | `\newcommand\macroname[numargs]{definition}`
|                                      | `\renewcommand\macroname[numargs]{definition}`
|                                      | `\providecommand\macroname[numargs]{definition}`

Macros can also be defined in the KaTeX [rendering options](options.md).

Macros accept up to nine arguments: #1, #2, etc.

`\gdef`, `\xdef`, `\global\def`, `\global\edef`, `\global\let`, and `\global\futurelet` will persist between math expressions.

KaTeX has no `\par`, so all macros are long by default and `\long` will be ignored.

Available functions include:

`\char` `\mathchoice` `\TextOrMath` `\@ifstar` `\@ifnextchar` `\@firstoftwo` `\@secondoftwo` `\relax` `\expandafter` `\noexpand`

@ is a valid character for commands, as if `\makeatletter` were in effect.

## Operators

### Big Operators

|||||
|------------------|-------------------------|--------------------------|--------------|
| $\sum$ `\sum`    | $\prod$ `\prod`         | $\bigotimes$ `\bigotimes`| $\bigvee$ `\bigvee`
| $\int$ `\int`    | $\coprod$ `\coprod`     | $\bigoplus$ `\bigoplus`  | $\bigwedge$ `\bigwedge`
| $\iint$ `\iint`  | $\intop$ `\intop`       | $\bigodot$ `\bigodot`    | $\bigcap$ `\bigcap`
| $\iiint$ `\iiint`| $\smallint$ `\smallint` | $\biguplus$ `\biguplus`  | $\bigcup$ `\bigcup`
| $\oint$ `\oint`  | $\oiint$ `\oiint`       | $\oiiint$ `\oiiint`      | $\bigsqcup$ `\bigsqcup`

Direct Input: $∫ ∬ ∭ ∮ ∏ ∐ ∑ ⋀ ⋁ ⋂ ⋃ ⨀ ⨁ ⨂ ⨄ ⨆$ ∯ ∰

### Binary Operators

|||||
|-------------|-------------------|-------------------|--------------------|
| $+$ `+`| $\cdot$ `\cdot`  | $\gtrdot$ `\gtrdot`| $x \pmod a$ `x \pmod a`|
| $-$ `-`| $\cdotp$ `\cdotp` | $\intercal$ `\intercal` | $x \pod a$ `x \pod a` |
| $/$ `/`| $\centerdot$ `\centerdot`| $\land$ `\land`  | $\rhd$ `\rhd` |
| $*$ `*`| $\circ$ `\circ`  | $\leftthreetimes$ `\leftthreetimes` | $\rightthreetimes$ `\rightthreetimes` |
| $\amalg$ `\amalg` | $\circledast$ `\circledast`  | $\ldotp$ `\ldotp` | $\rtimes$ `\rtimes` |
| $\And$ `\And`| $\circledcirc$ `\circledcirc` | $\lor$ `\lor`| $\setminus$ `\setminus`  |
| $\ast$ `\ast`| $\circleddash$ `\circleddash` | $\lessdot$ `\lessdot`  | $\smallsetminus$ `\smallsetminus`|
| $\barwedge$ `\barwedge` | $\Cup$ `\Cup`| $\lhd$ `\lhd`| $\sqcap$ `\sqcap`  |
| $\bigcirc$ `\bigcirc`  | $\cup$ `\cup`| $\ltimes$ `\ltimes`| $\sqcup$ `\sqcup`  |
| $\bmod$ `\bmod`  | $\curlyvee$ `\curlyvee` | $x \mod a$ `x\mod a`| $\times$ `\times`  |
| $\boxdot$ `\boxdot`| $\curlywedge$ `\curlywedge`  | $\mp$ `\mp` | $\unlhd$ `\unlhd`  |
| $\boxminus$ `\boxminus` | $\div$ `\div`| $\odot$ `\odot`  | $\unrhd$ `\unrhd`  |
| $\boxplus$ `\boxplus`  | $\divideontimes$ `\divideontimes`  | $\ominus$ `\ominus`| $\uplus$ `\uplus`  |
| $\boxtimes$ `\boxtimes` | $\dotplus$ `\dotplus`  | $\oplus$ `\oplus` | $\vee$ `\vee` |
| $\bullet$ `\bullet`| $\doublebarwedge$ `\doublebarwedge` | $\otimes$ `\otimes`| $\veebar$ `\veebar` |
| $\Cap$ `\Cap`| $\doublecap$ `\doublecap`| $\oslash$ `\oslash`| $\wedge$ `\wedge`  |
| $\cap$ `\cap`| $\doublecup$ `\doublecup`| $\pm$ `\pm` or `\plusmn` | $\wr$ `\wr`  |

Direct Input: $+ - / * ⋅ ± × ÷ ∓ ∔ ∧ ∨ ∩ ∪ ≀ ⊎ ⊓ ⊔ ⊕ ⊖ ⊗ ⊘ ⊙ ⊚ ⊛ ⊝ ◯$

### Fractions and Binomials

||||
|:--------------------------|:----------------------------|:-----
|$\frac{a}{b}$ `\frac{a}{b}`|$\tfrac{a}{b}$ `\tfrac{a}{b}`|$\genfrac ( ] {2pt}{1}a{a+1}$ `\genfrac ( ] {2pt}{1}a{a+1}`
|${a \over b}$ `{a \over b}`|$\dfrac{a}{b}$ `\dfrac{a}{b}`|${a \above{2pt} b+1}$ `{a \above{2pt} b+1}`
|$a/b$ `a/b`                |  |$\cfrac{a}{1 + \cfrac{1}{b}}$ `\cfrac{a}{1 + \cfrac{1}{b}}`

||||
|:------------------------------|:------------------------------|:--------
|$\binom{n}{k}$ `\binom{n}{k}`  |$\dbinom{n}{k}$ `\dbinom{n}{k}`|${n\brace k}$ `{n\brace k}`
|${n \choose k}$ `{n \choose k}`|$\tbinom{n}{k}$ `\tbinom{n}{k}`|${n\brack k}$ `{n\brack k}`

### Math Operators

|||||
|:--------------------|:--------------------|:----------------|:--------------|
| $\arcsin$ `\arcsin` | $\cosec$ `\cosec`   | $\deg$ `\deg`   | $\sec$ `\sec` |
| $\arccos$ `\arccos` | $\cosh$ `\cosh`     | $\dim$ `\dim`   | $\sin$ `\sin` |
| $\arctan$ `\arctan` | $\cot$ `\cot`       | $\exp$ `\exp`   | $\sinh$ `\sinh` |
| $\arctg$ `\arctg`   | $\cotg$ `\cotg`     | $\hom$ `\hom`   | $\sh$ `\sh` |
| $\arcctg$ `\arcctg` | $\coth$ `\coth`     | $\ker$ `\ker`   | $\tan$ `\tan` |
| $\arg$ `\arg`       | $\csc$ `\csc`       | $\lg$ `\lg`     | $\tanh$ `\tanh` |
| $\ch$ `\ch`         | $\ctg$ `\ctg`       | $\ln$ `\ln`     | $\tg$ `\tg` |
| $\cos$ `\cos`       | $\cth$ `\cth`       | $\log$ `\log`   | $\th$ `\th` |
| $\operatorname{f}$ `\operatorname{f}`     | |||
| $\argmax$ `\argmax` | $\injlim$ `\injlim` | $\min$ `\min`   | $\varinjlim$ `\varinjlim` |
| $\argmin$ `\argmin` | $\lim$ `\lim`       | $\plim$ `\plim` | $\varliminf$ `\varliminf` |
| $\det$ `\det`       | $\liminf$ `\liminf` | $\Pr$ `\Pr`     | $\varlimsup$ `\varlimsup` |
| $\gcd$ `\gcd`       | $\limsup$ `\limsup` | $\projlim$ `\projlim` | $\varprojlim$ `\varprojlim` |
| $\inf$ `\inf`       | $\max$ `\max`       | $\sup$ `\sup`   |$\operatorname*{f}$ `\operatorname*{f}`|


Functions in the bottom five rows of this table can take `\limits`.

### \sqrt

$\sqrt{x}$ `\sqrt{x}`

$\sqrt[3]{x}$ `\sqrt[3]{x}`

## Relations

$\stackrel{!}{=}$ `\stackrel{!}{=}`

|||||
|:----------------------------|:--------------------------------|:--------------------------------|:-----
| $=$ `=` | $\eqcirc$ `\eqcirc` | $\lessapprox$ `\lessapprox` | $\sqsubset$ `\sqsubset` |
| $<$ `<` | $\eqcolon$ `\eqcolon` | $\lesseqgtr$ `\lesseqgtr` | $\sqsubseteq$ `\sqsubseteq` |
| $>$ `>` | $\Eqcolon$ `\Eqcolon` | $\lesseqqgtr$ `\lesseqqgtr` | $\sqsupset$ `\sqsupset` |
| $:$ `:` | $\eqqcolon$ `\eqqcolon` | $\lessgtr$ `\lessgtr` | $\sqsupseteq$ `\sqsupseteq` |
| $\approx$ `\approx` | $\Eqqcolon$ `\Eqqcolon` | $\lesssim$ `\lesssim` | $\Subset$ `\Subset` |
| $\approxeq$ `\approxeq` | $\eqsim$ `\eqsim` | $\ll$ `\ll` | $\subset$ `\subset` or `\sub` |
| $\asymp$ `\asymp` | $\eqslantgtr$ `\eqslantgtr` | $\lll$ `\lll` | $\subseteq$ `\subseteq` or `\sube` |
| $\backepsilon$ `\backepsilon` | $\eqslantless$ `\eqslantless` | $\llless$ `\llless` | $\subseteqq$ `\subseteqq` |
| $\backsim$ `\backsim` | $\equiv$ `\equiv` | $\lt$ `\lt` | $\succ$ `\succ` |
| $\backsimeq$ `\backsimeq` | $\fallingdotseq$ `\fallingdotseq` | $\mid$ `\mid` | $\succapprox$ `\succapprox` |
| $\between$ `\between` | $\frown$ `\frown` | $\models$ `\models` | $\succcurlyeq$ `\succcurlyeq` |
| $\bowtie$ `\bowtie` | $\ge$ `\ge` | $\multimap$ `\multimap` | $\succeq$ `\succeq` |
| $\bumpeq$ `\bumpeq` | $\geq$ `\geq` | $\origof$ `\origof` | $\succsim$ `\succsim` |
| $\Bumpeq$ `\Bumpeq` | $\geqq$ `\geqq` | $\owns$ `\owns` | $\Supset$ `\Supset` |
| $\circeq$ `\circeq` | $\geqslant$ `\geqslant` | $\parallel$ `\parallel` | $\supset$ `\supset` |
| $\colonapprox$ `\colonapprox` | $\gg$ `\gg` | $\perp$ `\perp` | $\supseteq$ `\supseteq` or `\supe` |
| $\Colonapprox$ `\Colonapprox` | $\ggg$ `\ggg` | $\pitchfork$ `\pitchfork` | $\supseteqq$ `\supseteqq` |
| $\coloneq$ `\coloneq` | $\gggtr$ `\gggtr` | $\prec$ `\prec` | $\thickapprox$ `\thickapprox` |
| $\Coloneq$ `\Coloneq` | $\gt$ `\gt` | $\precapprox$ `\precapprox` | $\thicksim$ `\thicksim` |
| $\coloneqq$ `\coloneqq` | $\gtrapprox$ `\gtrapprox` | $\preccurlyeq$ `\preccurlyeq` | $\trianglelefteq$ `\trianglelefteq` |
| $\Coloneqq$ `\Coloneqq` | $\gtreqless$ `\gtreqless` | $\preceq$ `\preceq` | $\triangleq$ `\triangleq` |
| $\colonsim$ `\colonsim` | $\gtreqqless$ `\gtreqqless` | $\precsim$ `\precsim` | $\trianglerighteq$ `\trianglerighteq` |
| $\Colonsim$ `\Colonsim` | $\gtrless$ `\gtrless` | $\propto$ `\propto` | $\varpropto$ `\varpropto` |
| $\cong$ `\cong` | $\gtrsim$ `\gtrsim` | $\risingdotseq$ `\risingdotseq` | $\vartriangle$ `\vartriangle` |
| $\curlyeqprec$ `\curlyeqprec` | $\imageof$ `\imageof` | $\shortmid$ `\shortmid` | $\vartriangleleft$ `\vartriangleleft` |
| $\curlyeqsucc$ `\curlyeqsucc` | $\in$ `\in` or `\isin` | $\shortparallel$ `\shortparallel` | $\vartriangleright$ `\vartriangleright` |
| $\dashv$ `\dashv` | $\Join$ `\Join` | $\sim$ `\sim` | $\vcentcolon$ `\vcentcolon` |
| $\dblcolon$ `\dblcolon` | $\le$ `\le` | $\simeq$ `\simeq` | $\vdash$ `\vdash` |
| $\doteq$ `\doteq` | $\leq$ `\leq` | $\smallfrown$ `\smallfrown` | $\vDash$ `\vDash` |
| $\Doteq$ `\Doteq` | $\leqq$ `\leqq` | $\smallsmile$ `\smallsmile` | $\Vdash$ `\Vdash` |
| $\doteqdot$ `\doteqdot` | $\leqslant$ `\leqslant` | $\smile$ `\smile` | $\Vvdash$ `\Vvdash` |


Direct Input: $= < > : ∈ ∋ ∝ ∼ ∽ ≂ ≃ ≅ ≈ ≊ ≍ ≎ ≏ ≐ ≑ ≒ ≓ ≖ ≗ ≜ ≡ ≤ ≥ ≦ ≧ ≫ ≬ ≳ ≷ ≺ ≻ ≼ ≽ ≾ ≿ ⊂ ⊃ ⊆ ⊇ ⊏ ⊐ ⊑ ⊒ ⊢ ⊣ ⊩ ⊪ ⊸ ⋈ ⋍ ⋐ ⋑ ⋔ ⋙ ⋛ ⋞ ⋟ ⌢ ⌣ ⩾ ⪆ ⪌ ⪕ ⪖ ⪯ ⪰ ⪷ ⪸ ⫅ ⫆ ≲ ⩽ ⪅ ≶ ⋚ ⪋ ⟂ ⊨ ⊶ ⊷$ `≔ ≕ ⩴`

### Negated Relations

$\not =$ `\not =`

|||||
|--------------|-------------------|---------------------|------------------|
| $\gnapprox$ `\gnapprox`  | $\ngeqslant$ `\ngeqslant`| $\nsubseteq$ `\nsubseteq`  | $\precneqq$ `\precneqq`|
| $\gneq$ `\gneq`| $\ngtr$ `\ngtr`  | $\nsubseteqq$ `\nsubseteqq` | $\precnsim$ `\precnsim`|
| $\gneqq$ `\gneqq`  | $\nleq$ `\nleq`  | $\nsucc$ `\nsucc`| $\subsetneq$ `\subsetneq`  |
| $\gnsim$ `\gnsim`  | $\nleqq$ `\nleqq` | $\nsucceq$ `\nsucceq` | $\subsetneqq$ `\subsetneqq` |
| $\gvertneqq$ `\gvertneqq` | $\nleqslant$ `\nleqslant`| $\nsupseteq$ `\nsupseteq`  | $\succnapprox$ `\succnapprox`|
| $\lnapprox$ `\lnapprox`  | $\nless$ `\nless` | $\nsupseteqq$ `\nsupseteqq` | $\succneqq$ `\succneqq`|
| $\lneq$ `\lneq`| $\nmid$ `\nmid`  | $\ntriangleleft$ `\ntriangleleft` | $\succnsim$ `\succnsim`|
| $\lneqq$ `\lneqq`  | $\notin$ `\notin` | $\ntrianglelefteq$ `\ntrianglelefteq`  | $\supsetneq$ `\supsetneq`  |
| $\lnsim$ `\lnsim`  | $\notni$ `\notni` | $\ntriangleright$ `\ntriangleright`| $\supsetneqq$ `\supsetneqq` |
| $\lvertneqq$ `\lvertneqq` | $\nparallel$ `\nparallel`| $\ntrianglerighteq$ `\ntrianglerighteq` | $\varsubsetneq$ `\varsubsetneq`  |
| $\ncong$ `\ncong`  | $\nprec$ `\nprec` | $\nvdash$ `\nvdash`  | $\varsubsetneqq$ `\varsubsetneqq` |
| $\ne$ `\ne`  | $\npreceq$ `\npreceq`  | $\nvDash$ `\nvDash`  | $\varsupsetneq$ `\varsupsetneq`  |
| $\neq$ `\neq` | $\nshortmid$ `\nshortmid`| $\nVDash$ `\nVDash`  | $\varsupsetneqq$ `\varsupsetneqq` |
| $\ngeq$ `\ngeq`| $\nshortparallel$ `\nshortparallel` | $\nVdash$ `\nVdash`  |
| $\ngeqq$ `\ngeqq`  | $\nsim$ `\nsim`  | $\precnapprox$ `\precnapprox`|

Direct Input: $∉ ∌ ∤ ∦ ≁ ≆ ≠ ≨ ≩ ≮ ≯ ≰ ≱ ⊀ ⊁ ⊈ ⊉ ⊊ ⊋ ⊬ ⊭ ⊮ ⊯ ⋠ ⋡ ⋦ ⋧ ⋨ ⋩ ⋬ ⋭ ⪇ ⪈ ⪉ ⪊ ⪵ ⪶ ⪹ ⪺ ⫋ ⫌$

### Arrows

||||
|:----------|:----------|:----------|
|$\circlearrowleft$ `\circlearrowleft`|$\leftharpoonup$ `\leftharpoonup`|$\rArr$ `\rArr`
|$\circlearrowright$ `\circlearrowright`|$\leftleftarrows$ `\leftleftarrows`|$\rarr$ `\rarr`
|$\curvearrowleft$ `\curvearrowleft`|$\leftrightarrow$ `\leftrightarrow`|$\restriction$ `\restriction`
|$\curvearrowright$ `\curvearrowright`|$\Leftrightarrow$ `\Leftrightarrow`|$\rightarrow$ `\rightarrow`
|$\Darr$ `\Darr`|$\leftrightarrows$ `\leftrightarrows`|$\Rightarrow$ `\Rightarrow`
|$\dArr$ `\dArr`|$\leftrightharpoons$ `\leftrightharpoons`|$\rightarrowtail$ `\rightarrowtail`
|$\darr$ `\darr`|$\leftrightsquigarrow$ `\leftrightsquigarrow`|$\rightharpoondown$ `\rightharpoondown`
|$\dashleftarrow$ `\dashleftarrow`|$\Lleftarrow$ `\Lleftarrow`|$\rightharpoonup$ `\rightharpoonup`
|$\dashrightarrow$ `\dashrightarrow`|$\longleftarrow$ `\longleftarrow`|$\rightleftarrows$ `\rightleftarrows`
|$\downarrow$ `\downarrow`|$\Longleftarrow$ `\Longleftarrow`|$\rightleftharpoons$ `\rightleftharpoons`
|$\Downarrow$ `\Downarrow`|$\longleftrightarrow$ `\longleftrightarrow`|$\rightrightarrows$ `\rightrightarrows`
|$\downdownarrows$ `\downdownarrows`|$\Longleftrightarrow$ `\Longleftrightarrow`|$\rightsquigarrow$ `\rightsquigarrow`
|$\downharpoonleft$ `\downharpoonleft`|$\longmapsto$ `\longmapsto`|$\Rrightarrow$ `\Rrightarrow`
|$\downharpoonright$ `\downharpoonright`|$\longrightarrow$ `\longrightarrow`|$\Rsh$ `\Rsh`
|$\gets$ `\gets`|$\Longrightarrow$ `\Longrightarrow`|$\searrow$ `\searrow`
|$\Harr$ `\Harr`|$\looparrowleft$ `\looparrowleft`|$\swarrow$ `\swarrow`
|$\hArr$ `\hArr`|$\looparrowright$ `\looparrowright`|$\to$ `\to`
|$\harr$ `\harr`|$\Lrarr$ `\Lrarr`|$\twoheadleftarrow$ `\twoheadleftarrow`
|$\hookleftarrow$ `\hookleftarrow`|$\lrArr$ `\lrArr`|$\twoheadrightarrow$ `\twoheadrightarrow`
|$\hookrightarrow$ `\hookrightarrow`|$\lrarr$ `\lrarr`|$\Uarr$ `\Uarr`
|$\iff$ `\iff`|$\Lsh$ `\Lsh`|$\uArr$ `\uArr`
|$\impliedby$ `\impliedby`|$\mapsto$ `\mapsto`|$\uarr$ `\uarr`
|$\implies$ `\implies`|$\nearrow$ `\nearrow`|$\uparrow$ `\uparrow`
|$\Larr$ `\Larr`|$\nleftarrow$ `\nleftarrow`|$\Uparrow$ `\Uparrow`
|$\lArr$ `\lArr`|$\nLeftarrow$ `\nLeftarrow`|$\updownarrow$ `\updownarrow`
|$\larr$ `\larr`|$\nleftrightarrow$ `\nleftrightarrow`|$\Updownarrow$ `\Updownarrow`
|$\leadsto$ `\leadsto`|$\nLeftrightarrow$ `\nLeftrightarrow`|$\upharpoonleft$ `\upharpoonleft`
|$\leftarrow$ `\leftarrow`|$\nrightarrow$ `\nrightarrow`|$\upharpoonright$ `\upharpoonright`
|$\Leftarrow$ `\Leftarrow`|$\nRightarrow$ `\nRightarrow`|$\upuparrows$ `\upuparrows`
|$\leftarrowtail$ `\leftarrowtail`|$\nwarrow$ `\nwarrow`
|$\leftharpoondown$ `\leftharpoondown`|$\Rarr$ `\Rarr`

Direct Input: $← ↑ → ↓ ↔ ↕ ↖ ↗ ↘ ↙ ↚ ↛ ↞ ↠ ↢ ↣ ↦ ↩ ↪ ↫ ↬ ↭ ↮ ↰ ↱↶ ↷ ↺ ↻ ↼ ↽ ↾ ↾ ↿ ⇀ ⇁ ⇂ ⇃ ⇄ ⇆ ⇇ ⇈ ⇉ ⇊ ⇋ ⇌⇍ ⇎ ⇏ ⇐ ⇑ ⇒ ⇓ ⇔ ⇕ ⇚ ⇛ ⇝ ⇠ ⇢ ⟵ ⟶ ⟷ ⟸ ⟹ ⟺ ⟼$ ↽

**Extensible Arrows**

|||
|:----------------------------------------------------|:-----
|$\xleftarrow{abc}$ `\xleftarrow{abc}`                |$\xrightarrow[under]{over}$ `\xrightarrow[under]{over}`
|$\xLeftarrow{abc}$ `\xLeftarrow{abc}`                |$\xRightarrow{abc}$ `\xRightarrow{abc}`
|$\xleftrightarrow{abc}$ `\xleftrightarrow{abc}`      |$\xLeftrightarrow{abc}$ `\xLeftrightarrow{abc}`
|$\xhookleftarrow{abc}$ `\xhookleftarrow{abc}`        |$\xhookrightarrow{abc}$ `\xhookrightarrow{abc}`
|$\xtwoheadleftarrow{abc}$ `\xtwoheadleftarrow{abc}`  |$\xtwoheadrightarrow{abc}$ `\xtwoheadrightarrow{abc}`
|$\xleftharpoonup{abc}$ `\xleftharpoonup{abc}`        |$\xrightharpoonup{abc}$ `\xrightharpoonup{abc}`
|$\xleftharpoondown{abc}$ `\xleftharpoondown{abc}`    |$\xrightharpoondown{abc}$ `\xrightharpoondown{abc}`
|$\xleftrightharpoons{abc}$ `\xleftrightharpoons{abc}`|$\xrightleftharpoons{abc}$ `\xrightleftharpoons{abc}`
|$\xtofrom{abc}$ `\xtofrom{abc}`                      |$\xmapsto{abc}$ `\xmapsto{abc}`
|$\xlongequal{abc}$ `\xlongequal{abc}`

Extensible arrows all can take an optional argument in the same manner<br>as `\xrightarrow[under]{over}`.

## Special Notation

**Bra-ket Notation**

||||
|:----------|:----------|:----------|
|$\bra{\phi}$ `\bra{\phi}` |$\ket{\psi}$ `\ket{\psi}` |$\braket{\phi\vert\psi}$ `\braket{\phi\vert\psi}` |
|$\Bra{\phi}$ `\Bra{\phi}` |$\Ket{\psi}$ `\Ket{\psi}` ||

## Style, Color, Size, and Font

**Class Assignment**

`\mathbin` `\mathclose` `\mathinner` `\mathop`<br>
`\mathopen` `\mathord` `\mathpunct` `\mathrel`

**Color**

$\color{blue} F=ma$  `\color{blue} F=ma`

Note that `\color` acts like a switch. Other color functions expect the content to be a function argument:

$\textcolor{blue}{F=ma}$ `\textcolor{blue}{F=ma}`<br>
$\textcolor{#228B22}{F=ma}$ `\textcolor{#228B22}{F=ma}`<br>
$\colorbox{aqua}{$F=ma$}$ `\colorbox{aqua}{$F=ma$}`<br>
$\fcolorbox{red}{aqua}{$F=ma$}$ `\fcolorbox{red}{aqua}{$F=ma$}`

Note that, as in LaTeX, `\colorbox` & `\fcolorbox` renders its third argument as text, so you may want to switch back to math mode with `$` as in the examples above.

For color definition, KaTeX color functions will accept the standard HTML [predefined color names](https://developer.mozilla.org/en-US/docs/Web/CSS/color_value#Color_keywords). They will also accept an RGB argument in CSS hexa­decimal style. The "#" is optional before a six-digit specification.

**Font**

||||
|:------------------------------|:------------------------------|:-----
|$\mathrm{Ab0}$ `\mathrm{Ab0}`  |$\mathbf{Ab0}$ `\mathbf{Ab0}`  |$\mathit{Ab0}$ `\mathit{Ab0}`
|$\mathnormal{Ab0}$ `\mathnormal{Ab0}`|$\textbf{Ab0}$ `\textbf{Ab0}`  |$\textit{Ab0}$ `\textit{Ab0}`
|$\textrm{Ab0}$ `\textrm{Ab0}`  |$\bf Ab0$ `\bf Ab0`            |$\it Ab0$ `\it Ab0`
|$\rm Ab0$ `\rm Ab0`            |$\bold{Ab0}$ `\bold{Ab0}`      |$\textup{Ab0}$ `\textup{Ab0}`
|$\textnormal{Ab0}$ `\textnormal{Ab0}`|$\boldsymbol{Ab0}$ `\boldsymbol{Ab}`|$\Bbb{AB}$ `\Bbb{AB}`
|$\text{Ab0}$ `\text{Ab0}`      |$\bm{Ab0}$ `\bm{Ab0}`          |$\mathbb{AB}$ `\mathbb{AB}`
|$\mathsf{Ab0}$ `\mathsf{Ab0}`  |$\textmd{Ab0}$ `\textmd{Ab0}`  |$\frak{Ab0}$ `\frak{Ab0}`
|$\textsf{Ab0}$ `\textsf{Ab0}`  |$\mathtt{Ab0}$ `\mathtt{Ab0}`  |$\mathfrak{Ab0}$ `\mathfrak{Ab0}`
|$\sf Ab0$ `\sf Ab0`            |$\texttt{Ab0}$ `\texttt{Ab0}`  |$\mathcal{AB0}$ `\mathcal{AB0}`
|                               |$\tt Ab0$ `\tt Ab0`            |$\cal AB0$ `\cal AB0`
|                               |                               |$\mathscr{AB}$ `\mathscr{AB}`

One can stack font family, font weight, and font shape by using the `\textXX` versions of the font functions. So `\textsf{\textbf{H}}` will produce $\textsf{\textbf{H}}$. The other versions do not stack, e.g., `\mathsf{\mathbf{H}}` will produce $\mathsf{\mathbf{H}}$.

In cases where KaTeX fonts do not have a bold glyph, `\pmb` can simulate one. For example, `\pmb{\mu}` renders as : $\pmb{\mu}$

**Size**

|||
|:----------------------|:-----
|$\Huge AB$ `\Huge AB`  |$\normalsize AB$ `\normalsize AB`
|$\huge AB$ `\huge AB`  |$\small AB$ `\small AB`
|$\LARGE AB$ `\LARGE AB`|$\footnotesize AB$ `\footnotesize AB`
|$\Large AB$ `\Large AB`|$\scriptsize AB$ `\scriptsize AB`
|$\large AB$ `\large AB`|$\tiny AB$ `\tiny AB`


**Style**

||
|:-------------------------------------------------------|
|$\displaystyle\sum_{i=1}^n$ `\displaystyle\sum_{i=1}^n`
|$\textstyle\sum_{i=1}^n$ `\textstyle\sum_{i=1}^n`
|$\scriptstyle x$ `\scriptstyle x` &nbsp;&nbsp;&nbsp;&nbsp;&nbsp;&nbsp;&nbsp;&nbsp;(The size of a first sub/superscript)
|$\scriptscriptstyle x$ `\scriptscriptstyle x` (The size of subsequent sub/superscripts)
|$\lim\limits_x$ `\lim\limits_x`
|$\lim\nolimits_x$ `\lim\nolimits_x`
|$\verb!x^2!$ `\verb!x^2!`

`\text{…}` will accept nested `$…$` fragments and render them in math mode.

## Symbols and Punctuation

||||
|:----------|:----------|:----------|
|`% comment`|$\dots$ `\dots`|$\KaTeX$ `\KaTeX`
|$\%$ `\%`|$\cdots$ `\cdots`|$\LaTeX$ `\LaTeX`
|$\#$ `\#`|$\ddots$ `\ddots`|$\TeX$ `\TeX`
|$\&$ `\&`|$\ldots$ `\ldots`|$\nabla$ `\nabla`
|$\_$ `\_`|$\vdots$ `\vdots`|$\infty$ `\infty`
|$\text{\textunderscore}$ `\text{\textunderscore}`|$\dotsb$ `\dotsb`|$\infin$ `\infin`
|$\text{--}$ `\text{--}`|$\dotsc$ `\dotsc`|$\checkmark$ `\checkmark`
|$\text{\textendash}$ `\text{\textendash}`|$\dotsi$ `\dotsi`|$\dag$ `\dag`
|$\text{---}$ `\text{---}`|$\dotsm$ `\dotsm`|$\dagger$ `\dagger`
|$\text{\textemdash}$ `\text{\textemdash}`|$\dotso$ `\dotso`|$\text{\textdagger}$ `\text{\textdagger}`
|$\text{\textasciitilde}$ `\text{\textasciitilde}`|$\sdot$ `\sdot`|$\ddag$ `\ddag`
|$\text{\textasciicircum}$ `\text{\textasciicircum}`|$\mathellipsis$ `\mathellipsis`|$\ddagger$ `\ddagger`
|$`$ <code>`</code>|$\text{\textellipsis}$ `\text{\textellipsis}`|$\text{\textdaggerdbl}$ `\text{\textdaggerdbl}`
|$\text{\textquoteleft}$ `text{\textquoteleft}`|$\Box$ `\Box`|$\Dagger$ `\Dagger`
|$\lq$ `\lq`|$\square$ `\square`|$\angle$ `\angle`
|$\text{\textquoteright}$ `\text{\textquoteright}`|$\blacksquare$ `\blacksquare`|$\measuredangle$ `\measuredangle`
|$\rq$ `\rq`|$\triangle$ `\triangle`|$\sphericalangle$ `\sphericalangle`
|$\text{\textquotedblleft}$ `\text{\textquotedblleft}`|$\triangledown$ `\triangledown`|$\top$ `\top`
|$"$ `"`|$\triangleleft$ `\triangleleft`|$\bot$ `\bot`
|$\text{\textquotedblright}$ `\text{\textquotedblright}`|$\triangleright$ `\triangleright`|$\$$ `\$`
|$\colon$ `\colon`|$\bigtriangledown$ `\bigtriangledown`|$\text{\textdollar}$ `\text{\textdollar}`
|$\backprime$ `\backprime`|$\bigtriangleup$ `\bigtriangleup`|$\pounds$ `\pounds`
|$\prime$ `\prime`|$\blacktriangle$ `\blacktriangle`|$\mathsterling$ `\mathsterling`
|$\text{\textless}$ `\text{\textless}`|$\blacktriangledown$ `\blacktriangledown`|$\text{\textsterling}$ `\text{\textsterling}`
|$\text{\textgreater}$ `\text{\textgreater}`|$\blacktriangleleft$ `\blacktriangleleft`|$\yen$ `\yen`
|$\text{\textbar}$ `\text{\textbar}`|$\blacktriangleright$ `\blacktriangleright`|$\surd$ `\surd`
|$\text{\textbardbl}$ `\text{\textbardbl}`|$\diamond$ `\diamond`|$\degree$ `\degree`
|$\text{\textbraceleft}$ `\text{\textbraceleft}`|$\Diamond$ `\Diamond`|$\text{\textdegree}$ `\text{\textdegree}`
|$\text{\textbraceright}$ `\text{\textbraceright}`|$\lozenge$ `\lozenge`|$\mho$ `\mho`
|$\text{\textbackslash}$ `\text{\textbackslash}`|$\blacklozenge$ `\blacklozenge`|$\diagdown$ `\diagdown`
|$\text{\P}$ `\text{\P}`|$\star$ `\star`|$\diagup$ `\diagup`
|$\text{\S}$ `\text{\S}`|$\bigstar$ `\bigstar`|$\flat$ `\flat`
|$\text{\sect}$ `\text{\sect}`|$\clubsuit$ `\clubsuit`|$\natural$ `\natural`
|$\copyright$ `\copyright`|$\clubs$ `\clubs`|$\sharp$ `\sharp`
|$\circledR$ `\circledR`|$\diamondsuit$ `\diamondsuit`|$\heartsuit$ `\heartsuit`
|$\text{\textregistered}$ `\text{\textregistered}`|$\diamonds$ `\diamonds`|$\hearts$ `\hearts`
|$\circledS$ `\circledS`|$\spadesuit$ `\spadesuit`|$\spades$ `\spades`
|$\text{\textcircled a}$ `\text{\textcircled a}`|$\maltese$ `\maltese`|$\minuso$ `\minuso`|

Direct Input: $£ ¥ ∇ ∞ · ∠ ∡ ∢ ♠ ♡ ♢ ♣ ♭ ♮ ♯ ✓ …  ⋮  ⋯  ⋱  !$ ‼ ⦵

## Units

In KaTeX, units are proportioned as they are in TeX.<br>
KaTeX units are different than CSS units.

</div>
<div class="katex-cards" id="unit-tbl">

|  KaTeX Unit | Value       | KaTeX Unit  | Value  |
|:---|:---------------------|:---|:----------------|
| em | CSS em               | bp | 1/72​ inch × F × G|
| ex | CSS ex               | pc | 12 KaTeX pt|
| mu | 1/18 CSS em          | dd | 1238/1157​ KaTeX pt  |
| pt | 1/72.27 inch × F × G | cc | 14856/1157 KaTeX pt |
| mm | 1 mm × F × G         | nd | 685/642 KaTeX pt |
| cm | 1 cm × F × G         | nc | 1370/107​ KaTeX pt|
| in | 1 inch × F × G       | sp | 1/65536 KaTeX pt |

</div>

where:

<div style="margin-left: 1.5em;">

F = (font size of surrounding HTML text)/(10 pt)

G = 1.21 by default, because KaTeX font-size is normally 1.21 × the surrounding font size. This value [can be overridden](font.md#font-size-and-lengths) by the CSS of an HTML page.

</div>

The effect of style and size:

<div class="katex-cards" id="unit-blocks">

|  Unit  |     textstyle     | scriptscript |  huge  |
|:------:|:-----------------:|:------------:|:------:|
|em or ex|$\rule{1em}{1em}$  |$\scriptscriptstyle\rule{1em}{1em}$  |$\huge\rule{1em}{1em}$
| mu     |$\rule{18mu}{18mu}$|$\scriptscriptstyle\rule{18mu}{18mu}$|$\huge\rule{18mu}{18mu}$
| others |$\rule{10pt}{10pt}$|$\scriptscriptstyle\rule{10pt}{10pt}$|$\huge\rule{10pt}{10pt}$

</div><|MERGE_RESOLUTION|>--- conflicted
+++ resolved
@@ -95,18 +95,14 @@
 
 </div>
 
-<<<<<<< HEAD
 KaTeX also supports:
 * `darray`, `dcases`, and `drcases`, which render in `displaystyle`
 * `align*`, `alignat*`, `gather*`, and `equation*`, which omit equation numbers
 * `aligned`, `alignedat`, and `gathered`, which LaTeX will render while in math mode
 
 Environments `align`, `alignat`, `CD`, `equation`, and `gather` (and their starred versions) may be called from display mode. This usually means that they may be called from within `$$…$$` delimiters or `\[…\]` delimiters. They may not be called from within `$…$` or `\(…\)` delimiters. In the KaTeX auto-render extension, as in LaTeX, these environments are themselves are a way to change from text mode to math display mode, and `\[…\]` delimiters are not necessary.
-=======
-KaTeX also supports `darray`, `dcases`, and `drcases`, which apply `displaystyle`.
 
 And KaTeX supports `matrix*`, `pmatrix*`, `bmatrix*`, `Bmatrix*`, `vmatrix*`, and `Vmatrix*`, which take an optional argument to set column alignment, as in `\begin{matrix}[1]`, `\begin{matrix}[c]`, or `\begin{matrix}[r]`.
->>>>>>> e0ba19d6
 
 Acceptable line separators include: `\\`, `\cr`, `\\[distance]`, and `\cr[distance]`. *Distance* can be written with any of the [KaTeX units](#units).
 
