---
id: node
title: Node.js
---
## npm
Install with `npm`:

```bash
npm install katex
# or globally
npm install -g katex
```

## Yarn
Install with `Yarn`:

```bash
yarn add katex
# or globally
yarn global add katex
```

## Building from Source

To build you will need Git, Node.js 6.9 or later, and npm or Yarn.

Clone a copy of the GitHub source repository:
```bash
git clone https://github.com/Khan/KaTeX.git
cd KaTeX
```

Then install dependencies and run `build` script:
```bash
npm install # or yarn install
npm run build # or yarn build
```
<br>
<<<<<<< HEAD
> You can manually download the package from the list of [KaTeX releases](https://github.com/Khan/KaTeX/releases).
=======
> You can manually download the package and source code from
[GitHub releases](https://github.com/Khan/KaTeX/releases).
>>>>>>> 702b3c80
<|MERGE_RESOLUTION|>--- conflicted
+++ resolved
@@ -35,10 +35,6 @@
 npm install # or yarn install
 npm run build # or yarn build
 ```
-<br>
-<<<<<<< HEAD
-> You can manually download the package from the list of [KaTeX releases](https://github.com/Khan/KaTeX/releases).
-=======
+
 > You can manually download the package and source code from
-[GitHub releases](https://github.com/Khan/KaTeX/releases).
->>>>>>> 702b3c80
+[GitHub releases](https://github.com/Khan/KaTeX/releases).